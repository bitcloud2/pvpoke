<?php require_once 'header.php'; ?>

<div class="section home white">

	<p>Welcome to PvPoke.com! We're an open-source tool for simulating, ranking, and building teams for Pokemon GO PvP (player versus player) battles. Check out the links below to get started.</p>

	<a href="<?php echo $WEB_ROOT; ?>battle/" class="button">
		<span class="btn-content-wrap">
			<span class="btn-icon btn-icon-battle"></span>
			<span class="btn-label">
				<h2>Battle</h2>
				<p>Simulate a battle between two custom Pokemon.</p>
			</span>
		</span>
	</a>

	<a href="<?php echo $WEB_ROOT; ?>rankings/" class="button">
		<span class="btn-content-wrap">
			<span class="btn-icon btn-icon-rankings"></span>
			<span class="btn-label">
				<h2>Rankings</h2>
				<p>Explore the rankings, movesets, and counters for the top Pokemon in each league.</p>
			</span>
		</span>
	</a>

	<a href="<?php echo $WEB_ROOT; ?>team-builder/" class="button">
		<span class="btn-content-wrap">
			<span class="btn-icon btn-icon-team"></span>
			<span class="btn-label">
				<h2>Team Builder</h2>
				<p>Build your own team and see their type matchups and potential counters.</p>
			</span>
		</span>
	</a>

	<a href="<?php echo $WEB_ROOT; ?>train/" class="button">
		<span class="btn-content-wrap">
			<span class="btn-icon btn-icon-train"></span>
			<span class="btn-label">
				<h2>Train</h2>
				<p>Play real-time battle simulations against a CPU opponent.</p>
			</span>
		</span>
	</a>


	<a href="<?php echo $WEB_ROOT; ?>contribute/" class="button">
		<span class="btn-content-wrap">
			<span class="btn-icon btn-icon-heart"></span>
			<span class="btn-label">
				<h2>Contribute</h2>
				<p>Check out the source code on Github or lend your support through Patreon.</p>
			</span>
		</span>
	</a>

	<h3>Pokemon Scarlet &amp; Violet</h3>

	<a href="<?php echo $WEB_ROOT; ?>tera/" class="button tera-button">
		<span class="btn-content-wrap">
			<span class="btn-icon btn-icon-tera"></span>
			<span class="btn-label">
				<h2>Tera Raid Counter Calculator</h2>
				<p>Take on Tera Raid bosses with this tool to look up Pokemon with the best type matchups.</p>
			</span>
		</span>
	</a>

	<?php require 'modules/ads/body-728.php'; ?>

	<?php if($_SETTINGS->ads == 1) : ?>
		<span data-ccpa-link="1"></span>
	<?php endif; ?>

	<!--Update section for updates-->
	<h3>What's New</h3>

<<<<<<< HEAD
	<h4>v1.30.9 (August 30, 2023)</h4>
	<ul>
		<li>Generation 9 Pokemon added!</li>
		<li>Updates for Season of Adventures Abound will be available sometime after the season begins on September 1st.</li>
=======
	<h4>v1.31.9 (September 1, 2023)</h4>
	<ul>
		<li>Site updates are live for Season of Adventures Abound!</li>
		<li>Generation 9 Pokemon have been added to the site for simulations. New Pokemon will be added to the rankings as they release.</li>
>>>>>>> 6a6f6e87
	</ul>

	<h3>Latest Article</h3>

	<div class="article-item flex">
	<div class="col-3">
		<a href="<?php echo $WEB_ROOT; ?>articles/community-day/23-08-froakie/">
			<img src="<?php echo $WEB_ROOT; ?>articles/article-assets/community-day/23-08-froakie/thumb.jpg">
		</a>
	</div>
	<div class="col-9">
		<h4><a href="<?php echo $WEB_ROOT; ?>articles/community-day/23-08-froakie/">Froakie Community Day Guide for PvP</a></h4>
		<div class="date">August 9, 2023</div>
		<p>Fan favorite Greninja is finally getting the level-up it needs! Will it be enough to become viable in PvP? Find out more about Greninja and IV's to look for during the upcoming Community Day!</p>
		<div class="tags"><a href="<?php echo $WEB_ROOT; ?>articles?tag=Community Day"># Community Day</a><a href="<?php echo $WEB_ROOT; ?>articles?tag=Infographic"># Infographic</a></div>
	</div>
</div>
</div>

<?php
// Localhost developer panel
if (strpos($WEB_ROOT, 'src') !== false) : ?>

	<script src="<?php echo $WEB_ROOT; ?>js/GameMaster.js?v=<?php echo $SITE_VERSION; ?>"></script>
	<script src="<?php echo $WEB_ROOT; ?>js/pokemon/Pokemon.js?v=<?php echo $SITE_VERSION; ?>"></script>
	<script src="<?php echo $WEB_ROOT; ?>js/interface/RankingInterface.js?v=<?php echo $SITE_VERSION; ?>"></script>
	<script src="<?php echo $WEB_ROOT; ?>js/interface/ModalWindow.js?v=<?php echo $SITE_VERSION; ?>"></script>
	<script src="<?php echo $WEB_ROOT; ?>js/interface/PokeSearch.js?v=<?php echo $SITE_VERSION; ?>"></script>
	<script src="<?php echo $WEB_ROOT; ?>js/battle/TimelineEvent.js?v=<?php echo $SITE_VERSION; ?>"></script>
	<script src="<?php echo $WEB_ROOT; ?>js/battle/TimelineAction.js?v=<?php echo $SITE_VERSION; ?>"></script>
	<script src="<?php echo $WEB_ROOT; ?>js/battle/Battle.js?v=<?php echo $SITE_VERSION; ?>"></script>
	<script src="<?php echo $WEB_ROOT; ?>js/battle/TeamRanker.js?v=<?php echo $SITE_VERSION; ?>"></script>
	<script src="<?php echo $WEB_ROOT; ?>js/RankingMain.js?v=<?php echo $SITE_VERSION; ?>"></script>

<?php else: ?>

	<script src="<?php echo $WEB_ROOT; ?>js/GameMaster.js?v=<?php echo $SITE_VERSION; ?>"></script>
	<script src="<?php echo $WEB_ROOT; ?>js/pokemon/Pokemon.js?v=<?php echo $SITE_VERSION; ?>"></script>

	<script>
	var gm = GameMaster.getInstance();
	</script>

<?php endif; ?>

<?php require_once 'footer.php'; ?><|MERGE_RESOLUTION|>--- conflicted
+++ resolved
@@ -76,17 +76,10 @@
 	<!--Update section for updates-->
 	<h3>What's New</h3>
 
-<<<<<<< HEAD
-	<h4>v1.30.9 (August 30, 2023)</h4>
-	<ul>
-		<li>Generation 9 Pokemon added!</li>
-		<li>Updates for Season of Adventures Abound will be available sometime after the season begins on September 1st.</li>
-=======
 	<h4>v1.31.9 (September 1, 2023)</h4>
 	<ul>
 		<li>Site updates are live for Season of Adventures Abound!</li>
 		<li>Generation 9 Pokemon have been added to the site for simulations. New Pokemon will be added to the rankings as they release.</li>
->>>>>>> 6a6f6e87
 	</ul>
 
 	<h3>Latest Article</h3>
