/*
* Interface functionality for move list and explorer
*/

var BattlerMaster = (function () {
    var instance;

    function createInstance(matchHandler) {


        var object = new interfaceObject(matchHandler);

		function interfaceObject(matchHandler){
			var handler = matchHandler;

			var self = this;
			var gm = GameMaster.getInstance();
			var battle;
			var players;
			var phase;
			var activePokemon = []; // The currently active Pokemon

			var multiSelectors = [];

			// Variables for handling charge up
			var charge = 0;
			var maxCharge = 100;
			var chargeRate = 20;
			var chargeDecayRate = 0.5;
			var phaseInterval;
			var chargeTime = 4000;
			var switchTime = 13000;
			var phaseTimer = 4000;
			var countdown = 0;

			var interfaceLockout = 0; // Prevent clicking the shield or switch options too early

			// Kick off the setup and the battle

			this.init = function(props, b, p){
				battle = b;
				players = p;
				phase = "countdown";

				// Event listeners

				$(".battle-window").on("click", battleWindowClick);
				$("body").on("click", ".charge-window .move-bar", chargeUpClick);
				$(".shield-window .close").on("click", closeShieldClick);
				$(".shield-window .shield").on("click", useShieldClick);
				$(".end-screen .replay").on("click", replayBattle);

				// Set lead pokemon
				battle.setBattleMode("emulate");
				battle.setPlayers(players);
				battle.setNewPokemon(players[0].getTeam()[0], 0, false);
				battle.setNewPokemon(players[1].getTeam()[0], 1, false);
				battle.emulate(self.update);

				$("body").addClass("battle-active");
			};

			// Given an update object, update the battle interface

			this.update = function(response){

				// Interpret phase for player

				if(response.phase == "suspend_charged"){
					if(response.actor == 0){
						response.phase = "suspend_charged_attack";
					} else{
						response.phase = "suspend_charged_shield";
					}
				}

				if(response.phase == "suspend_switch"){
					if(response.actors.indexOf(0) > -1){
						response.phase = "suspend_switch_self";
					}
				}

				// Handle phase change

				if(phase != response.phase){
					switch(response.phase){
						case "suspend_charged_attack":
							$(".charge-window .move-bars").html('');
							$(".charge-window .move-bars").append($(".controls .move-bar").eq(response.move).clone());
							$(".switch-window").removeClass("active");

							charge = 0;
							phaseTimer = chargeTime;
							phaseInterval = setInterval(chargeUpStep, 1000 / 60);
							break;

							case "suspend_charged_shield":
								$(".shield-window").removeClass("closed");
								phaseTimer = chargeTime;
								phaseInterval = setInterval(phaseStep, 1000 / 60);
								interfaceLockout = 500;
								break;

						case "animating":
							$(".animate-message .text").html(activePokemon[response.actor].speciesName + " used " + response.moveName);
							break;
							
						case "suspend_switch":
							$(".animate-message .text").html("Opponent is selecting a Pokemon");
							break;

						case "suspend_switch_self":
							phaseTimer = switchTime;
							phaseInterval = setInterval(phaseStep, 1000 / 60);
							self.openSwitchWindow();
							interfaceLockout = 500;
							break;

						case "game_over":
							$("body").removeClass("battle-active");

							self.displayEndGameStats();
							break;
					}
				}

				// Update Pokemon displays

				for(var i = 0; i < response.pokemon.length; i++){
					var pokemon = response.pokemon[i];

					var $poke = $(".pokemon-container").eq(i);

					$poke.find(".hp .bar").css("width", ((pokemon.hp / pokemon.stats.hp) * 100)+"%" );

					// If a switch has occured, update the Pokemon display and Charged Move buttons
					if((activePokemon.length < i)||(activePokemon[i] != pokemon)){
						$poke.find(".name").html(pokemon.speciesName);
						$poke.attr("cooldown", pokemon.fastMove.cooldown);

						// Show both Pokemon at the start
						if(response.turn == 1){
							$poke.find(".pokemon").attr("type-1", pokemon.types[0]);

							if(pokemon.types[1] != "none"){
								$poke.find(".pokemon").attr("type-2", pokemon.types[1]);
							} else{
								$poke.find(".pokemon").attr("type-2", pokemon.types[0]);
							}
						}

						if(i == 0){
							$(".move-bar").hide();

							for(var n = 0; n < pokemon.chargedMoves.length; n++){
								var chargedMove = pokemon.chargedMoves[n];
								var $bar = $(".battle-window .move-bar").eq(n);

								$bar.show();
								$bar.find(".label").html(chargedMove.abbreviation);
								$bar.find(".bar").attr("class","bar " + chargedMove.type);
								$bar.find(".bar-back").attr("class","bar-back " + chargedMove.type);
							}
						}
					}

					// Update move buttons

					if(i == 0){
						for(var n = 0; n < pokemon.chargedMoves.length; n++){
							var chargedMove = pokemon.chargedMoves[n];
							var $bar = $(".battle-window .move-bar").eq(n);
							var chargePercent = (pokemon.energy / chargedMove.energy) * 100;

							$bar.find(".bar").first().css("height", chargePercent+"%");

							if(chargePercent >= 100){
								$bar.addClass("active");
							} else{
								$bar.removeClass("active");
							}
						}
					}
				}

				// Update player displays

				for(var i = 0; i < response.players.length; i++){
					var player = response.players[i];

					$(".battle-window .shields").eq(i).html(player.getShields());

					// Display Pokeballs for remaining Pokemon
					var activePokemonCount = 0;
					var team = player.getTeam();
					for(var n = 0; n < team.length; n++){
						if(team[n].hp > 0){
							activePokemonCount++;
						}
					}


					$(".team-indicator").eq(i).find(".ball").addClass("fainted");

					for(var j = 0; j < activePokemonCount; j++){
						if(i == 0){
							$(".team-indicator.left .ball").eq(j).removeClass("fainted");
						} else{
							$(".team-indicator.right .ball").eq(2-j).removeClass("fainted");
						}
					}

					// Update switch timer

					if(i == 0){
						if(player.getSwitchTimer() == 0){
							$(".battle-window .switch-btn").addClass("active");
							$(".battle-window .switch-btn").html("&#8645;");
						} else{
							$(".battle-window .switch-btn").removeClass("active");
							$(".battle-window .switch-btn").html(Math.floor(player.getSwitchTimer() / 1000));
						}
					}
				}

				activePokemon = [];
				for(var i = 0; i < response.pokemon.length;i++){
					activePokemon.push(response.pokemon[i]);
				}
				phase = response.phase;

				$(".battle-window").attr("phase", phase);

				switch(phase){
					case "countdown":

						if((response.countdown !== undefined)&&(countdown+1 != response.countdown)){
							countdown = response.countdown-1;
							if(countdown == 0){
								countdown = "Go";
							}

							$(".battle-window .countdown").removeClass("animate");
							$(".battle-window .countdown .text").html(countdown);

							setTimeout(function(){
								$(".battle-window .countdown").addClass("animate");
							}, 50);
						}

						break;
				}

				// Display messages for this turn

				for(var i = 0; i < response.messages.length; i++){
					var message = response.messages[i];
					var $messageItem = $("<div turn=\""+response.turn+"\">"+message.str+"</div>");
					$(".battle-window .pokemon-container").eq(message.index).find(".messages").append($messageItem);
				}

				// Clear any messages past the expiry time

				$(".battle-window .messages div").each(function(index, value){
					var messageTurn = parseInt($(this).attr("turn"));
					if(response.turn - messageTurn >= 4){
						$(this).remove();
					}
				});

				// Display any new animations

				for(var i = 0; i < response.animations.length; i++){
					var animation = response.animations[i];
					var fastAnimationOccurred = false;

					switch(animation.type){
						case "fast":
							fastAnimationOccurred = true;
							$(".battle-window .pokemon-container").eq(animation.actor).addClass("animate-fast");
							break;

						case "switch":
							var actor = animation.actor;
							$(".battle-window .pokemon-container").eq(animation.actor).addClass("animate-switch");
							
							if(animation.value === false){
								var delayTime = 1000;
								
								if(phase == "suspend_switch"){
									delayTime = 30;
								}
								
								setTimeout(function(){
									$(".battle-window .pokemon-container").eq(actor).removeClass("animate-switch");
									self.completeSwitchAnimation(actor);
								}, delayTime);
							}

							break;
					}

					if(fastAnimationOccurred){
						setTimeout(function(){
							$(".battle-window .pokemon-container").removeClass("animate-fast");
						}, 250);
					}
				}
			}


			// Decrement the timer and update UI
			self.updatePhaseTimer = function(){
				// Update timer
				phaseTimer = Math.max(phaseTimer - 1000 / 60, 0);
				interfaceLockout = Math.max(interfaceLockout - 1000 / 60, 0);
				$(".battle-window .timer .text").html(Math.floor(phaseTimer / 1000));

				if(phaseTimer <= 0){
					clearInterval(phaseInterval);
				}
			}

			self.openSwitchWindow = function(){
				// Update the switch window Pokemon
				var team = players[0].getTeam();
				var index = 0;

				for(var i = 0; i < team.length; i++){
					if(team[i] != activePokemon[0]){
						$(".switch-window .pokemon").eq(index).find(".cp").html(team[i].cp);
						$(".switch-window .pokemon").eq(index).find(".name").html(team[i].speciesName);
						$(".switch-window .pokemon").eq(index).attr("index", i);
						$(".switch-window .pokemon").eq(index).find(".img-container").attr("class", "img-container " + team[i].types[0]);
						if(team[i].hp > 0){
							$(".switch-window .pokemon").eq(index).addClass("active");
						} else{
							$(".switch-window .pokemon").eq(index).removeClass("active");
						}
						index++;
					}
				}
			}

			// When a switch animation has completed, fill in the updated sprite

			self.completeSwitchAnimation = function(index){
				$(".battle-window .pokemon-container").eq(index).find(".pokemon").attr("type-1", activePokemon[index].types[0]);

				if(activePokemon[index].types[1] != "none"){
					$(".battle-window .pokemon-container").eq(index).find(".pokemon").attr("type-2", activePokemon[index].types[1]);
				} else{
					$(".battle-window .pokemon-container").eq(index).find(".pokemon").attr("type-2", activePokemon[index].types[0]);
				}
			}

			// At the end of the game, show relevant battle stats

			self.displayEndGameStats = function(){
				var team = players[0].getTeam();
				var maxScore = 300;

				console.log(team);

				for(var i = 0; i < team.length; i++){
					var pokemon = team[i];
					var width = (pokemon.battleStats.damage / maxScore) * 100;

					$(".battle-stats .damage .pokemon-entry .name").eq(i).html(pokemon.speciesId);
					$(".battle-stats .damage .pokemon-entry .damage-bar").eq(i).css("width", width+"%");
				}

			}

			// Handler for the charge up interval

			function chargeUpStep(){
<<<<<<< HEAD
				if(charge < maxCharge){
					charge = Math.max(charge - chargeDecayRate, 0);
				}
				
=======
				// Lock charge at 100 once user reaches 100
				if(charge < 100){
					charge = Math.max(charge - chargeDecayRate, 0);
				}

>>>>>>> 48352bf0
				// Update rings
				var percent = (charge / maxCharge) * 100;

				$(".battle-window .charge-window .ring").css("width", percent + "%");
				$(".battle-window .charge-window .ring").css("height", percent + "%");

				self.updatePhaseTimer();

				// Submit charge amount to Battle
				if(phaseTimer <= 0){
					var chargeMultiplier = Math.min(charge / maxCharge, 1);
					battle.setChargeAmount(chargeMultiplier);
				}
			}

			// Click handler for sending input to the Battle object

			function battleWindowClick(e){
				if(interfaceLockout > 0){
					return false;
				}

				// Open or close switch window
				if($(".battle-window .switch-btn.active:hover").length > 0){
					$(".switch-window").toggleClass("active");
					if($(".switch-window").hasClass("active")){
						self.openSwitchWindow();
					}
					return;
				}

				// Queue a switch
				if($(".switch-window .pokemon.active:hover").length > 0){
					var $target = $(e.target);

					if(! $target.hasClass("pokemon")){
						$target = $(e.target).closest(".pokemon");
					}

					var index = parseInt($target.attr("index"));
					battle.queueAction(0, "switch", index);

					$(".switch-window").removeClass("active");

					if(phase == "suspend_switch_self"){
						clearInterval(phaseInterval);
					}

					return;
				}


				if($(".battle-window .controls .move-bar.active:hover").length == 0){
					// Fast move
					battle.queueAction(0, "fast", 0);
				} else{
					// Charged move
					var $target = $(e.target);

					if(! $target.hasClass("move-bar")){
						$target = $(e.target).closest(".move-bar");
					}

					var index = $(".battle-window .controls .move-bar").index($target); // Getting the index of the move
					battle.queueAction(0, "charged", index);
				}
			}

			// Click handler for sending input to the Battle object

			function chargeUpClick(e){
				if(phase != "suspend_charged_attack"){
					return false;
				}

				// We have to let it overshoot a little because the decay happens after the charge
				charge = Math.min(charge + chargeRate, maxCharge + (chargeDecayRate * 10));
			}

			// Close the shield window

			function closeShieldClick(){
				if(interfaceLockout == 0){
					$(".battle-window .shield-window").addClass("closed");
				}
			}

			// Use a shield

			function useShieldClick(){
				if(interfaceLockout == 0){
					$(".battle-window .shield-window").addClass("closed");
					battle.setPlayerUseShield(true);
				}
			}

			// At the end of a 3v3 match, replay the same battle

			function replayBattle(e){
				handler.startBattle();
			}

			// Handler for the the use shield timer

			function phaseStep(){
				self.updatePhaseTimer();
			}
		}

        return object;
    }

    return {
        getInstance: function (matchHandler) {
            if (!instance) {
                instance = createInstance(matchHandler);
            }
            return instance;
        }
    };
})();<|MERGE_RESOLUTION|>--- conflicted
+++ resolved
@@ -375,18 +375,11 @@
 			// Handler for the charge up interval
 
 			function chargeUpStep(){
-<<<<<<< HEAD
+				// Lock charge at 100 once user reaches 100
 				if(charge < maxCharge){
 					charge = Math.max(charge - chargeDecayRate, 0);
 				}
-				
-=======
-				// Lock charge at 100 once user reaches 100
-				if(charge < 100){
-					charge = Math.max(charge - chargeDecayRate, 0);
-				}
-
->>>>>>> 48352bf0
+
 				// Update rings
 				var percent = (charge / maxCharge) * 100;
 
