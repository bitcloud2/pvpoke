// Load AI archetypes

var file = webRoot+"data/training/aiArchetypes.json?v=1";
var aiData = [];

$.getJSON( file, function( data ){
	aiData = data;
	console.log("AI data loaded ["+aiData.length+"]");
});

function TrainingAI(l, p, b){
	var level = parseInt(l);
	var player = p;
	var battle = b;
	var gm = GameMaster.getInstance();
	var teamPool = [];
	var currentTeamPool = null;
	var teamSelectMode = "normal";
	var partySize = 3;
	var props = aiData[l];
	var generateRosterCallback;
	var self = this;

	var currentStrategy; // The current employed strategy to determine behavior
	var previousStrategy; // Store the previous strategy
	var scenarios;

	var turnLastEvaluated = 0;

	if(level == 0){
		chargedMoveCount = 1;
	}

	// Generate a random roster of 6 given a cup and league

	this.generateRoster = function(size, callback, customTeamPool){
		partySize = size;
		generateRosterCallback = callback;

		var league = battle.getCP();
		var cup = battle.getCup().name;

		if((! teamPool[league+""+cup])&&(!customTeamPool)){
			gm.loadTeamData(league, cup, self.setTeamPool);
			return;
		}

		var pool;

		if(! customTeamPool){
			pool = teamPool[league+""+cup];
			currentTeamPool = teamPool[league+""+cup];
			teamSelectMode = "normal";
		} else{
			if(customTeamPool.data){
				pool = {
					"presets": customTeamPool.data
				}
			} else{
				pool = {
					"presets": customTeamPool
				}
			}

			currentTeamPool = pool;
			teamSelectMode = "preset";
		}

		// Test current pool for errors
		self.testPool(pool);

		if(pool.slots){
			pool = pool.slots;
		}

		var slotBucket = [];
		var slots = [];
		var roles = []; // Array of roles that have been filled on the team


		// Choose presets
		if((pool.presets)&&(customTeamPool)){
			// Select a random preset team
			var presets = pool.presets;
			var presetIndex = Math.floor(Math.random() * pool.presets.length);
			var preset = pool.presets[presetIndex];
			pool = [];

			// For each Pokemon in the preset team, make a new "slot"
			console.log(customTeamPool);

			for(var i = 0; i < preset.pokemon.length; i++){
				var slot = {
					slot: i,
					synergies: [],
					pokemon: [],
					weight: 1
				};

				preset.pokemon[i].weight = 1;
				preset.pokemon[i].difficulty = level;

				slot.pokemon.push(preset.pokemon[i]);

				pool.push(slot);
			}
		}

		// Put all the slots in bucket, multiple times for its weight value

		for(var i = 0; i < pool.length; i++){
			for(var n = 0; n < pool[i].weight; n++){
				slotBucket.push(pool[i].slot);
			}
		}

		// Draw unique slots from the bucket
		var rosterSize = 6;

		if((teamSelectMode == "preset")&&(partySize == 3)){
			rosterSize = 3;
		}

		for(var i = 0; i < rosterSize; i++){
			var index = Math.floor(Math.random() * slotBucket.length);
			var slot = slotBucket[index];
			var synergies = pool.filter(obj => {
  				return obj.slot === slot
			})[0].synergies;
			slots.push(slot);

			// Add synergies to bucket to increase chances of picking them
			for(var n = 0; n < synergies.length; n++){
				if(slotBucket.indexOf(synergies[n]) > -1){
					slotBucket.push(synergies[n], synergies[n]);
				}
			}

			// Clear the selected value from the bucket
			var itemIndex = 0;
			while ((itemIndex = slotBucket.indexOf(slot, itemIndex)) > -1) {
			  slotBucket.splice(itemIndex, 1);
			}
		}

		// For each slot, pick a random Pokemon

		var roster = [];
		var selectedIds = []; // Array of Pokemon ID's to check to avoid duplicates
		var restrictedPicks = 0;
		var restrictedLimit = 6;
		var restrictedPicksExist = false;

		if(battle.getCup().restrictedPicks){
			restrictedLimit = battle.getCup().restrictedPicks;
			restrictedPicksExist = true;
		}

		for(var i = 0; i < slots.length; i++){
			// Grab the pool of Pokemon given the slot name
			var slotPool = pool.filter(obj => {
  				return obj.slot === slots[i]
			})[0].pokemon;
			var pokeBucket = [];

			// Choose from restricted picks if available
			if((restrictedPicksExist)&&(restrictedPicks<restrictedLimit)){
				var slotObj = pool.filter(obj => {
  				return obj.slot === slots[i]
			})[0];

				if(slotObj.restricted){
					slotPool = slotObj.restricted;
					restrictedPicks++;
				}
			}

			for(var n = 0; n < slotPool.length; n++){
				var poke = slotPool[n];
				var role = "none";

				if(poke.role){
					role = poke.role;
				}
				// Is this Pokemon valid to be added to the team?
				if((selectedIds.indexOf(poke.speciesId) === -1)&&(Math.abs(poke.difficulty - level) <= 1)&&(roles.indexOf(role) == -1)){
					for(var j = 0; j < poke.weight; j++){
						pokeBucket.push(poke);
					}
				}
			}

			// Select a random poke from the bucket
			var index = Math.floor(Math.random() * pokeBucket.length);
			var poke = pokeBucket[index];

			var pokemon = new Pokemon(poke.speciesId, player.index, battle);
			pokemon.initialize(battle.getCP());

			if(self.hasStrategy("OPTIMIZE_TIMING")){
				pokemon.optimizeMoveTiming = true;
			}

			roles.push(poke.role);

			// Select a random IV spread according to difficulty
			var ivCombos = pokemon.generateIVCombinations("overall", 1, props.ivComboRange);
			var rank = Math.floor(Math.random() * ivCombos.length);

			// If this Pokemon maxes under or near 1500, make sure it's close to 1500
			if(ivCombos[0].level >= 39){
				rank = Math.floor(Math.random() * 50 * (props.ivComboRange  / 4000));
			}
			var combo = ivCombos[rank];

			pokemon.setIV("atk", combo.ivs.atk);
			pokemon.setIV("def", combo.ivs.def);
			pokemon.setIV("hp", combo.ivs.hp);
			pokemon.setLevel(combo.level);

			pokemon.selectMove("fast", poke.fastMove);
			for(var n = 0; n < props.chargedMoveCount; n++){
				pokemon.selectMove("charged", poke.chargedMoves[n], n);
			}

			if(props.chargedMoveCount == 1){
				pokemon.selectMove("charged", "none", 1);
			}

			roster.push(pokemon);
			selectedIds.push(poke.speciesId);
		}

		player.setRoster(roster);
		generateRosterCallback(roster);
	}

	// With a set roster, produce a team of 3

	this.generateTeam = function(opponentRoster, previousResult, previousTeams){
		var roster = player.getRoster();
		var team = [];

		// Reset all Pokemon involves

		for(var i = 0; i < opponentRoster.length; i++){
			opponentRoster[i].fullReset();
		}

		for(var i = 0; i < roster.length; i++){
			roster[i].fullReset();
		}

		// In Single 3v3 mode, use the Basic option most of the time depending on difficulty
		var basicWeight = 1;

		if(opponentRoster.length < 6){
			basicWeight = (4 * (4 - level));

			// Make the teams more random in GO Battle League

			if((battle.getCup().partySize)&&(battle.getCup().partySize == 3)){
				basicWeight *= 3;
			}
		}

		// Choose a pick strategy
		var pickStrategyOptions = [];

		if(! previousResult){
			// If this is a fresh round, use these strategies
			pickStrategyOptions.push(new DecisionOption("BASIC", basicWeight));
			pickStrategyOptions.push(new DecisionOption("BEST", 6));
			pickStrategyOptions.push(new DecisionOption("COUNTER", 6));
			pickStrategyOptions.push(new DecisionOption("UNBALANCED", 3));
		} else{
			// If this is subsequent round, use these strategies
			var winStratWeight = 3;
			var loseStratWeight = 3;

			if(previousResult == "win"){
				loseStratWeight = 12;
			} else if(previousResult == "loss"){
				winStratWeight = 12;
			}

			pickStrategyOptions.push(new DecisionOption("SAME_TEAM", winStratWeight));
			pickStrategyOptions.push(new DecisionOption("SAME_TEAM_DIFFERENT_LEAD", winStratWeight));
			pickStrategyOptions.push(new DecisionOption("COUNTER_LAST_LEAD", loseStratWeight));
			pickStrategyOptions.push(new DecisionOption("COUNTER", loseStratWeight));
		}

		// Add option for presets
<<<<<<< HEAD
		if((currentTeamPool)&&(currentTeamPool.presets)&&(battle.getCup().name != "labyrinth")){
			pickStrategyOptions.push(new DecisionOption("PRESET", 30));
=======
		if((currentTeamPool)&&(currentTeamPool.presets)){
			pickStrategyOptions.push(new DecisionOption("PRESET", 20));
>>>>>>> 51220622
		}

		var pickStrategy = self.chooseOption(pickStrategyOptions).name;

		// If the team pool only has presets, use a preset

		if(partySize == 3 && teamSelectMode == "preset"){
			pickStrategy = "PRESET";
		}

		switch(pickStrategy){
			// Choose a random set of 3 from the roster
			case "BASIC":
				var startIndex = Math.floor(Math.random() * 4);
				for(var i = 0; i < 3; i++){
					team.push(roster[startIndex + i]);
				}
				break;

			// Choose a team that has the best average matchups against the opponent's roster
			case "BEST":
				var teamPerformance = self.calculateAverageRosterPerformance(roster, opponentRoster);

				// Lead with the best average Pokemon
				team.push(teamPerformance[0].pokemon);

				// Next, let's give it a bodyguard
				var scenarios = teamPerformance[0].scenarios;
				scenarios.sort((a,b) => (a.average > b.average) ? 1 : ((b.average > a.average) ? -1 : 0)); // Sort by worst to best

				var targets = [scenarios[0].opponent, scenarios[1].opponent];

				teamPerformance = self.calculateAverageRosterPerformance(roster, targets);

				// Add the best bodyguard that isn't the currently selected Pokemon
				for(var i = 0; i < teamPerformance.length; i++){
					if(team.indexOf(teamPerformance[i].pokemon) == -1){
						// Sometimes lead with the bodyguard, sometimes have it in the back
						if(Math.random() > .5){
							team.push(teamPerformance[i].pokemon);
						} else{
							team.unshift(teamPerformance[i].pokemon);
						}

						break;
					}
				}

				// Finally, let's round them out with a Pokemon that does best against their collective counters
				teamPerformance = self.calculateAverageRosterPerformance(opponentRoster, team);
				targets = [teamPerformance[0].pokemon, teamPerformance[1].pokemon];

				teamPerformance = self.calculateAverageRosterPerformance(roster, targets);
				// Add the best bodyguard that isn't the currently selected Pokemon
				for(var i = 0; i < teamPerformance.length; i++){
					if(team.indexOf(teamPerformance[i].pokemon) == -1){
						team.push(teamPerformance[i].pokemon);
						break;
					}
				}

				break;

			// Choose a team that counters the opponent's best Pokemon
			case "COUNTER":
				var teamPerformance = self.calculateAverageRosterPerformance(opponentRoster, roster);
				var scenarios = teamPerformance[0].scenarios;

				scenarios.sort((a,b) => (a.average > b.average) ? 1 : ((b.average > a.average) ? -1 : 0)); // Sort by worst to best

				// Lead with the best counter
				team.push(scenarios[0].opponent);

				// Next, let's give it a bodyguard
				var scenarios = self.runBulkScenarios("NO_BAIT", team[0], opponentRoster);
				scenarios.sort((a,b) => (a.average > b.average) ? 1 : ((b.average > a.average) ? -1 : 0)); // Sort by worst to last

				var targets = [scenarios[0].opponent, scenarios[1].opponent];

				teamPerformance = self.calculateAverageRosterPerformance(roster, targets);

				// Add the best bodyguard that isn't the currently selected Pokemon
				for(var i = 0; i < teamPerformance.length; i++){
					if(team.indexOf(teamPerformance[i].pokemon) == -1){
						team.push(teamPerformance[i].pokemon);
						break;
					}
				}

				// Finally, let's round them out with a Pokemon that does best against their collective counters
				teamPerformance = self.calculateAverageRosterPerformance(opponentRoster, team);
				targets = [teamPerformance[0].pokemon, teamPerformance[1].pokemon];

				teamPerformance = self.calculateAverageRosterPerformance(roster, targets);
				// Add the best bodyguard that isn't the currently selected Pokemon
				for(var i = 0; i < teamPerformance.length; i++){
					if(team.indexOf(teamPerformance[i].pokemon) == -1){
						team.push(teamPerformance[i].pokemon);
						break;
					}
				}

				break;

			// Choose two high performance Pokemon and lead with a bodyguard
			case "UNBALANCED":
				var teamPerformance = self.calculateAverageRosterPerformance(roster, opponentRoster);

				// Choose the best two average Pokemon
				team.push(teamPerformance[0].pokemon, teamPerformance[1].pokemon);

				// Finally, let's round lead with a Pokemon that does best against their collective counters
				teamPerformance = self.calculateAverageRosterPerformance(opponentRoster, team);
				targets = [teamPerformance[0].pokemon, teamPerformance[1].pokemon];

				teamPerformance = self.calculateAverageRosterPerformance(roster, targets);
				// Add the best bodyguard that isn't the currently selected Pokemon
				for(var i = 0; i < teamPerformance.length; i++){
					if(team.indexOf(teamPerformance[i].pokemon) == -1){
						team.splice(0, 0, teamPerformance[i].pokemon);
						break;
					}
				}

				break;

			// Use the same team as last time
			case "SAME_TEAM":
				var previousTeam = previousTeams[1];

				for(var i = 0; i < previousTeam.length; i++){
					team.push(previousTeam[i]);
				}
				break;

			// Use the same team as last time but with the previous lead's bodyguard as the lead
			case "SAME_TEAM_DIFFERENT_LEAD":
				var previousTeam = previousTeams[1];

				team.push(previousTeam[1]);
				previousTeam.splice(1,1);

				for(var i = 0; i < previousTeam.length; i++){
					team.push(previousTeam[i]);
				}
				break;

			// Choose a team that counters the opponent's previous lead
			case "COUNTER_LAST_LEAD":
				var opponentPreviousLead = previousTeams[0][0];

				var teamPerformance = self.calculateAverageRosterPerformance([opponentPreviousLead], roster);
				var scenarios = teamPerformance[0].scenarios;

				scenarios.sort((a,b) => (a.average > b.average) ? 1 : ((b.average > a.average) ? -1 : 0)); // Sort by worst to best

				// Lead with the best counter
				team.push(scenarios[0].opponent);

				// Next, let's give it a bodyguard
				var scenarios = self.runBulkScenarios("NO_BAIT", team[0], opponentRoster);
				scenarios.sort((a,b) => (a.average > b.average) ? 1 : ((b.average > a.average) ? -1 : 0)); // Sort by worst to last

				var targets = [scenarios[0].opponent, scenarios[1].opponent];

				teamPerformance = self.calculateAverageRosterPerformance(roster, targets);

				// Add the best bodyguard that isn't the currently selected Pokemon
				for(var i = 0; i < teamPerformance.length; i++){
					if(team.indexOf(teamPerformance[i].pokemon) == -1){
						team.push(teamPerformance[i].pokemon);
						break;
					}
				}

				// Finally, let's round them out with a Pokemon that does best against their collective counters
				teamPerformance = self.calculateAverageRosterPerformance(opponentRoster, team);
				targets = [teamPerformance[0].pokemon, teamPerformance[1].pokemon];

				teamPerformance = self.calculateAverageRosterPerformance(roster, targets);
				// Add the best bodyguard that isn't the currently selected Pokemon
				for(var i = 0; i < teamPerformance.length; i++){
					if(team.indexOf(teamPerformance[i].pokemon) == -1){
						team.push(teamPerformance[i].pokemon);
						break;
					}
				}

				break;

			case "PRESET":
				var presetBucket = [];

				for(var i = 0; i < currentTeamPool.presets.length; i++){
					for(var n = 0; n < currentTeamPool.presets[i].weight; n++){
						presetBucket.push(currentTeamPool.presets[i]);
					}
				}

				var presetIndex = Math.floor(Math.random() * presetBucket.length);
				var preset = presetBucket[presetIndex];

				for(var i = 0; i < preset.pokemon.length; i++){
					var poke = preset.pokemon[i];
					var pokemon = new Pokemon(poke.speciesId, player.index, battle);
					pokemon.initialize(battle.getCP());

					// Select a random IV spread according to difficulty
					var ivCombos = pokemon.generateIVCombinations("overall", 1, props.ivComboRange);
					var rank = Math.floor(Math.random() * ivCombos.length);

					// If this Pokemon maxes under or near 1500, make sure it's close to 1500
					if(ivCombos[0].level >= 39){
						rank = Math.floor(Math.random() * 50 * (props.ivComboRange  / 4000));
					}
					var combo = ivCombos[rank];

					pokemon.setIV("atk", combo.ivs.atk);
					pokemon.setIV("def", combo.ivs.def);
					pokemon.setIV("hp", combo.ivs.hp);
					pokemon.setLevel(combo.level);

					pokemon.selectMove("fast", poke.fastMove);
					for(var n = 0; n < props.chargedMoveCount; n++){
						pokemon.selectMove("charged", poke.chargedMoves[n], n);
					}

					if(props.chargedMoveCount == 1){
						pokemon.selectMove("charged", "none", 1);
					}

					team.push(pokemon);
				}

				break;
		}

		console.log(pickStrategy);
		console.log(team);

		player.setTeam(team);
	}

	// Test a pool of Pokemon for moveset errors

	this.testPool = function(pool){
		var slots = pool;
		var presets = [];
		var pokes = [];

		if(pool.slots){
			slots = pool.slots;
			presets = pool.presets;
		}

		for(var i = 0; i < slots.length; i++){
			for(var n = 0; n < slots[i].pokemon.length; n++){
				pokes.push(slots[i].pokemon[n]);
			}
		}

		for(var i = 0; i < presets.length; i++){
			for(var n = 0; n < presets[i].pokemon.length; n++){
				pokes.push(presets[i].pokemon[n]);
			}
		}

		for(var i = 0; i < pokes.length; i++){
			var pokemon = new Pokemon(pokes[i].speciesId, 0, battle);

			if(pokemon.data.fastMoves.indexOf(pokes[i].fastMove) == -1){
				console.error(pokemon.speciesId + " doesn't know " + pokes[i].fastMove);
			}

			if(pokemon.data.chargedMoves.indexOf(pokes[i].chargedMoves[0]) == -1){
				console.error(pokemon.speciesId + " doesn't know " + pokes[i].chargedMoves[0]);
			}

			if(pokemon.data.chargedMoves.indexOf(pokes[i].chargedMoves[0]) == -1){
				console.error(pokemon.speciesId + " doesn't know " + pokes[i].chargedMoves[0]);
			}
		}
	}

	// Return an array of average performances of team A against team B

	this.calculateAverageRosterPerformance = function(teamA, teamB){
		var results = [];

		for(var i = 0; i < teamA.length; i++){
			var scenarios = self.runBulkScenarios("NO_BAIT", teamA[i], teamB);
			var average = 0;

			for(var n = 0; n < scenarios.length; n++){
				average += scenarios[n].average;
			}

			average /= scenarios.length;

			results.push({
				pokemon: teamA[i],
				scenarios: scenarios,
				average: average
			});
		}

		// Sort by average rating
		results.sort((a,b) => (a.average > b.average) ? -1 : ((b.average > a.average) ? 1 : 0));
		return results;
	}

	// Set the pool of available Pokemon from data

	this.setTeamPool = function(league, cup, data){
		teamPool[league+""+cup] = data;
		self.generateRoster(partySize, generateRosterCallback);
	}

	// Evaluate the current matchup and decide a high level strategy

	this.evaluateMatchup = function(turn, pokemon, opponent, opponentPlayer){
		// Preserve current HP, energy, and stat boosts
		pokemon.startHp = pokemon.hp;
		pokemon.startEnergy = pokemon.energy;
		pokemon.startStatBuffs = [pokemon.statBuffs[0], pokemon.statBuffs[1]];
		pokemon.startCooldown = pokemon.cooldown;
		pokemon.startingShields = pokemon.shields;
		pokemon.baitShields = true;
		pokemon.farmEnergy = false;

		opponent.startHp = opponent.hp;
		opponent.startEnergy = opponent.energy;
		opponent.startStatBuffs = [opponent.statBuffs[0], opponent.statBuffs[1]];
		opponent.startCooldown = opponent.cooldown;
		opponent.startingShields = opponent.shields;
		opponent.baitShields = true;
		opponent.farmEnergy = false;

		// Sim multiple scenarios to help determine strategy

		scenarios = {};

		scenarios.bothBait = self.runScenario("BOTH_BAIT", pokemon, opponent);
		scenarios.neitherBait = self.runScenario("NEITHER_BAIT", pokemon, opponent);
		scenarios.noBait = self.runScenario("NO_BAIT", pokemon, opponent);
		scenarios.farm = self.runScenario("FARM", pokemon, opponent);

		var overallRating = (scenarios.bothBait.average + scenarios.neitherBait.average + scenarios.noBait.average) / 3;
		var options = [];
		var totalSwitchWeight = 0;

		if((self.hasStrategy("SWITCH_BASIC"))&&(player.getSwitchTimer() == 0)&&(player.getRemainingPokemon() > 1)){
			var switchThreshold = 500;

			if((self.hasStrategy("PRESERVE_SWITCH_ADVANTAGE"))&&(opponentPlayer.getRemainingPokemon() > 1)){
				switchThreshold = 450;
			}

			var switchWeight = Math.floor(Math.max((switchThreshold - overallRating) / 10, 0));
			var canCounterSwitch = false;

			// Is the opponent switch locked and do I have a better Pokemon for it?
			if(opponentPlayer.getSwitchTimer() > 30000){
				var team = player.getTeam();
				var remainingPokemon = [];

				for(var i = 0; i < team.length; i++){
					if((team[i].hp > 0)&&(team[i] != pokemon)){
						remainingPokemon.push(team[i]);
					}
				}

				for(var i = 0; i < remainingPokemon.length; i++){
					var scenario = self.runScenario("NO_BAIT", remainingPokemon[i], opponent);
					var rating = scenario.average;

					if(rating - 500 > (Math.max(overallRating, 500) - 500) * 1.2){
						switchWeight += Math.round((rating-overallRating)/10);
						canCounterSwitch = true;
					}
				}
			}

			// Don't switch Pokemon when HP is low
			if((self.hasStrategy("PRESERVE_SWITCH_ADVANTAGE"))&&(opponentPlayer.getSwitchTimer() - player.getSwitchTimer() < 30)&&(pokemon.hp / pokemon.stats.hp <= .25)&&(opponentPlayer.getRemainingPokemon() > 1)){
				switchWeight = 0;
			}
			options.push(new DecisionOption("SWITCH_BASIC", switchWeight));

			totalSwitchWeight += switchWeight;

			// See if it's feasible to build up energy before switching
			if(self.hasStrategy("SWITCH_FARM")){
				var dpt = (opponent.fastMove.damage / (opponent.fastMove.cooldown / 500));
				var percentPerTurn = (dpt / pokemon.stats.hp) * 100; // The opponent's fast attack will deal this % damage per turn
				var weightFactor =  Math.pow(Math.round(Math.max(3 - percentPerTurn, 0)), 2);

				// Switch immediately if previously failed to switch before a Charged Move
				if(previousStrategy == "SWITCH_FARM"){
					weightFactor = 0;
				}

				if(percentPerTurn > 3){
					weightFactor = 0;
				}

				if(opponent.fastMove.energyGain / (opponent.fastMove.cooldown / 500) < 3){
					weightFactor = 0;
				}

				if((pokemon.hp / pokemon.stats.hp < .5)&&(opponentPlayer.getRemainingPokemon() > 1)){
					weightFactor = .1;
				}

				if(canCounterSwitch){
					weightFactor = .1;
				}

				if(pokemon.hp / pokemon.stats.hp < .25){
					weightFactor = 0;
				}

				totalSwitchWeight += (switchWeight * weightFactor);
				options.push(new DecisionOption("SWITCH_FARM", Math.floor(switchWeight * weightFactor)));
			}
		}

		// If there's a decent chance this Pokemon really shouldn't switch out, add other actions

		if(totalSwitchWeight < 10){
			options.push(new DecisionOption("DEFAULT", 1));

			if((self.hasStrategy("BAIT_SHIELDS"))&&(opponent.shields > 0)&&(pokemon.chargedMoves.length > 1)){
				var baitWeight = Math.max(Math.round( (scenarios.bothBait.average - scenarios.noBait.average) / 20), 1);

				// If this Pokemon's moves are very close in DPE, prefer the shorter energy move
				if((scenarios.bothBait.average >= 500)&&(pokemon.chargedMoves.length == 2)){
					if(Math.abs(pokemon.chargedMoves[0].dpe - pokemon.chargedMoves[1].dpe) <= .1){
						baitWeight += 5;
					}
				}

				// If behind on shields, bait more
				if(player.getShields() < opponentPlayer.getShields()){
					baitWeight += 2;
				}

				// If this matchup is very bad, consider not baiting
				if(overallRating < 250){
					baitWeight = 1;
				}

				// For Skull Bash specifically, prefer not to bait
				if((pokemon.bestChargedMove.moveId == "SKULL_BASH")&&(player.getRemainingPokemon() > 1)){
					baitWeight = 0;
				}

				// If the Pokemon has very low health, don't bait
				if((pokemon.hp / pokemon.stats.hp < .25)&&(pokemon.energy < 70)){
					baitWeight = 0;
				}

				options.push(new DecisionOption("BAIT_SHIELDS", baitWeight));
			}

			if(self.hasStrategy("FARM_ENERGY")){
				var farmWeight = Math.round( (scenarios.farm.average - 600) / 20);

				// Let's farm if we'll win and the opponent is low on energy
				if((opponent.energy < 20)&&(scenarios.farm.average > 500)){
					farmWeight += 12;
				}

				// Don't farm against the last Pokemon
				if(opponentPlayer.getRemainingPokemon() < 2){
					farmWeight = 0;
				}

				// Let's make very certain to farm if that looks like a winning strategy
				if((self.hasStrategy("BAD_DECISION_PROTECTION"))&&(farmWeight >= 15)){
					farmWeight *= 5;
				}
				options.push(new DecisionOption("FARM", farmWeight));
			}
		}

		// Decide the AI's operating strategy
		var option = self.chooseOption(options);
		self.processStrategy(option.name);

		if(turn !== undefined){
			turnLastEvaluated = battle.getTurns();
		} else{
			turnLastEvaluated = 1;
		}
	}

	// Run a specific scenario

	this.runScenario = function(type, pokemon, opponent){
		var scenario = {
			opponent: opponent,
			name: type,
			matchups: [],
			average: 0,
			minShields: 3
		};

		// Preserve old Pokemon stats
		var startStats = [
			{
				shields: pokemon.startingShields,
				hp: pokemon.hp,
				energy: pokemon.energy,
				cooldown: pokemon.cooldown,
				index: pokemon.index
			},
			{
				shields: opponent.startingShields,
				hp: opponent.hp,
				energy: opponent.energy,
				cooldown: opponent.cooldown,
				index: opponent.index
			}
		];

		switch(type){
			case "BOTH_BAIT":
				pokemon.baitShields = true;
				pokemon.farmEnergy = false;
				opponent.baitShields = true;
				opponent.farmEnergy = false;
				break;

			case "NEITHER_BAIT":
				pokemon.baitShields = false;
				pokemon.farmEnergy = false;
				opponent.baitShields = false;
				opponent.farmEnergy = false;
				break;

			case "NO_BAIT":
				pokemon.baitShields = false;
				pokemon.farmEnergy = false;
				opponent.baitShields = true;
				opponent.farmEnergy = false;
				break;

			case "FARM":
				pokemon.baitShields = true;
				pokemon.farmEnergy = true;
				opponent.baitShields = true;
				opponent.farmEnergy = false;
				break;
		}

		var b = new Battle();
		b.setNewPokemon(pokemon, 0, false);
		b.setNewPokemon(opponent, 1, false);

		var shieldWeights = [4,4,1];
		var totalWeight = 0;

		var maxShields = Math.max(pokemon.startingShields, opponent.startingShields);

		for(var i = 0; i <= startStats[0].shields; i++){
			for(n = 0; n <= startStats[1].shields; n++){
				pokemon.startingShields = i;
				opponent.startingShields = n;
				b.simulate();

				var rating = b.getBattleRatings()[0];

				scenario.matchups.push(rating);

				var shieldWeight = shieldWeights[i] * shieldWeights[n];
				totalWeight += shieldWeight;
				scenario.average += (rating * shieldWeight);

				if((rating >= 500)&&(i < scenario.minShields)){
					scenario.minShields = i;
				}
			}
		}

		scenario.average /= totalWeight;

		pokemon.startingShields = startStats[0].shields;
		pokemon.startHp = startStats[0].hp;
		pokemon.startEnergy = startStats[0].energy;
		pokemon.startCooldown = startStats[0].cooldown;

		opponent.startingShields = startStats[1].shields;
		opponent.startHp = startStats[1].hp;
		opponent.startEnergy = startStats[1].energy;
		opponent.startCooldown = startStats[1].cooldown;

		pokemon.reset();
		opponent.reset();
		pokemon.index = startStats[0].index;
		pokemon.farmEnergy = false;
		opponent.index = startStats[1].index;
		opponent.farmEnergy = false;

		return scenario;
	}

	this.runBulkScenarios = function(type, pokemon, opponents){
		var scenarios = [];

		for(var i = 0; i < opponents.length; i++){
			var scenario = self.runScenario(type, pokemon, opponents[i]);
			scenarios.push(scenario);
		}

		return scenarios;
	}

	// Choose an option from an array
	this.chooseOption = function(options){
		var optionBucket = [];

		// Put all the options in bucket, multiple times for its weight value

		for(var i = 0; i < options.length; i++){
			for(var n = 0; n < options[i].weight; n++){
				optionBucket.push(options[i].name);
			}
		}

		// If all options have 0 weight, just toss the first option in there

		if(optionBucket.length == 0){
			optionBucket.push(options[0].name);
		}

		var index = Math.floor(Math.random() * optionBucket.length);
		var optionName = optionBucket[index];
		var option = options.filter(obj => {
			return obj.name === optionName
		})[0];

		return option;
	}

	// Change settings to accomodate a new strategy

	this.processStrategy = function(strategy){
		previousStrategy = currentStrategy;
		currentStrategy = strategy;

		var pokemon = battle.getPokemon()[player.getIndex()];

		switch(currentStrategy){
			case "SWITCH_FARM":
				pokemon.farmEnergy = true;
				break;

			case "FARM":
				pokemon.farmEnergy = true;
				break;

			case "DEFAULT":
				pokemon.baitShields = false;
				pokemon.farmEnergy = false;
				break;

			case "BAIT_SHIELDS":
				pokemon.baitShields = true;
				pokemon.farmEnergy = false;
				break;

			case "OVERFARM":
				pokemon.farmEnergy = true;
				break;
		}
	}

	this.decideAction = function(turn, poke, opponent){
		var action = null;
		var opponentPlayer = battle.getPlayers()[opponent.index];

		poke.setBattle(battle);
		poke.resetMoves();

		// How much potential damage will they have after one more Fast Move?
		var extraFastMoves = Math.floor((poke.fastMove.cooldown-opponent.cooldown) / (opponent.fastMove.cooldown));

		// Give some extra room for overfarming
		if((currentStrategy.indexOf("SWITCH") == -1)){
			extraFastMoves++;
		}

		if((opponent.cooldown > 0)&&(opponent.cooldown < poke.fastMove.cooldown)){
			extraFastMoves = Math.max(extraFastMoves, 1);
		}

		var futureEnergy = opponent.energy + (extraFastMoves * opponent.fastMove.energyGain);
		var futureDamage = self.calculatePotentialDamage(opponent, poke, futureEnergy);

		// Stop farming if they're about to get a lethal Charged Move

		if((futureDamage >= poke.hp)&&(currentStrategy=="FARM")){
			currentStrategy = "DEFAULT";
			self.processStrategy(currentStrategy);
		}

		if((currentStrategy.indexOf("SWITCH") > -1) && (player.getSwitchTimer() == 0)){
			var performSwitch = false;

			if((currentStrategy == "SWITCH_BASIC") && (turn - turnLastEvaluated >= props.reactionTime)){
				performSwitch = true;
			}

			if(currentStrategy == "SWITCH_FARM"){
				// Check to see if the opposing Pokemon is close to a damaging Charged Move
				if((futureDamage >= poke.hp)||(futureDamage >= poke.stats.hp * .14)){
					performSwitch = true;
				}

				if(poke.hp / poke.stats.hp < .2){
					performSwitch = true;
				}

			}

			if(performSwitch){
				// Determine a Pokemon to switch to
				var switchChoice = self.decideSwitch();
				action = new TimelineAction("switch", player.getIndex(), turn, switchChoice, {priority: poke.priority});
			}
		}

		// Potentially farm more energy than needed

		if((self.hasStrategy("OVERFARM"))&&(scenarios.noBait.average > 450)
			&&(currentStrategy.indexOf("SWITCH") == -1)&&(opponentPlayer.getRemainingPokemon() > 1)){
			var overfarmChance = 2;

			// Be likely to overfarm if the opponent is low on energy
			overfarmChance += Math.round((50 - opponent.energy) / 10);

			if((futureDamage >= poke.hp)||(futureDamage >= poke.stats.hp * .15)){
				overfarmChance = -1;
			}

			if(poke.energy == 100){
				overfarmChance = -1;
			}

			// Don't overfarm with Power-Up Punch or Acid Spray
			for(var i = 0; i < poke.chargedMoves.length; i++){
				if((poke.chargedMoves[i].name == "Power-Up Punch")||(poke.chargedMoves[i].name == "Acid Spray")){
					overfarmChance = -1;
				}
			}

			// Don't overfarm if this Pokemon has extremely low HP
			if(poke.hp / poke.stats.hp < .2){
				overfarmChance = -1;
			}

			// Perform overfarm
			if(Math.floor((Math.random() * overfarmChance)) > 0){
				action = new TimelineAction("fast", poke.index, turn, 0, {priority: poke.priority});
			}
		}

		poke.resetMoves(true);

		if(! action){
			action = battle.decideAction(poke, opponent);
		}

		return action;
	}

	// Return the index of a Pokemon to switch to

	this.decideSwitch = function(){
		var switchOptions = [];
		var team = player.getTeam();
		var poke = battle.getPokemon()[player.getIndex()];
		var opponent = battle.getOpponent(player.getIndex());
		var opponentPlayer = battle.getPlayers()[opponent.index];

		for(var i = 0; i < team.length; i++){
			var pokemon = team[i];

			if((pokemon.hp > 0)&&(pokemon != poke)){
				var scenario = self.runScenario("NO_BAIT", pokemon, opponent);
				var weight = 1;

				// Dramatically scale weight based on winning or losing
				if(scenario.average < 500){
					weight = Math.round(Math.pow(scenario.average / 100, 4) / 20);
				} else{

					if((opponentPlayer.getSwitchTimer() > 10)||(poke.hp <= 0)){
						// If the opponent is switch locked, favor the hard counter
						weight = Math.round(Math.pow((scenario.average-250) / 100, 4));
					} else{
						// If the opponent isn't switch locked, favor the softer counter
						weight = Math.round(Math.pow((1000-scenario.average) / 100, 4));
					}

				}

				if(weight < 1){
					weight = 1;
				}

				switchOptions.push(new DecisionOption(i, weight));
			}
		}

		if(self.hasStrategy("BAD_DECISION_PROTECTION")){
			switchOptions.sort((a,b) => (a.weight > b.weight) ? -1 : ((b.weight > a.weight) ? 1 : 0));

			if((switchOptions.length > 1)&&(switchOptions[0].weight > switchOptions[1].weight * 4)){
				switchOptions.splice(1, 1);
			}
		}
		var switchChoice = self.chooseOption(switchOptions);
		return switchChoice.name;
	}

	// Decide whether or not to shield a Charged Attack

	this.decideShield = function(attacker, defender, m){
		// First, how hot are we looking in this current matchup?
		var currentScenario = self.runScenario("NO_BAIT", defender, attacker);
		var currentRating = currentScenario.average;
		var currentHp = defender.hp;
		var estimatedEnergy = attacker.energy + (Math.floor(Math.random() * (props.energyGuessRange * 2)) - props.energyGuessRange);
		var potentialDamage = 0;
		var potentialHp = defender.hp - potentialDamage;

		// Which move do we think the attacker is using?
		var moves = [];
		var minimumEnergy = 100;

		// Don't allow the AI to guess less energy than the opponent's fastest move
		for(var i = 0; i < attacker.chargedMoves.length; i++){
			if(minimumEnergy > attacker.chargedMoves[i].energy){
				minimumEnergy = attacker.chargedMoves[i].energy;
			}
		}

		if(estimatedEnergy < minimumEnergy){
			estimatedEnergy = minimumEnergy; // Want to make sure at least one valid move can be guessed
		}

		for(var i = 0; i < attacker.chargedMoves.length; i++){
			if(estimatedEnergy >= attacker.chargedMoves[i].energy){
				attacker.chargedMoves.damage = battle.calculateDamage(attacker, defender, attacker.chargedMoves[i], true);
				moves.push(attacker.chargedMoves[i]);
			}
		}

		// Sort moves by damage

		moves.sort((a,b) => (a.damage > b.damage) ? -1 : ((b.damage > a.damage) ? 1 : 0));

		var moveGuessOptions = [];

		for(var i = 0; i < moves.length; i++){
			var moveWeight = 1;

			// Is the opponent low on HP? Probably the higher damage move
			if((i == 0)&&(attacker.hp / attacker.stats.hp <= .25)){
				moveWeight += 8;

				if(moves[i].name == "Acid Spray"){
					moveWeight += 12;
				}
			}

			// Be more cautious when you have more shields
			if(i == 0){
				moveWeight += player.getShields();
			}

			// Am I the last Pokemon and will this move faint me? Better protect myself
			if((player.getRemainingPokemon() == 1)&&(moves[i].damage >= defender.hp)){
				moveWeight += 4;
			}

			// Is this move lower damage and higher energy? Definitely the other one, then
			if((i == 1)&&(moves[i].damage < moves[0].damage)&&(moves[i].energy >= moves[0].energy)&&(moves[i].name != "Acid Spray")){
				moveGuessOptions[0].weight += 20;
			}
			moveGuessOptions.push(new DecisionOption(i, moveWeight));
		}

		var move = moves[self.chooseOption(moveGuessOptions).name]; // The guessed move of the attacker

		// Great! We've guessed the move, now let's analyze if we should shield like a player would
		var yesWeight = 4 + ((3-level)*2); // Lower difficulties will make more random choices
		var noWeight = 4 + ((3-level)*2);

		// Will this attack hurt?
		var damageWeight = Math.min(Math.round((move.damage / Math.max(defender.hp, defender.stats.hp / 2)) * 10), 10);
		var moveDamage = move.damage;
		var fastMoveDamage = attacker.fastMove.damage;

		// Prefer shielding high damage moves over low damage moves
		if(damageWeight >= 5){
			yesWeight += ((damageWeight - 3) * (player.getShields()+1));
		} else{
			noWeight += (8 - damageWeight) * 2;
		}

		// Prefer to shield hard hitting or knockout moves in good matchups over bad matchups

		if((damageWeight >= 6)||(moveDamage + (fastMoveDamage * 2) >= defender.hp)){

			if(player.getRemainingPokemon() > 1){
				var yesRating = currentRating - 400;
				var noRating = 400 - currentRating;

				if(defender.hp / defender.stats.hp < .35){
					yesRating = currentRating - 500;
					noRating = 500 - currentRating;
				}

				// If we're locked in, prefer to shield good matchups and let bad matchups go
				if((player.getSwitchTimer() > 0)&&(player.getRemainingPokemon() > 1)){
					yesRating *= 2;
					noRating *= 2;
				}

				yesWeight += Math.round( (yesRating / 100) * damageWeight);
				noWeight += Math.round( (noRating / 100) * (10 - damageWeight));
			} else{
				yesWeight += damageWeight;
				noWeight -= damageWeight;
			}

		}

		// Monkey see, monkey do
		if((attacker.battleStats.shieldsUsed > 0)&&(damageWeight > 2)&&(! self.hasStrategy("ADVANCED_SHIELDING"))){
			yesWeight += 4;
		}

		// Is this Pokemon close to a move that will faint or seriously injure the attacker?
		for(var i = 0; i < defender.chargedMoves.length; i++){
			var move = defender.chargedMoves[i];
			var turnsAway = Math.ceil( (move.energy - defender.energy) / defender.fastMove.energyGain ) * (defender.fastMove.cooldown / 500);

			if( ((moveDamage >= attacker.hp)||((moveDamage >= defender.stats.hp * .8)))&&(turnsAway <= 1)){
				if(self.hasStrategy("ADVANCED_SHIELDING")){
					yesWeight += 4;
				}
			}
		}

		// Preserve shield advantage where possible
		if((player.getRemainingPokemon() > 1)&&(attacker.startingShields >= defender.startingShields)&&(defender.battleStats.shieldsUsed > 0)){
			yesWeight = Math.round(yesWeight / 2);

			if(currentScenario < 500){
				yesWeight = Math.round(yesWeight / 4);
			}
		}

		// Is this the last Pokemon remaining? If so, protect it at all costs
		if(player.getRemainingPokemon() == 1){
			yesWeight *= 2;
			noWeight = Math.round(noWeight / 4);
		}

		/*

		// Does my current Pokemon have a better matchup against the attacker than my remaining Pokemon?
		if((self.hasStrategy("ADVANCED_SHIELDING"))&&(player.getRemainingPokemon() > 1)){
			var team = player.getTeam();
			var remainingPokemon = [];

			for(var i = 0; i < team.length; i++){
				if((team[i].hp > 0)&&(team[i] != defender)){
					remainingPokemon.push(team[i]);
				}
			}

			var betterMatchupExists = false;

			for(var i = 0; i < remainingPokemon.length; i++){
				var scenario = self.runScenario("NO_BAIT", remainingPokemon[i], attacker);

				if(scenario.average >= currentRating){
					betterMatchupExists = true;
				}
			}

			if((! betterMatchupExists)&&(currentRating >= 500)&&((damageWeight > 4)||(moveDamage + (fastMoveDamage * 2) >= defender.hp))){
				yesWeight += 20;
				noWeight = Math.round(noWeight / 2);
			}

			// Avoid shielding twice if it won't be fatal
			if((betterMatchupExists)&&(moveDamage + (fastMoveDamage * 2) < defender.hp)&&(defender.battleStats.shieldsUsed > 0)){
				yesWeight = Math.round(yesWeight / 2);
			}
		}
		*/

		// If one of these options is significantly more weighted than the other, make it the only option
		if(self.hasStrategy("BAD_DECISION_PROTECTION")){
			if(yesWeight / noWeight >= 4){
				noWeight = 0;
			} else if (noWeight / yesWeight >= 4){
				yesWeight = 0;
			}
		}

		var options = [];
		options.push(new DecisionOption(true, yesWeight));
		options.push(new DecisionOption(false, noWeight));

		var decision = self.chooseOption(options).name;

		return decision;
	}

	// Given a pokemon and its stored energy, how much potential damage can it deal?

	this.calculatePotentialDamage = function(attacker, defender, energy, stack){
		stack = typeof stack !== 'undefined' ? stack : true;

		var totalDamage = [];

		for(var i = 0; i < attacker.chargedMoves.length; i++){
			var countMultiplier = Math.floor(energy / attacker.chargedMoves[i].energy);
			if(! stack){
				countMultiplier = 0;
				if(attacker.chargedMoves[i].energy <= energy){
					countMultiplier = 1;
				}
			}

			var damage = countMultiplier * battle.calculateDamage(attacker, defender, attacker.chargedMoves[i], true);
			totalDamage.push(damage);
		}

		if(totalDamage.length == 0){
			return 0;
		} else{
			return Math.max.apply(Math, totalDamage);
		}
	}

	// Return whether not this AI can run the provided strategy
	this.hasStrategy = function(strategy){
		return (props.strategies.indexOf(strategy) > -1);
	}

	// Return the AI's difficulty level

	this.getLevel = function(){
		return level;
	}

	// Return the name of the difficulty level
	this.difficultyToString = function(){
		var name = "AI";

		switch(level){
			case 0:
				name = "Novice";
				break;

			case 1:
				name = "Rival";
				break;

			case 2:
				name = "Elite";
				break;

			case 3:
				name = "Champion";
				break;
		}

		return name;
	}

}<|MERGE_RESOLUTION|>--- conflicted
+++ resolved
@@ -291,13 +291,8 @@
 		}
 
 		// Add option for presets
-<<<<<<< HEAD
-		if((currentTeamPool)&&(currentTeamPool.presets)&&(battle.getCup().name != "labyrinth")){
+		if((currentTeamPool)&&(currentTeamPool.presets)){
 			pickStrategyOptions.push(new DecisionOption("PRESET", 30));
-=======
-		if((currentTeamPool)&&(currentTeamPool.presets)){
-			pickStrategyOptions.push(new DecisionOption("PRESET", 20));
->>>>>>> 51220622
 		}
 
 		var pickStrategy = self.chooseOption(pickStrategyOptions).name;
