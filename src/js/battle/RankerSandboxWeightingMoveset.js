// JavaScript Document

/*
* This is the primary Ranker object that produces JSON ranking results for every league and category
* Recommend copying to a test or sandbox file to test new algorithms
*/

var RankerMaster = (function () {
    var instance;

    function createInstance() {

        var object = new rankerObject();

		function rankerObject(){
			var gm = GameMaster.getInstance();
			var battle = new Battle();

			var rankings = [];
			var rankingCombinations = [];

			var moveSelectMode = "force";
			var rankingData;

			var leagues = [1500];
			var shields = [ [0,0], [1,1], [0,1], [1,0]];
			var currentLeagueIndex = 0;
			var currentShieldsIndex = 0;

			var pokemonList = [];

			var self = this;

			// Load override data

			var file = webRoot+"data/rankingoverrides.json";
			var overrides = [];

			$.getJSON( file, function( data ){

				// Sort alphabetically

				overrides = data;
				console.log("Ranking overrides loaded [" + overrides.length + "]");
			});

			// Load existing rankings to get best movesets

			this.displayRankingData = function(data){
				rankingData = data;

				console.log(rankingData);

				self.initPokemonList(battle.getCP());

				currentShieldsIndex = 0;

				for(var currentShieldsIndex = 0; currentShieldsIndex < shields.length; currentShieldsIndex++){
					self.rank(leagues[currentLeagueIndex], shields[currentShieldsIndex]);
				}
			}

			this.initPokemonList = function(cp){
				pokemonList = [];
				var cup = battle.getCup();

				// Gather all eligible Pokemon
				battle.setCP(cp);
<<<<<<< HEAD
				
				if(moveSelectMode == "auto"){
					pokemonList = gm.generateFilteredPokemonList(battle, cup.include, cup.exclude);
				} else if(moveSelectMode == "force"){
					pokemonList = gm.generateFilteredPokemonList(battle, cup.include, cup.exclude, rankingData, overrides);
=======

				var minStats = 3000; // You must be this tall to ride this ride

				if(battle.getCP() == 1500){
					minStats = 1250;
				} else if(battle.getCP() == 2500){
					minStats = 2500;
				}

				// Don't allow these Pokemon into the Great League. They can't be trusted.

				var bannedList = ["mewtwo","mewtwo_armored","giratina_altered","groudon","kyogre","rayquaza","palkia","dialga","heatran","giratina_origin","darkrai"];
				var permaBannedList = ["rotom","rotom_fan","rotom_frost","rotom_heat","rotom_mow","rotom_wash","regigigas","phione","manaphy","darkrai","shaymin_land","shaymin_sky","arceus","arceus_bug","arceus_dark","arceus_dragon","arceus_electric","arceus_fairy","arceus_fighting","arceus_fire","arceus_flying","arceus_ghost","arceus_grass","arceus_ground","arceus_ice","arceus_poison","arceus_psychic","arceus_rock","arceus_steel","arceus_water","kecleon"]; // Don't rank these Pokemon at all yet


				if(cup.name == "nightmare"){
					permaBannedList = permaBannedList.concat(["medicham","sableye","lugia","cresselia","deoxys","deoxys_attack","deoxys_defense","deoxys_speed","mew","celebi","latios","latias","uxie","mesprit","azelf","jirachi"]);
				}

				if(cup.name == "championships-1"){
					permaBannedList = permaBannedList.concat(["lugia","cresselia","deoxys","deoxys_attack","deoxys_defense","deoxys_speed","mew","celebi","latios","latias","uxie","mesprit","azelf","melmetal","celebi","zapdos","articuno","moltres","suicune","entei","raikou","regirock","registeel","regice","ho_oh","jirachi"]);
				}

				if(cup.name == "jungle"){
					permaBannedList = permaBannedList.concat(["tropius","wormadam_sandy","wormadam_plant","wormadam_trash","mothim"]);
				}


				// If you want to rank specfic Pokemon, you can enter their species id's here

				var allowedList = [];

				for(var i = 0; i < gm.data.pokemon.length; i++){

					if(gm.data.pokemon[i].fastMoves.length > 0){ // Only add Pokemon that have move data
						var pokemon = new Pokemon(gm.data.pokemon[i].speciesId, 0, battle);

						pokemon.initialize(battle.getCP());

						var stats = (pokemon.stats.hp * pokemon.stats.atk * pokemon.stats.def) / 1000;

						if(stats >= minStats){

							if((battle.getCP() == 1500)&&(bannedList.indexOf(pokemon.speciesId) > -1)){
								continue;
							}

							if((allowedList.length > 0) && (allowedList.indexOf(pokemon.speciesId) == -1)){
								continue;
							}

							if(permaBannedList.indexOf(pokemon.speciesId) > -1){
								continue;
							}

							if((cup.name == "rainbow")&&( (pokemon.dex > 251) || (pokemon.speciesId.indexOf("alolan") > -1))){
								continue;
							}

							if((cup.types.length > 0) && (cup.types.indexOf(pokemon.types[0]) < 0) && (cup.types.indexOf(pokemon.types[1]) < 0) ){
								continue;
							}

							// If data is available, force "best" moveset

							if((moveSelectMode == "force")&&(rankingData)){

								// Find Pokemon in existing rankings

								for(var n = 0; n < rankingData.length; n++){
									if(pokemon.speciesId == rankingData[n].speciesId){

										// Sort by uses
										var fastMoves = rankingData[n].moves.fastMoves;
										var chargedMoves = rankingData[n].moves.chargedMoves;

										fastMoves.sort((a,b) => (a.uses > b.uses) ? -1 : ((b.uses > a.uses) ? 1 : 0));
										chargedMoves.sort((a,b) => (a.uses > b.uses) ? -1 : ((b.uses > a.uses) ? 1 : 0));

										pokemon.selectMove("fast", fastMoves[0].moveId);
										pokemon.selectMove("charged", chargedMoves[0].moveId, 0);

										pokemon.weightModifier = 1;

										if(chargedMoves.length > 1){
											pokemon.selectMove("charged", chargedMoves[1].moveId, 1);
										}

										self.overrideMoveset(pokemon, cp, cup.name);
									}
								}
							}

							pokemonList.push(pokemon);
						}
					}
>>>>>>> 3f85e8bb
				}
				
			}

			// Run all ranking sets at once

			this.rankLoop = function(cp, cup){

				battle.setCP(cp);
				battle.setCup(cup.name);

				currentLeagueIndex = 0;
				currentShieldsIndex = 0;

				leagues = [cp];

				for(var currentLeagueIndex = 0; currentLeagueIndex < leagues.length; currentLeagueIndex++){

					if(moveSelectMode == "auto"){

						self.initPokemonList(cp);

						for(var currentShieldsIndex = 0; currentShieldsIndex < shields.length; currentShieldsIndex++){
							rankingCombinations.push({league: leagues[currentLeagueIndex], shields: shields[currentShieldsIndex]});
						}

					} else if(moveSelectMode == "force"){
						// Load existing ranking data first

						gm.loadRankingData(self, "overall", leagues[currentLeagueIndex], cup.name);
					}

				}

				var currentRankings = rankingCombinations.length;

				var rankingInterval = setInterval(function(){
					if((rankingCombinations.length == currentRankings)&&(rankingCombinations.length > 0)){
						currentRankings--;

						self.rank(rankingCombinations[0].league, rankingCombinations[0].shields);

						rankingCombinations.splice(0, 1);
					}
				}, 1000);

			}

			// Run an individual rank set

			this.rank = function(league, shields){

				var cup = battle.getCup();
				var totalBattles = 0;
				var shieldCounts = shields;

				console.log(shieldCounts);

				rankings = [];

				// For all eligible Pokemon, simulate battles and gather rating data

				var rankCount = pokemonList.length;

				for(var i = 0; i < rankCount; i++){

					var pokemon = pokemonList[i];

					// Start with a blank rank object

					var rankObj = {
						speciesId: pokemon.speciesId,
						speciesName: pokemon.speciesName,
						rating: 0,
						matches: [], // Contains results of every individual battle
						matchups: [], // After simulation, this will hold the "Key Matchups"
						counters: [], // After simulation, this will hold the "Top Counters"
						moves: [] // After simulation, this will contain usage stats for fast and charged moves
					};

					var avg = 0;

					// Simulate battle against each Pokemon

					for(var n = 0; n < rankCount; n++){

						var opponent = pokemonList[n];

						// If battle has already been simulated, skip

						if(rankings[n]){

							// When shields are the same, A vs B is the same as B vs A, so take the existing result

							if((rankings[n].matches[i])&&(shieldCounts[0]==shieldCounts[1])){

								rankObj.matches.push({
									opponent: opponent.speciesId,
									rating: rankings[n].matches[i].opRating,
									adjRating: rankings[n].matches[i].adjOpRating,
									opRating: rankings[n].matches[i].rating,
									adjOpRating: rankings[n].matches[i].adjRating,
									moveSet: rankings[n].matches[i].oppMoveSet,
									oppMoveSet: rankings[n].matches[i].moveSet
								})

								avg += rankings[n].matches[i].adjOpRating;

								continue;
							}
						}

						totalBattles++;

						// Set both Pokemon and auto select their moves

						battle.setNewPokemon(pokemon, 0, false);
						battle.setNewPokemon(opponent, 1, false);

						pokemon.reset();
						opponent.reset();

						if(moveSelectMode == "auto"){
							pokemon.autoSelectMoves();
							opponent.autoSelectMoves();
						}

						pokemon.setShields(shieldCounts[0]);
						opponent.setShields(shieldCounts[1]);

						battle.simulate();

						// Calculate Battle Rating for each Pokemon

						var healthRating = (pokemon.hp / pokemon.stats.hp);
						var damageRating = ((opponent.stats.hp - opponent.hp) / (opponent.stats.hp));

						var opHealthRating = (opponent.hp / opponent.stats.hp);
						var opDamageRating = ((pokemon.stats.hp - pokemon.hp) / (pokemon.stats.hp));

						var rating = Math.floor( (healthRating + damageRating) * 500);
						var opRating = Math.floor( (opHealthRating + opDamageRating) * 500);

						var turnsToWin = battle.getTurnsToWin();
						var turnRatio = turnsToWin[0] / turnsToWin[1];
						var opTurnRatio = turnsToWin[1] / turnsToWin[0];

						// Modify ratings by shields burned and shields remaining

						var winMultiplier = 1;
						var opWinMultiplier = 1;

						if(rating > opRating){
							opWinMultiplier = 0;
						} else{
							winMultiplier = 0;
						}

						var adjRating = rating + ( (100 * (opponent.startingShields - opponent.shields) * winMultiplier) + (100 * pokemon.shields * winMultiplier));
						var adjOpRating = opRating + ( (100 * (pokemon.startingShields - pokemon.shields) * opWinMultiplier) + (100 * opponent.shields * opWinMultiplier));

						//adjRating = turnRatio * 1000;
						//adjOpRating = opTurnRatio * 1000;

						// Search the timeline and store whether or not each charged move was used

						var chargedMovesList = [];
						var oppChargedMovesList = [];
						var timeline = battle.getTimeline();

						for(var k = 0; k < pokemon.chargedMoves.length; k++){
							var uses = 0;

							for(var j = 0; j < timeline.length; j++){
								if(timeline[j].name == pokemon.chargedMoves[k].name){
									uses = 1;
								}
							}

							chargedMovesList.push({moveId: pokemon.chargedMoves[k].moveId, uses: uses})
						}

						for(var k = 0; k < opponent.chargedMoves.length; k++){
							uses = 0;

							for(var j = 0; j < timeline.length; j++){
								if(timeline[j].name == opponent.chargedMoves[k].name){
									uses = 1;
								}
							}

							oppChargedMovesList.push({moveId: opponent.chargedMoves[k].moveId, uses: uses})
						}

						// Push final results into the rank object's matches array

						rankObj.matches.push({
							opponent: opponent.speciesId,
							rating: rating,
							adjRating: adjRating,
							opRating: opRating,
							adjOpRating: adjOpRating,
							moveSet: {
								fastMove: pokemon.fastMove.moveId,
								chargedMoves: chargedMovesList
							},
							oppMoveSet: {
								fastMove: opponent.fastMove.moveId,
								chargedMoves: oppChargedMovesList
							}
						});

						avg += adjRating;
					}

					avg = Math.floor(avg / rankCount);

					rankObj.rating = avg;

					// Push all moves into moveset

					var fastMoves = [];
					var chargedMoves = [];

					for(var j = 0; j < pokemon.fastMovePool.length; j++){
						fastMoves.push({moveId: pokemon.fastMovePool[j].moveId, uses: 0});
					}

					for(var j = 0; j < pokemon.chargedMovePool.length; j++){
						chargedMoves.push({moveId: pokemon.chargedMovePool[j].moveId, uses: 0});
					}

					// Assign special rating to movesets and determine best overall moveset

					for(var j = 0; j < rankObj.matches.length; j++){
						var moveset = rankObj.matches[j].moveSet;

						for(var k = 0; k < fastMoves.length; k++){
							if(fastMoves[k].moveId == moveset.fastMove){
								fastMoves[k].uses += 1;
							}
						}

						for(var k = 0; k < chargedMoves.length; k++){
							for(var l = 0; l < moveset.chargedMoves.length; l++){
								if(chargedMoves[k].moveId == moveset.chargedMoves[l].moveId){
									chargedMoves[k].uses += moveset.chargedMoves[l].uses;
								}
							}
						}
					}

					// Sort move arrays and add them to the rank object

					fastMoves.sort((a,b) => (a.uses > b.uses) ? -1 : ((b.uses > a.uses) ? 1 : 0));
					chargedMoves.sort((a,b) => (a.uses > b.uses) ? -1 : ((b.uses > a.uses) ? 1 : 0));

					rankObj.moves = {fastMoves: fastMoves, chargedMoves: chargedMoves};

					rankings.push(rankObj);
				}


				console.log("total battles " + totalBattles);

				// Weigh all Pokemon matchups by their opponent's average rating

				var iterations = 10;

				// Doesn't make sense to weight which attackers can beat which other attackers, so don't weight those

				if(shieldCounts[0] != shieldCounts[1]){
					// iterations = 0;
				}

				for(var i = 0; i < rankCount; i++){
					var rating = rankings[i].rating;
					rankings[i].scores = [rating];
				}

				// Iterate through the rankings and weigh each matchup Battle Rating by the average rating of the opponent

				var rankCutoffIncrease = 0.06;
				var rankWeightExponent = 1.65;

				if(cup.name == "kingdom"){
					rankCutoffIncrease = 0.05;
					rankWeightExponent = 1.5;
				}

				if(cup.name == "tempest"){
					rankWeightExponent = 1.25;
				}

				for(var n = 0; n < iterations; n++){

					var bestScore = Math.max.apply(Math, rankings.map(function(o) { return o.scores[n]; }))

					for(var i = 0; i < rankCount; i++){
						var score = 0;

						var matches = rankings[i].matches;
						var weights = 0;

						for(var j = 0; j < matches.length; j++){

							var weight = Math.pow( Math.max((rankings[j].scores[n] / bestScore) - (.1 + (rankCutoffIncrease * n)), 0), rankWeightExponent);

							// Don't score Pokemon in the mirror match

							if(rankings[j].speciesId == pokemonList[i].speciesId){
								weight = 0;
							}

							if(pokemonList[j].weightModifier){
								weight *= pokemonList[j].weightModifier;
							}

							var sc = matches[j].adjRating * weight;

							if(rankings[j].scores[n] / bestScore < .1 + (rankCutoffIncrease * n)){
								weight = 0;
							}

							weights += weight;
							matches[j].score = sc;
							score += sc;
						}

						var avgScore = Math.floor(score / weights);

						rankings[i].scores.push(avgScore);
					}
				}

				// Determine final score and sort matches

				for(var i = 0; i < rankCount; i++){

					var pokemon = pokemonList[i];

					// Count up all the moves again but only include those against the top

					var fastMoves = [];
					var chargedMoves = [];

					for(var j = 0; j < pokemon.fastMovePool.length; j++){
						fastMoves.push({moveId: pokemon.fastMovePool[j].moveId, uses: 0});
					}

					for(var j = 0; j < pokemon.chargedMovePool.length; j++){
						chargedMoves.push({moveId: pokemon.chargedMovePool[j].moveId, uses: 0});
					}

					// Assign special rating to movesets and determine best overall moveset

					for(var j = 0; j < rankings[i].matches.length; j++){
						if(rankings[i].matches[j].score > 0){
							var moveset = rankings[i].matches[j].moveSet;

							for(var k = 0; k < fastMoves.length; k++){
								if(fastMoves[k].moveId == moveset.fastMove){
									fastMoves[k].uses += 1;
								}
							}

							for(var k = 0; k < chargedMoves.length; k++){
								for(var l = 0; l < moveset.chargedMoves.length; l++){
									if(chargedMoves[k].moveId == moveset.chargedMoves[l].moveId){
										chargedMoves[k].uses += moveset.chargedMoves[l].uses;
									}
								}
							}
						}
					}

					// If data is available, take existing move use data

					if((moveSelectMode == "force")&&(rankingData)){

						// Find Pokemon in existing rankings

						for(var k = 0; k < rankingData.length; k++){
							if(pokemon.speciesId == rankingData[k].speciesId){
								rankings[i].moves = rankingData[k].moves;

								if(pokemon.speciesId == "vigoroth"){
									console.log(rankingData[k].moves);
								}
							}
						}
					} else{

						// Sort move arrays and add them to the rank object

						fastMoves.sort((a,b) => (a.uses > b.uses) ? -1 : ((b.uses > a.uses) ? 1 : 0));
						chargedMoves.sort((a,b) => (a.uses > b.uses) ? -1 : ((b.uses > a.uses) ? 1 : 0));

						rankings[i].moves = {fastMoves: fastMoves, chargedMoves: chargedMoves};
					}

					rankings[i].moveStr = generateURLMoveStr(pokemon);

					rankings[i].score = rankings[i].scores[rankings[i].scores.length-1];

					delete rankings[i].scores;

					// Set top matchups and counters

					var matches = rankings[i].matches;

					rankings[i].matches.sort((a,b) => (a.rating > b.rating) ? -1 : ((b.rating > a.rating) ? 1 : 0));

					var matchupCount = 5;

					// Gather 5 worst matchups for counters

					for(var j = rankObj.matches.length - 1; j > rankings[i].matches.length - matchupCount - 1; j--){
						var match = rankings[i].matches[j];

						delete match.moveSet;
						delete match.oppMoveSet;
						delete match.score;
						delete match.adjRating;
						delete match.adjOpRating;

						rankings[i].counters.push(rankings[i].matches[j]);
					}

					// Gather 5 best matchups, weighted by opponent rank

					rankings[i].matches.sort((a,b) => (a.score > b.score) ? -1 : ((b.score > a.score) ? 1 : 0));

					var keyMatchupsCount = 0;

					for(var j = 0; j < rankings[i].matches.length; j++){
						var match = rankings[i].matches[j];

						delete match.moveSet;
						delete match.oppMoveSet;
						delete match.score;
						delete match.adjRating;
						delete match.adjOpRating;

						if(match.rating > 500){
							rankings[i].matchups.push(match);
							keyMatchupsCount++;

							if(keyMatchupsCount >= matchupCount){
								break;
							}
						}
					}

					delete rankings[i].matches;
					//delete rankings[i].movesets;

				}

				// Sort rankings by best to worst

				rankings.sort((a,b) => (a.score > b.score) ? -1 : ((b.score > a.score) ? 1 : 0));

				// Scale all scores on scale of 100;

				var highest = rankings[0].score;

				for(var i = 0; i < rankings.length; i++){
					rankings[i].score = Math.floor((rankings[i].score / highest) * 1000) / 10;
				}

				// Write rankings to file

				var category = "overall";

				if((shieldCounts[0] == 0) && (shieldCounts[1] == 0)){
					category = "closers";
				} else if((shieldCounts[0] == 1) && (shieldCounts[1] == 1)){
					category = "leads";
				} else if((shieldCounts[0] == 1) && (shieldCounts[1] == 0)){
					category = "defenders";
				} else if((shieldCounts[0] == 0) && (shieldCounts[1] == 1)){
					category = "attackers";
				}

				var json = JSON.stringify(rankings);
				var league = battle.getCP();

				console.log(json);
				console.log("/"+cup.name+"/"+category+"/rankings-"+league+".json");

				$.ajax({

					url : 'data/write.php',
					type : 'POST',
					data : {
						'data' : json,
						'league' : league,
						'category' : category,
						'cup': cup.name
					},
					dataType:'json',
					success : function(data) {
						console.log(data);
					},
					error : function(request,error)
					{
						console.log("Request: "+JSON.stringify(request));
						console.log(error);
					}
				});

				return rankings;
			}

			// Given a Pokemon, output a string of numbers for URL building

			function generateURLMoveStr(pokemon){
				var moveStr = '';

				var fastMoveIndex = pokemon.fastMovePool.indexOf(pokemon.fastMove);
				var chargedMove1Index = pokemon.chargedMovePool.indexOf(pokemon.chargedMoves[0])+1;
				var chargedMove2Index = pokemon.chargedMovePool.indexOf(pokemon.chargedMoves[1])+1;

				moveStr = fastMoveIndex + "-" + chargedMove1Index + "-" + chargedMove2Index;

				return moveStr;
			}

		};

        return object;
	}

    return {
        getInstance: function () {
            if (!instance) {
                instance = createInstance();
            }
            return instance;
        }
    };
})();<|MERGE_RESOLUTION|>--- conflicted
+++ resolved
@@ -66,110 +66,11 @@
 
 				// Gather all eligible Pokemon
 				battle.setCP(cp);
-<<<<<<< HEAD
 				
 				if(moveSelectMode == "auto"){
 					pokemonList = gm.generateFilteredPokemonList(battle, cup.include, cup.exclude);
 				} else if(moveSelectMode == "force"){
 					pokemonList = gm.generateFilteredPokemonList(battle, cup.include, cup.exclude, rankingData, overrides);
-=======
-
-				var minStats = 3000; // You must be this tall to ride this ride
-
-				if(battle.getCP() == 1500){
-					minStats = 1250;
-				} else if(battle.getCP() == 2500){
-					minStats = 2500;
-				}
-
-				// Don't allow these Pokemon into the Great League. They can't be trusted.
-
-				var bannedList = ["mewtwo","mewtwo_armored","giratina_altered","groudon","kyogre","rayquaza","palkia","dialga","heatran","giratina_origin","darkrai"];
-				var permaBannedList = ["rotom","rotom_fan","rotom_frost","rotom_heat","rotom_mow","rotom_wash","regigigas","phione","manaphy","darkrai","shaymin_land","shaymin_sky","arceus","arceus_bug","arceus_dark","arceus_dragon","arceus_electric","arceus_fairy","arceus_fighting","arceus_fire","arceus_flying","arceus_ghost","arceus_grass","arceus_ground","arceus_ice","arceus_poison","arceus_psychic","arceus_rock","arceus_steel","arceus_water","kecleon"]; // Don't rank these Pokemon at all yet
-
-
-				if(cup.name == "nightmare"){
-					permaBannedList = permaBannedList.concat(["medicham","sableye","lugia","cresselia","deoxys","deoxys_attack","deoxys_defense","deoxys_speed","mew","celebi","latios","latias","uxie","mesprit","azelf","jirachi"]);
-				}
-
-				if(cup.name == "championships-1"){
-					permaBannedList = permaBannedList.concat(["lugia","cresselia","deoxys","deoxys_attack","deoxys_defense","deoxys_speed","mew","celebi","latios","latias","uxie","mesprit","azelf","melmetal","celebi","zapdos","articuno","moltres","suicune","entei","raikou","regirock","registeel","regice","ho_oh","jirachi"]);
-				}
-
-				if(cup.name == "jungle"){
-					permaBannedList = permaBannedList.concat(["tropius","wormadam_sandy","wormadam_plant","wormadam_trash","mothim"]);
-				}
-
-
-				// If you want to rank specfic Pokemon, you can enter their species id's here
-
-				var allowedList = [];
-
-				for(var i = 0; i < gm.data.pokemon.length; i++){
-
-					if(gm.data.pokemon[i].fastMoves.length > 0){ // Only add Pokemon that have move data
-						var pokemon = new Pokemon(gm.data.pokemon[i].speciesId, 0, battle);
-
-						pokemon.initialize(battle.getCP());
-
-						var stats = (pokemon.stats.hp * pokemon.stats.atk * pokemon.stats.def) / 1000;
-
-						if(stats >= minStats){
-
-							if((battle.getCP() == 1500)&&(bannedList.indexOf(pokemon.speciesId) > -1)){
-								continue;
-							}
-
-							if((allowedList.length > 0) && (allowedList.indexOf(pokemon.speciesId) == -1)){
-								continue;
-							}
-
-							if(permaBannedList.indexOf(pokemon.speciesId) > -1){
-								continue;
-							}
-
-							if((cup.name == "rainbow")&&( (pokemon.dex > 251) || (pokemon.speciesId.indexOf("alolan") > -1))){
-								continue;
-							}
-
-							if((cup.types.length > 0) && (cup.types.indexOf(pokemon.types[0]) < 0) && (cup.types.indexOf(pokemon.types[1]) < 0) ){
-								continue;
-							}
-
-							// If data is available, force "best" moveset
-
-							if((moveSelectMode == "force")&&(rankingData)){
-
-								// Find Pokemon in existing rankings
-
-								for(var n = 0; n < rankingData.length; n++){
-									if(pokemon.speciesId == rankingData[n].speciesId){
-
-										// Sort by uses
-										var fastMoves = rankingData[n].moves.fastMoves;
-										var chargedMoves = rankingData[n].moves.chargedMoves;
-
-										fastMoves.sort((a,b) => (a.uses > b.uses) ? -1 : ((b.uses > a.uses) ? 1 : 0));
-										chargedMoves.sort((a,b) => (a.uses > b.uses) ? -1 : ((b.uses > a.uses) ? 1 : 0));
-
-										pokemon.selectMove("fast", fastMoves[0].moveId);
-										pokemon.selectMove("charged", chargedMoves[0].moveId, 0);
-
-										pokemon.weightModifier = 1;
-
-										if(chargedMoves.length > 1){
-											pokemon.selectMove("charged", chargedMoves[1].moveId, 1);
-										}
-
-										self.overrideMoveset(pokemon, cp, cup.name);
-									}
-								}
-							}
-
-							pokemonList.push(pokemon);
-						}
-					}
->>>>>>> 3f85e8bb
 				}
 				
 			}
