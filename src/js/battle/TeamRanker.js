--- conflicted
+++ resolved
@@ -58,78 +58,8 @@
 				}
 
 				if((targets.length == 0)||(cup.name != "custom")){
-<<<<<<< HEAD
 					// Get a full list of Pokemon from the game master
 					pokemonList = gm.generateFilteredPokemonList(battle, cup.include, cup.exclude);
-=======
-
-					// Gather all eligible Pokemon
-
-					var minStats = 3000; // You must be this tall to ride this ride
-
-					if(battle.getCP() == 1500){
-						minStats = 1250;
-					} else if(battle.getCP() == 2500){
-						minStats = 2000;
-					}
-
-					var bannedList = ["mewtwo","mewtwo_armored","giratina_altered","groudon","kyogre","rayquaza","palkia","dialga","heatran","giratina_origin"];
-					var permaBannedList = ["rotom","rotom_fan","rotom_frost","rotom_heat","rotom_mow","rotom_wash","regigigas","phione","manaphy","darkrai","shaymin_land","shaymin_sky","arceus","arceus_bug","arceus_dark","arceus_dragon","arceus_electric","arceus_fairy","arceus_fighting","arceus_fire","arceus_flying","arceus_ghost","arceus_grass","arceus_ground","arceus_ice","arceus_poison","arceus_psychic","arceus_rock","arceus_steel","arceus_water","kecleon"]; // Don't rank these Pokemon at all yet
-					var allowedList = [];
-
-					if(cup.name == "nightmare"){
-						permaBannedList = permaBannedList.concat(["sableye","medicham","lugia","cresselia","deoxys","deoxys_attack","deoxys_defense","deoxys_speed","mew","celebi","latios","latias","uxie","azelf","mesprit","jirachi"]);
-					}
-
-					if(cup.name == "championships-1"){
-						permaBannedList = permaBannedList.concat(["lugia","cresselia","deoxys","deoxys_attack","deoxys_defense","deoxys_speed","mew","celebi","latios","latias","uxie","mesprit","azelf","melmetal","celebi","zapdos","articuno","moltres","suicune","entei","raikou","regirock","registeel","regice","ho_oh","jirachi"]);
-					}
-
-					if(cup.name == "jungle"){
-						permaBannedList = permaBannedList.concat(["tropius","wormadam_sandy","wormadam_plant","wormadam_trash","mothim"]);
-					}
-
-					if(exclusionList){
-						bannedList = bannedList.concat(exclusionList);
-					}
-
-					for(var i = 0; i < gm.data.pokemon.length; i++){
-
-						if(gm.data.pokemon[i].fastMoves.length > 0){
-							var pokemon = new Pokemon(gm.data.pokemon[i].speciesId, 0, battle);
-
-							pokemon.initialize(battle.getCP());
-
-							var stats = (pokemon.stats.hp * pokemon.stats.atk * pokemon.stats.def) / 1000;
-
-							if(stats >= minStats){
-
-								if((battle.getCP() == 1500)&&(bannedList.indexOf(pokemon.speciesId) > -1)){
-									continue;
-								}
-
-								if((allowedList.length > 0) && (allowedList.indexOf(pokemon.speciesId) == -1)){
-									continue;
-								}
-
-								if(permaBannedList.indexOf(pokemon.speciesId) > -1){
-									continue;
-								}
-
-								if((cup.name == "rainbow")&&( (pokemon.dex > 251) || (pokemon.speciesId.indexOf("alolan") > -1))){
-									continue;
-								}
-
-								if((cup.types.length > 0) && (cup.types.indexOf(pokemon.types[0]) < 0) && (cup.types.indexOf(pokemon.types[1]) < 0) ){
-									continue;
-								}
-
-								pokemonList.push(pokemon);
-							}
-						}
-					}
-
->>>>>>> 3f85e8bb
 				} else{
 
 					// Otherwise, push all set targets into the list
