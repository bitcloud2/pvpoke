--- conflicted
+++ resolved
@@ -146,11 +146,7 @@
     z-index: 25;
     width: 100%;
     box-shadow: rgba(0,0,0,0.3) 0px 0px 6px;
-<<<<<<< HEAD
-	top:30px;
-=======
 	top:28px;
->>>>>>> 65106e85
 
 	.header-wrap{
 		max-width:800px;
