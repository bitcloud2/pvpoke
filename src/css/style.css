--- conflicted
+++ resolved
@@ -142,12 +142,9 @@
 
 .icon-battle {
   background-image: url("../img/icon_battle.png"); }
-<<<<<<< HEAD
-=======
 
 .icon-train {
   background-image: url("../img/icon_train.png"); }
->>>>>>> 0adc4097
 
 .icon-rankings {
   background-image: url("../img/icon_rankings.png"); }
@@ -261,34 +258,6 @@
         padding: 2px 5px;
         margin: 0 2px;
         font-size: 12px; }
-<<<<<<< HEAD
-    .poke .poke-stats .hp.bar-back {
-      position: relative;
-      border: 3px solid #666;
-      padding: 2px;
-      width: 100%;
-      height: 30px;
-      box-sizing: border-box;
-      margin-top: 20px;
-      background: #00171c; }
-      .poke .poke-stats .hp.bar-back .bar {
-        width: 100%;
-        height: 100%;
-        background-color: #0088a6;
-        -webkit-transition: width 0.2s ease-out 0s;
-        -moz-transition: width 0.2s ease-out 0s;
-        -o-transition: width 0.2s ease-out 0s;
-        transition: width 0.2s ease-out 0s; }
-      .poke .poke-stats .hp.bar-back .stat {
-        position: absolute;
-        width: 100%;
-        left: 0;
-        top: 4px;
-        text-align: center;
-        color: #fff;
-        font-weight: bold; }
-=======
->>>>>>> 0adc4097
     .poke .poke-stats h3 {
       margin: 0;
       font-weight: normal; }
@@ -403,49 +372,6 @@
   .poke a.swap {
     padding-left: 18px;
     background-image: url("../img/swap.png"); }
-<<<<<<< HEAD
-  .poke .move-bars {
-    display: flex;
-    justify-content: space-around; }
-    .poke .move-bars .move-bar {
-      width: 40px;
-      height: 40px;
-      border-radius: 40px;
-      position: relative;
-      overflow: hidden;
-      border: 2px solid rgba(0, 0, 0, 0);
-      box-sizing: border-box;
-      color: #eee;
-      margin-top: 5px;
-      display: none;
-      cursor: pointer;
-      -webkit-transition: border 0.2s ease-out 0s;
-      -moz-transition: border 0.2s ease-out 0s;
-      -o-transition: border 0.2s ease-out 0s;
-      transition: border 0.2s ease-out 0s; }
-      .poke .move-bars .move-bar.active {
-        border: 2px solid black; }
-      .poke .move-bars .move-bar .label {
-        position: relative;
-        z-index: 10;
-        text-align: center;
-        padding-top: 10px;
-        font-weight: bold; }
-      .poke .move-bars .move-bar .bar, .poke .move-bars .move-bar .bar-back {
-        position: absolute;
-        bottom: 0;
-        left: 0;
-        width: 100%;
-        height: 100%; }
-      .poke .move-bars .move-bar .bar {
-        -webkit-transition: height 0.2s ease-out 0s;
-        -moz-transition: height 0.2s ease-out 0s;
-        -o-transition: height 0.2s ease-out 0s;
-        transition: height 0.2s ease-out 0s; }
-      .poke .move-bars .move-bar .bar-back {
-        opacity: .3; }
-=======
->>>>>>> 0adc4097
   .poke .move-details {
     font-size: 12px;
     min-height: 15px;
@@ -482,11 +408,7 @@
       .poke.multi .custom-options .export-btn {
         margin-top: 15px; }
     .poke.multi .rankings-container {
-<<<<<<< HEAD
-      max-height: 295px; }
-=======
       max-height: 360px; }
->>>>>>> 0adc4097
       .poke.multi .rankings-container .rank {
         padding: 0 5px;
         position: relative; }
@@ -513,8 +435,6 @@
             background: #ff0000; }
     .poke.multi .quick-fill-buttons {
       justify-content: space-around; }
-<<<<<<< HEAD
-=======
 
 .hp.bar-back {
   position: relative;
@@ -582,7 +502,6 @@
       transition: height 0.2s ease-out 0s; }
     .move-bars .move-bar .bar-back {
       opacity: .3; }
->>>>>>> 0adc4097
 
 .poke-select-container.single .poke:nth-of-type(1) a.random {
   float: left; }
@@ -1557,15 +1476,6 @@
   .article .rating-table.legend a.rating {
     text-align: center; }
 
-<<<<<<< HEAD
-.article-item .col-9 {
-  padding: 0 10px; }
-.article-item img {
-  display: block;
-  border: 1px solid #000; }
-.article-item h4 {
-  margin-top: 0; }
-=======
 .article-item {
   margin-bottom: 10px; }
   .article-item .col-9 {
@@ -1576,7 +1486,6 @@
     border: 1px solid #000; }
   .article-item h4 {
     margin-top: 0; }
->>>>>>> 0adc4097
 
 .article .date, .article-item .date {
   margin-bottom: 1em;
@@ -1718,12 +1627,9 @@
   .modal .sandbox-move-select .move-select {
     font-size: 18px;
     margin-bottom: 10px; }
-<<<<<<< HEAD
-=======
   .modal .sandbox-move-select .charge-select {
     max-width: 200px;
     margin-bottom: 10px; }
->>>>>>> 0adc4097
   .modal .sandbox-move-select .move-stats {
     flex-wrap: wrap;
     justify-content: space-around;
@@ -2111,21 +2017,16 @@
 
   .league-select,
   .cup-select {
-<<<<<<< HEAD
-    max-width: 49%; } }
-=======
     max-width: 49%; }
 
   .modal {
     overflow-y: scroll; } }
->>>>>>> 0adc4097
 /* SETTINGS */
 .settings select {
   max-width: 200px; }
 .settings .button.save {
   display: inline-block;
   margin-top: 30px; }
-<<<<<<< HEAD
 
 /* CUSTOM RANKINGS */
 .custom-rankings .include,
@@ -2190,8 +2091,6 @@
   display: none; }
   .custom-rankings-results h3:first-of-type {
     margin-top: 0; }
-=======
->>>>>>> 0adc4097
 
 @media only screen and (min-width: 721px) {
   .menu {
