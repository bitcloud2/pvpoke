<?xml version="1.0" encoding="utf-8"?>
<rss version="2.0">

	<channel>
		<item>
<<<<<<< HEAD
			<title>Crowned Zacian and Zamazenta Rankings</title>
			<description>
				<![CDATA[The Crowned Sword and Crowned Shield forms of Zacian and Zamazenta have made their debut, and both look to warp the balance of power in Master League. With their immense stat product and fantastic typings, they join the likes of Black and White Kyurem and Necrozma in the highest tier of legendaries - perhaps even surpassing them.<br><br>Fire types like Ho-oh are their surest counters, but viable ones are few and far between. Metagross, Dusk Mane Necrozma, Rhyperior, and Groudon are other solid answers. Yes, Master League has witnessed these kind of debuts before and is no stranger to power creep (or power leaps). However, Crowned Zacian in particular is among the most powerful threats among the entire Pokemon roster, so it's likely to become the dominating figure of Master League for the foreseeable future.]]>
			</description>
			<link>https://pvpoke.com/rankings/all/10000/overall/zacian_crowned_sword/</link>
			<pubDate>Thu, 29 May 2025 23:57:12 GMT</pubDate>
		</item>
		<item>
=======
>>>>>>> 4fe92e6f
			<title>Delightful Days Preview</title>
			<description>
				<![CDATA[A preview for next season is now available! These are initial rankings and are subject to change depending on final attack values when the season launches. Delightful Days has the makings of a major shakeup with buffs to Bug-type attacks such as Bug Bite and Fury Cutter. Malamar's supremacy in the meta is about to be flipped on its head, with Golisopod becoming even stronger and picks like Forretress and Araquanid eying the spotlight.<br><br>There are a lot of angles to examine the new meta, so good luck with your research! I'll continue to refine the rankings leading up to the season's start on June 3rd, when we'll have a clear idea of updated attack stats. See you then!]]>
			</description>
			<link>https://pvpoke.com/delightful-days/</link>
			<pubDate>Thu, 29 May 2025 00:56:41 GMT</pubDate>
		</item>
		<item>
			<title>Catch Cup Rankings</title>
			<description>
				<![CDATA[Anything goes in Catch Cup where you can battle with any Great League Pokemon you've caught this season. This should play like open Great League for the most part, but the availability of some staple picks (especially Shadows) may affect the metagame. Shadow Jumpluff, for example, has had a recent dominating stretch but may be benched for this cup.<br><br>A few thrifty and popular picks include Furret, Feraligatr, Skeledirge, and Thievul. Good luck during this GO Battle Week!]]>
			</description>
			<link>https://pvpoke.com/rankings/catch/1500/overall/</link>
			<pubDate>Thu, 22 May 2025 14:49:23 GMT</pubDate>
		</item>
		<item>
			<title>Urshifu Rankings</title>
			<description>
				<![CDATA[Kubfu will be able to evolve into Urshifu next week with the option of two styles, Rapid Strike (Fighting/Water) and Single Strike (Fighting/Dark). While Urshifu can fit into the lower leagues, it's best suited for Master League - although as we'll get to below, it may only have a short window in the metagame.<br><br>Single Strike Urshifu is currently the better of the two with access to Sucker Punch, while Rapid Strike has nerfed Counter. Single Strike's Dark typing is also more appealing than Water in the current Master League meta. Urshifu's stats and attacks fall short of top tier legendaries like Origin Palkia, Black/White Kyurem, and Necrozma, so it's likely to fill more of an anti-meta or corebreaking role.<br><br>However, Urshifu has to contend with the upcoming release of Crowned Zacian and Zamazenta, which look to shatter Master League as we know it. Both will significantly reduce its viability, ultimately making Urshifu a poor long term investment for PvP.]]>
			</description>
			<link>https://pvpoke.com/rankings/all/10000/overall/urshifu_single_strike/</link>
			<pubDate>Sat, 17 May 2025 16:30:10 GMT</pubDate>
		</item>
		<item>
			<title>Retro Cup Rankings</title>
			<description>
				<![CDATA[Apologies for the delay! Initial rankings and resources are now posted for Retro Cup. Similar to the Remix we just saw, Retro Cup tosses out the biggest answers to Ghost and Dragon, leaving these offensive types to wreak havoc. Expect plenty of double-Ghost or double-Dragon lines in this format! Bulky Pokemon like Jumpluff and Lapras should provide anchors for other team building schemes.]]>
			</description>
			<link>https://pvpoke.com/rankings/retro/1500/overall/</link>
			<pubDate>Tue, 13 May 2025 20:01:42 GMT</pubDate>
		</item>
		<item>
			<title>Kingambit and New Shadow Rankings</title>
			<description>
				<![CDATA[Kingambit and new Shadow Pokemon make their upcoming debuts. Kingambit is the final evolution of Bisharp and a Dark/Steel glass cannon. It's a spice pick for the lower leagues, but keep an eye on Master League and Master Premier where it has some corebreaker potential against Steel + Fairy teams. It will need to wait for its signature move or potential move updates to reach its full potential.<br><br>Shadow Malamar commands the most attention of the new batch. As a core meta Pokemon already, Shadow Malamar makes for an exciting alternative. It's well-suited for the Shadow role thanks to its Fast Attack pressure and spammy Charged Attacks. Aurorus is another interesting choice that will likely see play in themed cups. In Master League, Shadow Dialga carries big name recognition but is outclassed by the Origin form. Note that Shadow Dialga doesn't have the strict IV requirements of its non-Shadow counterpart - it will generally always deal and take 5 Dragon Breath damage in the mirror matchup.]]>
			</description>
			<link>https://pvpoke.com/rankings/all/10000/overall/kingambit/</link>
			<pubDate>Fri, 09 May 2025 14:32:12 GMT</pubDate>
		</item>
		<item>
			<title>Team Builder and Bug Fixes</title>
			<description>
				<![CDATA[I've made the following site updates and fixes:<br><br>- Fixed an issue where using the "Custom Threats" option of the Team Builder would sometimes return unexpected results for suggested alternatives.<br>- Fixed an issue where the "Custom Alternatives" option of the Team Builder would use default movesets instead of the movesets provided.<br>- Fixed an issue where closing the Pokebox feature would prevent it from opening again.<br>- Play! Pokemon Championship format is now listed in the Team Builder and Multi-Battle.]]>
			</description>
			<link>https://pvpoke.com/#news</link>
			<pubDate>Wed, 30 Apr 2025 01:01:14 GMT</pubDate>
		</item>
		<item>
			<title>Top Performers Updated</title>
			<description>
				<![CDATA[Training Analysis has been updated for all three leagues with data collected so far this season. Check out the top performers for some Pokemon or team ideas against the current meta. Good luck with your practice and keep it up as we head into the second half of the season!]]>
			</description>
			<link>https://pvpoke.com/train/analysis/</link>
			<pubDate>Sun, 27 Apr 2025 21:58:23 GMT</pubDate>
		</item>
		<item>
			<title>Appletun and Flapple Rankings</title>
			<description>
				<![CDATA[Appletun and Flapple debut as Grass/Dragon types with differing stats and movesets. Neither is competitive in their current state (they're comparable to Alolan Exeggutor), but Appletun has the most potential. It packs decent stat product with room to improve its movepool with attacks like Dragon Tail, Sucker Punch, Trailblaze, and an eventual signature move.<br><br>Applin also has unreleased alternative evolutions, Dipplin and Hydrapple. Hold onto them in case of future updates!]]>
			</description>
			<link>https://pvpoke.com/rankings/all/1500/overall/appletun/</link>
			<pubDate>Thu, 24 Apr 2025 18:00:24 GMT</pubDate>
		</item>
		<item>
			<title>Great League Remix Rankings</title>
			<description>
				<![CDATA[Great League Remix returns next month, this time banning the 20 most used Pokemon from the current season. The bans include staples like Azumarill and Clodsire, plus newcomers like Cradily and Lapras.<br><br>Remix should shape up to be a wide open meta with a deep roster of remaining Pokemon. Among them are Great League powerhouses like Claydol, Diggersby, and Galarian Corsola. Some strong but underused Pokemon should also come to the forefront, such as Jellicent and Grumpig.<br><br>As usual for Great League Remix, Ghost and Dragon appear to be strong offensive types with the top Dark, Steel, and Fairy options banned. Galarian Corsola, Dusclops, and Dusknoir may be able to take advantage of this, but watch for Furret, Guzzlord, Umbreon, and others to step up. Meanwhile, Dragons might be more limited here than in past remixes since there are several strong Steel options present.<br><br>The most notable of these is Tinkaton, which only recently debuted. Not only does it pack Steel typing, it's likely to fill Azumarill's spot as the dominant Fairy. Its biggest challenge is accessibility, so time will tell if there are enough Tinkaton in circulation to truly shape the meta.]]>
			</description>
			<link>https://pvpoke.com/rankings/remix/1500/overall/</link>
			<pubDate>Sat, 19 Apr 2025 17:53:26 GMT</pubDate>
		</item>
		<item>
			<title>Tinkaton Rankings</title>
			<description>
				<![CDATA[Tinkaton makes its debut with smashing potential for PvP! As a bulky Fairy/Steel type, it packs a whopping 11 resistances. Its Charged Attack options are underwhelming, but Fairy Wind lets it make the most of them. Altogether, Tinkaton should see immediate play in Great League and become a contender in Ultra League as well.<br><br>Tinkaton's Charged Attack options include Play Rough, Heavy Slam, Flash Cannon, and Bulldoze. Play Rough is a clear choice, balancing energy and power. Steel is a limited offensive typing, so neither Heavy Slam nor Flash Cannon are immediately obvious choices. Between the two, Heavy Slam is much more accessible at 50 energy. Bulldoze is Tinkaton's weakest attack, but may have some play. It provides meager coverage against Fire, Poison and other Steel types (such as the mirror matchup), and some trainers might like its chaotic debuff potential. Bulldoze is also Tinkaton's lowest energy attack at 45 energy.<br><br>Note that Tinkaton will be exclusive to 7km eggs and paid Timed Research encounters during its debut event. It will be available in 10km eggs after the event.]]>
			</description>
			<link>https://pvpoke.com/rankings/all/1500/overall/tinkaton/</link>
			<pubDate>Wed, 16 Apr 2025 00:27:34 GMT</pubDate>
		</item>
		<item>
			<title>Eldegoss and Upper Hand Rankings</title>
			<description>
				<![CDATA[Eldegoss has debuted in Pokemon GO. It's a pure Grass type with decent bulk, but its pure Grass movepool limits its potential for now.<br><br>Heracross, Hariyama, and Scraggy are receiving the new attack Upper Hand in a raid day this weekend. None of these Pokemon are currently viable, but Upper Hand looks like convincing option even with attacks like Close Combat and Superpower in the mix. Upper Hand clocks in at 40 energy and has a 30% chance to reduce the target's Defense by one stage. This makes it one of the fastest moves for these Pokemon, and it has great damage output without a self-inflicted debuff. Both Heracross and Hariyama would need a lot of help in the future to become meta relevant, but something to keep an eye on for the future.]]>
			</description>
			<link>https://pvpoke.com/rankings/all/1500/overall/eldegoss/</link>
			<pubDate>Thu, 10 Apr 2025 14:36:50 GMT</pubDate>
		</item>
		<item>
			<title>Spring Cup Rankings</title>
			<description>
				<![CDATA[Spring Cup arrives next week, featuring Water, Grass, and Poison types. This rotation includes bans to Jumpluff, Roserade, and Toxapex. These bans plus drastic move updates should help this Spring Cup turn over a new leaf. Since the typings are limited, still anticipate a narrow meta.<br><br>Ferrothorn, Lapras, and Galarian Weezing are three standout Pokemon that may form the core meta. They have few corebreakers between them. Golisopod and Araquanid help break things up, but must watch for Cradily, which has seen rising play in Open Great League. There are other Steel options to keep an eye on, such as Empoleon, Mawile with your choice of Fire Fang or Astonish, or the regional Klefki. However, note that Tinkaton will debut in the second half of the rotation.]]>
			</description>
			<link>https://pvpoke.com/rankings/spring/1500/overall/</link>
			<pubDate>Sat, 05 Apr 2025 02:01:40 GMT</pubDate>
		</item>
		<item>
			<title>Paldean Tauros Rankings</title>
			<description>
				<![CDATA[Regional forms of Tauros will be debuting in raids. Each is a Fighting type with below average stat product but interesting moves, including Double Kick and Trailblaze. Blaze Breed and Aqua Breed Tauros can be found in the Eastern and Western hemispheres respectively, while Combat Breed Tauros is exclusive to the Iberian Peninsula.<br><br>Overall, the Paldean Tauros forms have middling PvP performance with some themed cup potential. Aqua Breed Tauros has the most potential as a spammy alternative to Poliwrath with the newly buffed Aqua Jet. The Combat and Blaze forms are usable but don't compare to stronger Fighting types.]]>
			</description>
			<link>https://pvpoke.com/rankings/all/1500/overall/tauros_aqua/</link>
			<pubDate>Tue, 01 Apr 2025 15:48:38 GMT</pubDate>
		</item>
		<item>
			<title>Great League Top Performers</title>
			<description>
				<![CDATA[I've updated the Great League top performers with training analysis from the season so far! The meta is still changing, especially in the wake of new Play! Pokemon tournament results, so keep an eye out for new meta shakers in GO Battle League.<br><br>So far, top individual performers include Dazzling Gleam Sableye, Cradily, and Lapras. Both Cradily and Lapras have found their way onto a number of top performing teams as well, commonly paired with Annihilape checks like Clodsire, Talonflame, Skeledirge, or Grumpig. Speaking of Clodsire, it's a member of the old guard that's still holding on in this new meta and featured on many top teams. It's a strong check to Morpeko's swarming presence, although it's facing rising competition from Claydol for its role. Claydol recently saw notable success in the Stockholm regional tournament running Rock Tomb + Ice Beam.]]>
			</description>
			<link>https://pvpoke.com/train/analysis/</link>
			<pubDate>Wed, 26 Mar 2025 16:01:14 GMT</pubDate>
		</item>
<<<<<<< HEAD
=======
		<item>
			<title>Master Premier Rankings</title>
			<description>
				<![CDATA[Master Premier returns in a few weeks, and its top meta Pokemon received some love in the recent move update. Most notably, Florges now packs Attack-boosting Grass coverage in Trailblaze. Some trainers previously opted for Petal Blizzard for the same coverage, but Trailblaze is a clear upgrade that elevates this top meta Pokemon to even stronger levels. Meanwhile, Golisopod should have a larger role in the core meta with the changes to Aqua Jet. Not to be overlooked, Hex Gholdengo is back as one of the best closers in the format.<br><br>Pokemon that may be vital tools against the top meta include Metagross and Skeledirge. Skeledirge entirely walls Florges, and Torch Song now provides momentum that it can carry over into the next matchup. Some may still opt for Disarming Voice given the presence of Dragons.]]>
			</description>
			<link>https://pvpoke.com/rankings/premier/10000/overall/</link>
			<pubDate>Thu, 20 Mar 2025 15:20:04 GMT</pubDate>
		</item>
>>>>>>> 4fe92e6f

		<title>PvPoke</title>
		<link>https://pvpoke.com/</link>
		<description>
			<![CDATA[Website updates for PvPoke.com and other news for Pokemon GO PvP.]]>
		</description>

	</channel>
</rss><|MERGE_RESOLUTION|>--- conflicted
+++ resolved
@@ -3,17 +3,6 @@
 
 	<channel>
 		<item>
-<<<<<<< HEAD
-			<title>Crowned Zacian and Zamazenta Rankings</title>
-			<description>
-				<![CDATA[The Crowned Sword and Crowned Shield forms of Zacian and Zamazenta have made their debut, and both look to warp the balance of power in Master League. With their immense stat product and fantastic typings, they join the likes of Black and White Kyurem and Necrozma in the highest tier of legendaries - perhaps even surpassing them.<br><br>Fire types like Ho-oh are their surest counters, but viable ones are few and far between. Metagross, Dusk Mane Necrozma, Rhyperior, and Groudon are other solid answers. Yes, Master League has witnessed these kind of debuts before and is no stranger to power creep (or power leaps). However, Crowned Zacian in particular is among the most powerful threats among the entire Pokemon roster, so it's likely to become the dominating figure of Master League for the foreseeable future.]]>
-			</description>
-			<link>https://pvpoke.com/rankings/all/10000/overall/zacian_crowned_sword/</link>
-			<pubDate>Thu, 29 May 2025 23:57:12 GMT</pubDate>
-		</item>
-		<item>
-=======
->>>>>>> 4fe92e6f
 			<title>Delightful Days Preview</title>
 			<description>
 				<![CDATA[A preview for next season is now available! These are initial rankings and are subject to change depending on final attack values when the season launches. Delightful Days has the makings of a major shakeup with buffs to Bug-type attacks such as Bug Bite and Fury Cutter. Malamar's supremacy in the meta is about to be flipped on its head, with Golisopod becoming even stronger and picks like Forretress and Araquanid eying the spotlight.<br><br>There are a lot of angles to examine the new meta, so good luck with your research! I'll continue to refine the rankings leading up to the season's start on June 3rd, when we'll have a clear idea of updated attack stats. See you then!]]>
@@ -125,8 +114,6 @@
 			<link>https://pvpoke.com/train/analysis/</link>
 			<pubDate>Wed, 26 Mar 2025 16:01:14 GMT</pubDate>
 		</item>
-<<<<<<< HEAD
-=======
 		<item>
 			<title>Master Premier Rankings</title>
 			<description>
@@ -135,7 +122,6 @@
 			<link>https://pvpoke.com/rankings/premier/10000/overall/</link>
 			<pubDate>Thu, 20 Mar 2025 15:20:04 GMT</pubDate>
 		</item>
->>>>>>> 4fe92e6f
 
 		<title>PvPoke</title>
 		<link>https://pvpoke.com/</link>
