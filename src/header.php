--- conflicted
+++ resolved
@@ -1,9 +1,5 @@
 <?php require_once 'modules/config.php';
-<<<<<<< HEAD
-$SITE_VERSION = '1.26.4.2';
-=======
 $SITE_VERSION = '1.26.4.7';
->>>>>>> 05283859
 
 // This prevents caching on local testing
 if (strpos($WEB_ROOT, 'src') !== false) {
