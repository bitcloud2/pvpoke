<?php require_once 'modules/config.php';
<<<<<<< HEAD
$SITE_VERSION = '1.12.6.4';
=======
$SITE_VERSION = '1.12.7';
>>>>>>> 9e5db163

// This prevents caching on local testing
if (strpos($WEB_ROOT, 'src') !== false) {
    $SITE_VERSION = rand(1,1000) . '.' . rand(1,1000) . '.' . rand(1,1000);
}

// Initialize settings object
if(isset($_COOKIE['settings'])){
	$_SETTINGS = json_decode($_COOKIE['settings']);
} else{
	$_SETTINGS = (object) [
		'defaultIVs' => "gamemaster",
		'animateTimeline' => 1,
		'theme' => 'default'
	];
}

$performGroupMigration = false;

if(! isset($_COOKIE['migrate'])){
	$performGroupMigration = true;
	
	setcookie('migrate', 'true', time() + (5 * 365 * 24 * 60 * 60), '/');
}

?>
<!doctype html>
<html>
<head>
<meta charset="utf-8">
<meta name="viewport" content="width=device-width, initial-scale=1.0">
<?php
if(! isset($META_TITLE)){
	$META_TITLE = 'PvPoke | Open-Source Battle Simulator, Rankings &amp; Team Building for Pokemon GO PvP';
} else{
	$META_TITLE = $META_TITLE . ' | PvPoke';
}

if(! isset($META_DESCRIPTION)){
	$META_DESCRIPTION = 'Looking for an edge in Pokemon GO Trainer Battles? Become a master with our open-source Pokemon battle simulator, explore the top Pokemon rankings, and get your team rated for PvP battles.';
}

if(! isset($OG_IMAGE)){
	$OG_IMAGE = 'https://pvpoke.com/img/og.jpg';
}
?>

<title><?php echo $META_TITLE; ?></title>
<meta name="description" content="<?php echo $META_DESCRIPTION; ?>" />

<?php if(isset($CANONICAL)): ?>
	<link rel="canonical" href="<?php echo $CANONICAL; ?>" /><!--Prevents Google from indexing hundreds of different versions of the same page-->
<?php endif; ?>

<!--OG tags for social-->
<meta property="og:title" content="<?php echo $META_TITLE; ?>" />
<meta property="og:description" content="<?php echo $META_DESCRIPTION; ?>" />
<meta property="og:image" content="<?php echo $OG_IMAGE; ?>" />

<meta name="apple-mobile-web-app-capable">
<meta name="mobile-web-app-capable">
<link rel="manifest" href="<?php echo $WEB_ROOT; ?>data/manifest.json?v=2">

<link rel="icon" href="<?php echo $WEB_ROOT; ?>img/favicon.png">
<link rel="stylesheet" type="text/css" href="<?php echo $WEB_ROOT; ?>css/style.css?v=59">

<?php if(strpos($META_TITLE, 'Train') !== false): ?>
	<link rel="stylesheet" type="text/css" href="<?php echo $WEB_ROOT; ?>css/train.css?v=6">
<?php endif; ?>

<?php if((isset($_SETTINGS->theme))&&($_SETTINGS->theme != "default")): ?>
	<link rel="stylesheet" type="text/css" href="<?php echo $WEB_ROOT; ?>css/themes/<?php echo $_SETTINGS->theme; ?>.css?v=6">
<?php endif; ?>

<script src="<?php echo $WEB_ROOT; ?>js/libs/jquery-3.3.1.min.js"></script>

<?php require_once('modules/analytics.php'); ?>

<script>
	// Host for link reference

	var host = "<?php echo $WEB_HOST; ?>";
	var webRoot = "<?php echo $WEB_ROOT; ?>";

	<?php if(isset($_COOKIE['settings'])) : ?>
		var settings = {
			defaultIVs: "<?php echo htmlspecialchars($_SETTINGS->defaultIVs); ?>",
			animateTimeline: <?php echo htmlspecialchars($_SETTINGS->animateTimeline); ?>
		};
	<?php else: ?>

		var settings = {
			defaultIVs: "gamemaster",
			animateTimeline: 1
		};

	<?php endif; ?>


	// If $_GET request exists, output as JSON into Javascript

	<?php
	foreach($_GET as &$param){
		$param = htmlspecialchars($param);
	}


	if($_GET){
		echo 'var get = ' . json_encode($_GET) . ';';
	} else{
		echo 'var get = false;';
	}
	?>
</script>

</head>

<body>
	<header>
		<div class="header-wrap">
			<div class="hamburger">
				<!--Because I'm too lazy to make a graphic-->
				<div class="meat"></div>
				<div class="meat"></div>
				<div class="meat"></div>
			</div>
			<h1 class="title"><a href="/">PvPoke.com</a></h1>
			<div class="menu">
				<a class="icon-battle" href="<?php echo $WEB_ROOT; ?>battle/">Battle</a>
				<a class="icon-train" href="<?php echo $WEB_ROOT; ?>train/">Train</a>
				<div class="parent-menu">
					<a class="icon-rankings" href="<?php echo $WEB_ROOT; ?>rankings/">Rankings</a>
					<div class="submenu">
						<div class="submenu-wrap">
							<a class="icon-rankings" href="<?php echo $WEB_ROOT; ?>custom-rankings/">Custom Rankings</a>
						</div>
					</div>
				</div>
				<a class="icon-team" href="<?php echo $WEB_ROOT; ?>team-builder/">Team Builder</a>
				<div class="parent-menu">
					<a class="more desktop" href="#"></a>
					<div class="submenu">
						<div class="submenu-wrap">
							<a class="icon-moves" href="<?php echo $WEB_ROOT; ?>moves/">Moves</a>
							<a class="icon-articles" href="<?php echo $WEB_ROOT; ?>articles/">Articles</a>
							<a class="icon-contribute" href="<?php echo $WEB_ROOT; ?>contribute/">Contribute</a>
							<a class="icon-settings" href="<?php echo $WEB_ROOT; ?>settings/">Settings</a>
							<a class="icon-twitter" href="https://twitter.com/pvpoke" target="_blank">Twitter</a>
						</div>
					</div>
				</div>
			</div>
			<div class="clear"></div>
		</div>
	</header>
	<div class="main-wrap">
		<div id="main"><|MERGE_RESOLUTION|>--- conflicted
+++ resolved
@@ -1,9 +1,5 @@
 <?php require_once 'modules/config.php';
-<<<<<<< HEAD
-$SITE_VERSION = '1.12.6.4';
-=======
 $SITE_VERSION = '1.12.7';
->>>>>>> 9e5db163
 
 // This prevents caching on local testing
 if (strpos($WEB_ROOT, 'src') !== false) {
