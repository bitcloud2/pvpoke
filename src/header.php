<?php require_once 'modules/config.php';
<<<<<<< HEAD
$SITE_VERSION = '1.9.6.3';
=======
$SITE_VERSION = '1.10.0';
>>>>>>> 622a3d36

// This prevents caching on local testing
if (strpos($WEB_ROOT, 'src') !== false) {
    $SITE_VERSION = rand(1,1000) . '.' . rand(1,1000) . '.' . rand(1,1000);
}

// Initialize settings object
if(isset($_COOKIE['settings'])){
	$_SETTINGS = json_decode($_COOKIE['settings']);
} else{
	$_SETTINGS = (object) [
		'defaultIVs' => "gamemaster",
		'animateTimeline' => 1,
		'theme' => 'default'
	];
}

?>
<!doctype html>
<html>
<head>
<meta charset="utf-8">
<meta name="viewport" content="width=device-width, initial-scale=1.0">
<?php
if(! isset($META_TITLE)){
	$META_TITLE = 'PvPoke | Open-Source Battle Simulator, Rankings &amp; Team Building for Pokemon GO PvP';
} else{
	$META_TITLE = $META_TITLE . ' | PvPoke';
}

if(! isset($META_DESCRIPTION)){
	$META_DESCRIPTION = 'Looking for an edge in Pokemon GO Trainer Battles? Become a master with our open-source Pokemon battle simulator, explore the top Pokemon rankings, and get your team rated for PvP battles.';
}

if(! isset($OG_IMAGE)){
	$OG_IMAGE = 'https://pvpoke.com/img/og.jpg';
}
?>

<title><?php echo $META_TITLE; ?></title>
<meta name="description" content="<?php echo $META_DESCRIPTION; ?>" />

<?php if(isset($CANONICAL)): ?>
	<link rel="canonical" href="<?php echo $CANONICAL; ?>" /><!--Prevents Google from indexing hundreds of different versions of the same page-->
<?php endif; ?>

<!--OG tags for social-->
<meta property="og:title" content="<?php echo $META_TITLE; ?>" />
<meta property="og:description" content="<?php echo $META_DESCRIPTION; ?>" />
<meta property="og:image" content="<?php echo $OG_IMAGE; ?>" />

<meta name="apple-mobile-web-app-capable">
<meta name="mobile-web-app-capable">
<link rel="manifest" href="<?php echo $WEB_ROOT; ?>data/manifest.json">

<link rel="icon" href="<?php echo $WEB_ROOT; ?>img/favicon.png">
<link rel="stylesheet" type="text/css" href="<?php echo $WEB_ROOT; ?>css/style.css?v=52">

<?php if(strpos($META_TITLE, 'Train') !== false): ?>
	<link rel="stylesheet" type="text/css" href="<?php echo $WEB_ROOT; ?>css/train.css?v=4">
<?php endif; ?>
	
<?php if((isset($_SETTINGS->theme))&&($_SETTINGS->theme != "default")): ?>
	<link rel="stylesheet" type="text/css" href="<?php echo $WEB_ROOT; ?>css/themes/<?php echo $_SETTINGS->theme; ?>.css?v=1">
<?php endif; ?>

<script src="<?php echo $WEB_ROOT; ?>js/libs/jquery-3.3.1.min.js"></script>

<?php require_once('modules/analytics.php'); ?>

<script>
	// Host for link reference

	var host = "<?php echo $WEB_HOST; ?>";
	var webRoot = "<?php echo $WEB_ROOT; ?>";

	<?php if(isset($_COOKIE['settings'])) : ?>
		var settings = {
			defaultIVs: "<?php echo htmlspecialchars($_SETTINGS->defaultIVs); ?>",
			animateTimeline: <?php echo htmlspecialchars($_SETTINGS->animateTimeline); ?>
		};
	<?php else: ?>

		var settings = {
			defaultIVs: "gamemaster",
			animateTimeline: 1
		};

	<?php endif; ?>
	

	// If $_GET request exists, output as JSON into Javascript

	<?php
	foreach($_GET as &$param){
		$param = htmlspecialchars($param);
	}


	if($_GET){
		echo 'var get = ' . json_encode($_GET) . ';';
	} else{
		echo 'var get = false;';
	}
	?>
</script>

</head>

<body>
	<header>
		<div class="header-wrap">
			<div class="hamburger">
				<!--Because I'm too lazy to make a graphic-->
				<div class="meat"></div>
				<div class="meat"></div>
				<div class="meat"></div>
			</div>
			<h1 class="title"><a href="/">PvPoke.com</a></h1>
			<div class="menu">
				<a class="icon-battle" href="<?php echo $WEB_ROOT; ?>battle/">Battle</a>
				<a class="icon-train" href="<?php echo $WEB_ROOT; ?>train/">Train</a>
				<div class="parent-menu">
					<a class="icon-rankings" href="<?php echo $WEB_ROOT; ?>rankings/">Rankings</a>
					<div class="submenu">
						<div class="submenu-wrap">
							<a class="icon-rankings" href="<?php echo $WEB_ROOT; ?>custom-rankings/">Custom Rankings</a>
						</div>
					</div>
				</div>
				<a class="icon-team" href="<?php echo $WEB_ROOT; ?>team-builder/">Team Builder</a>
				<div class="parent-menu">
					<a class="more desktop" href="#"></a>
					<div class="submenu">
						<div class="submenu-wrap">
							<a class="icon-moves" href="<?php echo $WEB_ROOT; ?>moves/">Moves</a>
							<a class="icon-articles" href="<?php echo $WEB_ROOT; ?>articles/">Articles</a>
							<a class="icon-contribute" href="<?php echo $WEB_ROOT; ?>contribute/">Contribute</a>
							<a class="icon-settings" href="<?php echo $WEB_ROOT; ?>settings/">Settings</a>
							<a class="icon-twitter" href="https://twitter.com/pvpoke" target="_blank">Twitter</a>
						</div>
					</div>
				</div>
			</div>
			<div class="clear"></div>
		</div>
	</header>
	<div class="main-wrap">
		<div id="main"><|MERGE_RESOLUTION|>--- conflicted
+++ resolved
@@ -1,9 +1,5 @@
 <?php require_once 'modules/config.php';
-<<<<<<< HEAD
-$SITE_VERSION = '1.9.6.3';
-=======
 $SITE_VERSION = '1.10.0';
->>>>>>> 622a3d36
 
 // This prevents caching on local testing
 if (strpos($WEB_ROOT, 'src') !== false) {
