<?php require_once 'modules/config.php';
<<<<<<< HEAD
$SITE_VERSION = '1.14.4.3';
=======
$SITE_VERSION = '1.14.5';
>>>>>>> 7c0052ab

// This prevents caching on local testing
if (strpos($WEB_ROOT, 'src') !== false) {
    $SITE_VERSION = rand(1,1000) . '.' . rand(1,1000) . '.' . rand(1,1000);
}

// Initialize settings object
if(isset($_COOKIE['settings'])){
	$_SETTINGS = json_decode($_COOKIE['settings']);

	// Fill in missing settings with defaults
	if(! isset($_SETTINGS->matrixDirection)){
		$_SETTINGS->matrixDirection = "row";
	}
} else{
	$_SETTINGS = (object) [
		'defaultIVs' => "gamemaster",
		'animateTimeline' => 1,
		'theme' => 'default'
	];
}

$performGroupMigration = false;

if(! isset($_COOKIE['migrate'])){
	$performGroupMigration = true;

	setcookie('migrate', 'true', time() + (5 * 365 * 24 * 60 * 60), '/');
}

?>
<!doctype html>
<html>
<head>
<meta charset="utf-8">
<meta name="viewport" content="width=device-width, initial-scale=1.0">
<?php
if(! isset($META_TITLE)){
	$META_TITLE = 'PvPoke | Open-Source Battle Simulator, Rankings &amp; Team Building for Pokemon GO PvP';
} else{
	$META_TITLE = $META_TITLE . ' | PvPoke';
}

if(! isset($META_DESCRIPTION)){
	$META_DESCRIPTION = 'Looking for an edge in Pokemon GO Trainer Battles? Become a master with our open-source Pokemon battle simulator, explore the top Pokemon rankings, and get your team rated for PvP battles.';
}

if(! isset($OG_IMAGE)){
	$OG_IMAGE = 'https://pvpoke.com/img/og.jpg';
}
?>

<title><?php echo $META_TITLE; ?></title>
<meta name="description" content="<?php echo $META_DESCRIPTION; ?>" />

<?php if(isset($CANONICAL)): ?>
	<link rel="canonical" href="<?php echo $CANONICAL; ?>" /><!--Prevents Google from indexing hundreds of different versions of the same page-->
<?php endif; ?>

<!--OG tags for social-->
<meta property="og:title" content="<?php echo $META_TITLE; ?>" />
<meta property="og:description" content="<?php echo $META_DESCRIPTION; ?>" />
<meta property="og:image" content="<?php echo $OG_IMAGE; ?>" />

<meta name="apple-mobile-web-app-capable">
<meta name="mobile-web-app-capable">
<link rel="manifest" href="<?php echo $WEB_ROOT; ?>data/manifest.json?v=2">

<link rel="icon" href="<?php echo $WEB_ROOT; ?>img/favicon.png">
<link rel="stylesheet" type="text/css" href="<?php echo $WEB_ROOT; ?>css/style.css?v=75">

<?php if(strpos($META_TITLE, 'Train') !== false): ?>
	<link rel="stylesheet" type="text/css" href="<?php echo $WEB_ROOT; ?>css/train.css?v=11">
<?php endif; ?>

<?php if((isset($_SETTINGS->theme))&&($_SETTINGS->theme != "default")): ?>
	<link rel="stylesheet" type="text/css" href="<?php echo $WEB_ROOT; ?>css/themes/<?php echo $_SETTINGS->theme; ?>.css?v=7">
<?php endif; ?>

<script src="<?php echo $WEB_ROOT; ?>js/libs/jquery-3.3.1.min.js"></script>

<?php require_once('modules/analytics.php'); ?>

<script>
	// Host for link reference

	var host = "<?php echo $WEB_HOST; ?>";
	var webRoot = "<?php echo $WEB_ROOT; ?>";
	var siteVersion = "<?php echo $SITE_VERSION; ?>";

	<?php if(isset($_COOKIE['settings'])) : ?>
		var settings = {
			defaultIVs: "<?php echo htmlspecialchars($_SETTINGS->defaultIVs); ?>",
			animateTimeline: <?php echo htmlspecialchars($_SETTINGS->animateTimeline); ?>,
			matrixDirection: "<?php echo htmlspecialchars($_SETTINGS->matrixDirection); ?>"
		};
	<?php else: ?>

		var settings = {
			defaultIVs: "gamemaster",
			animateTimeline: 1,
			matrixDirection: "row"
		};

	<?php endif; ?>


	// If $_GET request exists, output as JSON into Javascript

	<?php
	foreach($_GET as &$param){
		$param = htmlspecialchars($param);
	}


	if($_GET){
		echo 'var get = ' . json_encode($_GET) . ';';
	} else{
		echo 'var get = false;';
	}
	?>
</script>

</head>

<body>
	<header>
		<div class="header-wrap">
			<div class="hamburger">
				<!--Because I'm too lazy to make a graphic-->
				<div class="meat"></div>
				<div class="meat"></div>
				<div class="meat"></div>
			</div>
			<h1 class="title"><a href="/">PvPoke.com</a></h1>
			<div class="menu">
				<a class="icon-battle" href="<?php echo $WEB_ROOT; ?>battle/">Battle</a>
				<a class="icon-train" href="<?php echo $WEB_ROOT; ?>train/">Train</a>
				<div class="parent-menu">
					<a class="icon-rankings" href="<?php echo $WEB_ROOT; ?>rankings/">Rankings</a>
					<div class="submenu">
						<div class="submenu-wrap">
							<a class="icon-rankings" href="<?php echo $WEB_ROOT; ?>custom-rankings/">Custom Rankings</a>
						</div>
					</div>
				</div>
				<a class="icon-team" href="<?php echo $WEB_ROOT; ?>team-builder/">Team Builder</a>
				<div class="parent-menu">
					<a class="more desktop" href="#"></a>
					<div class="submenu">
						<div class="submenu-wrap">
							<a class="icon-moves" href="<?php echo $WEB_ROOT; ?>moves/">Moves</a>
							<a class="icon-articles" href="<?php echo $WEB_ROOT; ?>articles/">Articles</a>
							<a class="icon-contribute" href="<?php echo $WEB_ROOT; ?>contribute/">Contribute</a>
							<a class="icon-settings" href="<?php echo $WEB_ROOT; ?>settings/">Settings</a>
							<a class="icon-twitter" href="https://twitter.com/pvpoke" target="_blank">Twitter</a>
						</div>
					</div>
				</div>
			</div>
			<div class="clear"></div>
		</div>
	</header>
	<div class="main-wrap">
		<div id="main"><|MERGE_RESOLUTION|>--- conflicted
+++ resolved
@@ -1,9 +1,5 @@
 <?php require_once 'modules/config.php';
-<<<<<<< HEAD
-$SITE_VERSION = '1.14.4.3';
-=======
 $SITE_VERSION = '1.14.5';
->>>>>>> 7c0052ab
 
 // This prevents caching on local testing
 if (strpos($WEB_ROOT, 'src') !== false) {
