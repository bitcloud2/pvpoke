--- conflicted
+++ resolved
@@ -156,15 +156,6 @@
     "fastMove": "DRAGON_TAIL",
     "chargedMoves": ["BULLDOZE", "OUTRAGE"]
 }, {
-<<<<<<< HEAD
-    "speciesId": "zamazenta_crowned_shield",
-    "fastMove": "METAL_CLAW",
-    "chargedMoves": ["BEHEMOTH_BASH", "CLOSE_COMBAT"]
-}, {
-    "speciesId": "zacian_crowned_sword",
-    "fastMove": "METAL_CLAW",
-    "chargedMoves": ["BEHEMOTH_BLADE", "CLOSE_COMBAT"]
-=======
     "speciesId": "lunala",
     "fastMove": "SHADOW_CLAW",
     "chargedMoves": ["SHADOW_BALL", "MOONBLAST"]
@@ -176,5 +167,4 @@
     "speciesId": "zamazenta_crowned_shield",
     "fastMove": "METAL_CLAW",
     "chargedMoves": ["CLOSE_COMBAT", "BEHEMOTH_BASH"]
->>>>>>> 4fe92e6f
 }]