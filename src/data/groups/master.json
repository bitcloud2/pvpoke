--- conflicted
+++ resolved
@@ -148,9 +148,6 @@
     {
         "speciesId": "lugia",
         "fastMove": "DRAGON_TAIL",
-<<<<<<< HEAD
-        "chargedMoves": ["DYNAMAX_CANNON", "FLAMETHROWER"]
-=======
         "chargedMoves": ["AEROBLAST", "FLY"]
     },
     {
@@ -172,6 +169,5 @@
         "speciesId": "tapu_lele",
         "fastMove": "ASTONISH",
         "chargedMoves": ["PSYSHOCK", "NATURES_MADNESS"]
->>>>>>> ace4a648
     }
 ]