{
<<<<<<< HEAD
    "settings": {
        "partySize": 3,
        "maxBuffStages": 4,
        "buffDivisor": 4
    },
    "cups": [
		{
			"name": "all",
			"title": "All Pokemon",
			"include": [],
			"exclude": []
		},
		{
			"name": "boulder",
			"title": "Boulder Cup",
			"include": [
				{
					"filterType": "type",
					"values": [
						"rock", "steel", "fighting", "ground"
					]
				}
			],
			"exclude": []
		},
		{
			"name": "twilight",
			"title": "Twilight Cup",
			"include": [
				{
					"filterType": "type",
					"values": [
						"dark", "poison", "fairy", "ghost"
					]
				}
			],
			"exclude": []
		},
		{
			"name": "tempest",
			"title": "Tempest Cup",
			"include": [
				{
					"filterType": "type",
					"values": [
						"electric", "ice", "flying", "ground"
					]
				}
			],
			"exclude": []
		},
		{
			"name": "kingdom",
			"title": "Kingdom Cup",
			"include": [
				{
					"filterType": "type",
					"values": [
						"fire", "ice", "dragon", "steel"
					]
				}
			],
			"exclude": []
		},
		{
			"name": "nightmare",
			"title": "Nightmare Cup",
			"include": [
				{
					"filterType": "type",
					"values": [
						"psychic", "dark", "fighting"
					]
				}
			],
			"exclude": [
				{
					"filterType": "tag",
					"values": [
						"mythical","legendary"
					]
				},
				{
					"filterType": "id",
					"values": [
						"medicham","sableye"
					]
				}
			]
		},
		{
			"name": "regionals-1",
			"title": "Season 1 Regionals",
			"include": [
				{
					"filterType": "type",
					"values": [
						"rock", "steel", "fighting", "ground", "dark", "poison", "fairy", "ghost", "electric", "ice", "flying", "fire", "dragon"
					]
				}
			],
			"exclude": []
		},
		{
			"name": "championships-1",
			"title": "Season 1 Championships",
			"include": [],
			"exclude": [
				{
					"filterType": "tag",
					"values": [
						"mythic","legendary"
					]
				}
			]
		},
		{
			"name": "rainbow",
			"title": "Rainbow Cup",
			"include": [
				{
					"filterType": "type",
					"values": [
						"fire", "water", "electric", "grass", "bug"
					]
				},
				{
					"filterType": "dex",
					"values": [
						1, 251
					]
				}
			],
			"exclude": [
				{
					"filterType": "tag",
					"values": [
						"alolan"
					]
				}
			]
		},
		{
			"name": "jungle",
			"title": "Jungle Cup",
			"include": [
				{
					"filterType": "type",
					"values": [
						"normal", "grass", "bug", "electric"
					]
				}
			],
			"exclude": [
				{
					"filterType": "id",
					"values": [
						"tropius","wormadam_trash","wormadam_sandy","wormadam_plant","mothim"
					]
				}
			]
		}
	],
    "pokemon": [{
        "dex": 460,
        "speciesName": "Abomasnow",
        "speciesId": "abomasnow",
        "baseStats": {
            "atk": 178,
            "def": 158,
            "hp": 207
        },
        "types": ["grass", "ice"],
        "fastMoves": ["POWDER_SNOW", "RAZOR_LEAF"],
        "chargedMoves": ["BLIZZARD", "ENERGY_BALL", "OUTRAGE"],
        "defaultIVs": {
            "cp1500": [24, 5, 15, 3],
            "cp2500": [40, 15, 15, 15]
        }
    }, {
        "dex": 63,
        "speciesName": "Abra",
        "speciesId": "abra",
        "baseStats": {
            "atk": 195,
            "def": 82,
            "hp": 93
        },
        "types": ["psychic", "none"],
        "fastMoves": ["CHARGE_BEAM", "ZEN_HEADBUTT"],
        "chargedMoves": ["PSYSHOCK", "SHADOW_BALL", "SIGNAL_BEAM"],
        "defaultIVs": {
            "cp1500": [40, 15, 15, 15],
            "cp2500": [40, 15, 15, 15]
        }
    }, {
        "dex": 359,
        "speciesName": "Absol",
        "speciesId": "absol",
        "baseStats": {
            "atk": 246,
            "def": 120,
            "hp": 163
        },
        "types": ["dark", "none"],
        "fastMoves": ["PSYCHO_CUT", "SNARL"],
        "chargedMoves": ["DARK_PULSE", "MEGAHORN", "THUNDER"],
        "defaultIVs": {
            "cp1500": [23, 0, 11, 4],
            "cp2500": [40, 10, 14, 7]
        }
    }, {
        "dex": 142,
        "speciesName": "Aerodactyl",
        "speciesId": "aerodactyl",
        "baseStats": {
            "atk": 221,
            "def": 159,
            "hp": 190
        },
        "types": ["rock", "flying"],
        "fastMoves": ["BITE", "STEEL_WING", "ROCK_THROW"],
        "chargedMoves": ["ANCIENT_POWER", "HYPER_BEAM", "IRON_HEAD", "ROCK_SLIDE", "EARTH_POWER"],
        "defaultIVs": {
            "cp1500": [19.5, 12, 9, 14],
            "cp2500": [39, 3, 3, 13]
        }
    }, {
        "dex": 306,
        "speciesName": "Aggron",
        "speciesId": "aggron",
        "baseStats": {
            "atk": 198,
            "def": 257,
            "hp": 172
        },
        "types": ["steel", "rock"],
        "fastMoves": ["DRAGON_TAIL", "IRON_TAIL", "SMACK_DOWN"],
        "chargedMoves": ["HEAVY_SLAM", "STONE_EDGE", "THUNDER"],
        "defaultIVs": {
            "cp1500": [19.5, 0, 9, 3],
            "cp2500": [31.5, 5, 12, 13]
        }
    }, {
        "dex": 190,
        "speciesName": "Aipom",
        "speciesId": "aipom",
        "baseStats": {
            "atk": 136,
            "def": 112,
            "hp": 146
        },
        "types": ["normal", "none"],
        "fastMoves": ["ASTONISH", "SCRATCH"],
        "chargedMoves": ["AERIAL_ACE", "LOW_SWEEP", "SWIFT"],
        "defaultIVs": {
            "cp1500": [40, 15, 15, 15],
            "cp2500": [40, 15, 15, 15]
        }
    }, {
        "dex": 65,
        "speciesName": "Alakazam",
        "speciesId": "alakazam",
        "baseStats": {
            "atk": 271,
            "def": 167,
            "hp": 146
        },
        "types": ["psychic", "none"],
        "fastMoves": ["CONFUSION", "PSYCHO_CUT"],
        "chargedMoves": ["DAZZLING_GLEAM", "FIRE_PUNCH", "FOCUS_BLAST", "FUTURE_SIGHT", "PSYCHIC", "SHADOW_BALL"],
        "legacyMoves": ["DAZZLING_GLEAM", "PSYCHIC"],
        "defaultIVs": {
            "cp1500": [18.5, 2, 4, 14],
            "cp2500": [30, 4, 13, 12]
        }
    }, {
        "dex": 334,
        "speciesName": "Altaria",
        "speciesId": "altaria",
        "baseStats": {
            "atk": 141,
            "def": 201,
            "hp": 181
        },
        "types": ["dragon", "flying"],
        "fastMoves": ["DRAGON_BREATH", "PECK"],
        "chargedMoves": ["DAZZLING_GLEAM", "DRAGON_PULSE", "SKY_ATTACK"],
        "defaultIVs": {
            "cp1500": [28.5, 2, 14, 12],
            "cp2500": [40, 15, 15, 15]
        }
    }, {
        "dex": 424,
        "speciesName": "Ambipom",
        "speciesId": "ambipom",
        "baseStats": {
            "atk": 205,
            "def": 143,
            "hp": 181
        },
        "types": ["normal", "none"],
        "fastMoves": ["ASTONISH", "SCRATCH"],
        "chargedMoves": ["AERIAL_ACE", "HYPER_BEAM", "LOW_SWEEP"],
        "defaultIVs": {
            "cp1500": [24, 3, 9, 5],
            "cp2500": [40, 15, 15, 15]
        }
    }, {
        "dex": 181,
        "speciesName": "Ampharos",
        "speciesId": "ampharos",
        "baseStats": {
            "atk": 211,
            "def": 169,
            "hp": 207
        },
        "types": ["electric", "none"],
        "fastMoves": ["CHARGE_BEAM", "VOLT_SWITCH"],
        "chargedMoves": ["DRAGON_PULSE", "FOCUS_BLAST", "POWER_GEM", "THUNDER", "ZAP_CANNON"],
        "legacyMoves": ["DRAGON_PULSE"],
        "defaultIVs": {
            "cp1500": [19.5, 3, 10, 15],
            "cp2500": [35, 6, 9, 14]
        }
    }, {
        "dex": 347,
        "speciesName": "Anorith",
        "speciesId": "anorith",
        "baseStats": {
            "atk": 176,
            "def": 100,
            "hp": 128
        },
        "types": ["rock", "bug"],
        "fastMoves": ["SCRATCH", "STRUGGLE_BUG"],
        "chargedMoves": ["ANCIENT_POWER", "AQUA_JET", "CROSS_POISON"],
        "defaultIVs": {
            "cp1500": [40, 11, 14, 7],
            "cp2500": [40, 15, 15, 15]
        }
    }, {
        "dex": 24,
        "speciesName": "Arbok",
        "speciesId": "arbok",
        "baseStats": {
            "atk": 167,
            "def": 153,
            "hp": 155
        },
        "types": ["poison", "none"],
        "fastMoves": ["ACID", "BITE", "DRAGON_TAIL"],
        "chargedMoves": ["DARK_PULSE", "GUNK_SHOT", "SLUDGE_WAVE", "ACID_SPRAY"],
        "defaultIVs": {
            "cp1500": [31.5, 2, 6, 9],
            "cp2500": [40, 15, 15, 15]
        }
    }, {
        "dex": 59,
        "speciesName": "Arcanine",
        "speciesId": "arcanine",
        "baseStats": {
            "atk": 227,
            "def": 166,
            "hp": 207
        },
        "types": ["fire", "none"],
        "fastMoves": ["BITE", "FIRE_FANG", "SNARL"],
        "chargedMoves": ["BULLDOZE", "CRUNCH", "FIRE_BLAST", "FLAMETHROWER", "WILD_CHARGE"],
        "legacyMoves": ["BITE", "BULLDOZE", "FLAMETHROWER"],
        "defaultIVs": {
            "cp1500": [19, 4, 8, 4],
            "cp2500": [33, 3, 12, 3]
        }
    }, {
        "dex": 493,
        "speciesName": "Arceus",
        "speciesId": "arceus",
        "baseStats": {
            "atk": 238,
            "def": 238,
            "hp": 237
        },
        "types": ["normal", "none"],
        "fastMoves": ["IRON_TAIL", "SHADOW_CLAW"],
        "chargedMoves": ["FUTURE_SIGHT", "HYPER_BEAM", "OUTRAGE"],
        "defaultIVs": {
            "cp1500": [13.5, 5, 15, 14],
            "cp2500": [23, 4, 15, 9]
        },
		"tags": ["mythical"]
    }, {
        "dex": 493,
        "speciesName": "Arceus (Bug)",
        "speciesId": "arceus_bug",
        "baseStats": {
            "atk": 238,
            "def": 238,
            "hp": 237
        },
        "types": ["bug", "none"],
        "fastMoves": ["IRON_TAIL", "SHADOW_CLAW"],
        "chargedMoves": ["FUTURE_SIGHT", "HYPER_BEAM", "OUTRAGE"],
        "defaultIVs": {
            "cp1500": [13.5, 5, 15, 14],
            "cp2500": [23, 4, 15, 9]
        },
		"tags": ["mythical"]
    }, {
        "dex": 493,
        "speciesName": "Arceus (Dark)",
        "speciesId": "arceus_dark",
        "baseStats": {
            "atk": 238,
            "def": 238,
            "hp": 237
        },
        "types": ["dark", "none"],
        "fastMoves": ["IRON_TAIL", "SHADOW_CLAW"],
        "chargedMoves": ["FUTURE_SIGHT", "HYPER_BEAM", "OUTRAGE"],
        "defaultIVs": {
            "cp1500": [13.5, 5, 15, 14],
            "cp2500": [23, 4, 15, 9]
        },
		"tags": ["mythical"]
    }, {
        "dex": 493,
        "speciesName": "Arceus (Dragon)",
        "speciesId": "arceus_dragon",
        "baseStats": {
            "atk": 238,
            "def": 238,
            "hp": 237
        },
        "types": ["dragon", "none"],
        "fastMoves": ["IRON_TAIL", "SHADOW_CLAW"],
        "chargedMoves": ["FUTURE_SIGHT", "HYPER_BEAM", "OUTRAGE"],
        "defaultIVs": {
            "cp1500": [13.5, 5, 15, 14],
            "cp2500": [23, 4, 15, 9]
        },
		"tags": ["mythical"]
    }, {
        "dex": 493,
        "speciesName": "Arceus (Electric)",
        "speciesId": "arceus_electric",
        "baseStats": {
            "atk": 238,
            "def": 238,
            "hp": 237
        },
        "types": ["electric", "none"],
        "fastMoves": ["IRON_TAIL", "SHADOW_CLAW"],
        "chargedMoves": ["FUTURE_SIGHT", "HYPER_BEAM", "OUTRAGE"],
        "defaultIVs": {
            "cp1500": [13.5, 5, 15, 14],
            "cp2500": [23, 4, 15, 9]
        },
		"tags": ["mythical"]
    }, {
        "dex": 493,
        "speciesName": "Arceus (Fairy)",
        "speciesId": "arceus_fairy",
        "baseStats": {
            "atk": 238,
            "def": 238,
            "hp": 237
        },
        "types": ["fairy", "none"],
        "fastMoves": ["IRON_TAIL", "SHADOW_CLAW"],
        "chargedMoves": ["FUTURE_SIGHT", "HYPER_BEAM", "OUTRAGE"],
        "defaultIVs": {
            "cp1500": [13.5, 5, 15, 14],
            "cp2500": [23, 4, 15, 9]
        },
		"tags": ["mythical"]
    }, {
        "dex": 493,
        "speciesName": "Arceus (Fighting)",
        "speciesId": "arceus_fighting",
        "baseStats": {
            "atk": 238,
            "def": 238,
            "hp": 237
        },
        "types": ["fighting", "none"],
        "fastMoves": ["IRON_TAIL", "SHADOW_CLAW"],
        "chargedMoves": ["FUTURE_SIGHT", "HYPER_BEAM", "OUTRAGE"],
        "defaultIVs": {
            "cp1500": [13.5, 5, 15, 14],
            "cp2500": [23, 4, 15, 9]
        },
		"tags": ["mythical"]
    }, {
        "dex": 493,
        "speciesName": "Arceus (Fire)",
        "speciesId": "arceus_fire",
        "baseStats": {
            "atk": 238,
            "def": 238,
            "hp": 237
        },
        "types": ["fire", "none"],
        "fastMoves": ["IRON_TAIL", "SHADOW_CLAW"],
        "chargedMoves": ["FUTURE_SIGHT", "HYPER_BEAM", "OUTRAGE"],
        "defaultIVs": {
            "cp1500": [13.5, 5, 15, 14],
            "cp2500": [23, 4, 15, 9]
        },
		"tags": ["mythical"]
    }, {
        "dex": 493,
        "speciesName": "Arceus (Flying)",
        "speciesId": "arceus_flying",
        "baseStats": {
            "atk": 238,
            "def": 238,
            "hp": 237
        },
        "types": ["flying", "none"],
        "fastMoves": ["IRON_TAIL", "SHADOW_CLAW"],
        "chargedMoves": ["FUTURE_SIGHT", "HYPER_BEAM", "OUTRAGE"],
        "defaultIVs": {
            "cp1500": [13.5, 5, 15, 14],
            "cp2500": [23, 4, 15, 9]
        },
		"tags": ["mythical"]
    }, {
        "dex": 493,
        "speciesName": "Arceus (Ghost)",
        "speciesId": "arceus_ghost",
        "baseStats": {
            "atk": 238,
            "def": 238,
            "hp": 237
        },
        "types": ["ghost", "none"],
        "fastMoves": ["IRON_TAIL", "SHADOW_CLAW"],
        "chargedMoves": ["FUTURE_SIGHT", "HYPER_BEAM", "OUTRAGE"],
        "defaultIVs": {
            "cp1500": [13.5, 5, 15, 14],
            "cp2500": [23, 4, 15, 9]
        },
		"tags": ["mythical"]
    }, {
        "dex": 493,
        "speciesName": "Arceus (Grass)",
        "speciesId": "arceus_grass",
        "baseStats": {
            "atk": 238,
            "def": 238,
            "hp": 237
        },
        "types": ["grass", "none"],
        "fastMoves": ["IRON_TAIL", "SHADOW_CLAW"],
        "chargedMoves": ["FUTURE_SIGHT", "HYPER_BEAM", "OUTRAGE"],
        "defaultIVs": {
            "cp1500": [13.5, 5, 15, 14],
            "cp2500": [23, 4, 15, 9]
        },
		"tags": ["mythical"]
    }, {
        "dex": 493,
        "speciesName": "Arceus (Ground)",
        "speciesId": "arceus_ground",
        "baseStats": {
            "atk": 238,
            "def": 238,
            "hp": 237
        },
        "types": ["ground", "none"],
        "fastMoves": ["IRON_TAIL", "SHADOW_CLAW"],
        "chargedMoves": ["FUTURE_SIGHT", "HYPER_BEAM", "OUTRAGE"],
        "defaultIVs": {
            "cp1500": [13.5, 5, 15, 14],
            "cp2500": [23, 4, 15, 9]
        },
		"tags": ["mythical"]
    }, {
        "dex": 493,
        "speciesName": "Arceus (Ice)",
        "speciesId": "arceus_ice",
        "baseStats": {
            "atk": 238,
            "def": 238,
            "hp": 237
        },
        "types": ["ice", "none"],
        "fastMoves": ["IRON_TAIL", "SHADOW_CLAW"],
        "chargedMoves": ["FUTURE_SIGHT", "HYPER_BEAM", "OUTRAGE"],
        "defaultIVs": {
            "cp1500": [13.5, 5, 15, 14],
            "cp2500": [23, 4, 15, 9]
        },
		"tags": ["mythical"]
    }, {
        "dex": 493,
        "speciesName": "Arceus (Poison)",
        "speciesId": "arceus_poison",
        "baseStats": {
            "atk": 238,
            "def": 238,
            "hp": 237
        },
        "types": ["poison", "none"],
        "fastMoves": ["IRON_TAIL", "SHADOW_CLAW"],
        "chargedMoves": ["FUTURE_SIGHT", "HYPER_BEAM", "OUTRAGE"],
        "defaultIVs": {
            "cp1500": [13.5, 5, 15, 14],
            "cp2500": [23, 4, 15, 9]
        },
		"tags": ["mythical"]
    }, {
        "dex": 493,
        "speciesName": "Arceus (Psychic)",
        "speciesId": "arceus_psychic",
        "baseStats": {
            "atk": 238,
            "def": 238,
            "hp": 237
        },
        "types": ["psychic", "none"],
        "fastMoves": ["IRON_TAIL", "SHADOW_CLAW"],
        "chargedMoves": ["FUTURE_SIGHT", "HYPER_BEAM", "OUTRAGE"],
        "defaultIVs": {
            "cp1500": [13.5, 5, 15, 14],
            "cp2500": [23, 4, 15, 9]
        },
		"tags": ["mythical"]
    }, {
        "dex": 493,
        "speciesName": "Arceus (Rock)",
        "speciesId": "arceus_rock",
        "baseStats": {
            "atk": 238,
            "def": 238,
            "hp": 237
        },
        "types": ["rock", "none"],
        "fastMoves": ["IRON_TAIL", "SHADOW_CLAW"],
        "chargedMoves": ["FUTURE_SIGHT", "HYPER_BEAM", "OUTRAGE"],
        "defaultIVs": {
            "cp1500": [13.5, 5, 15, 14],
            "cp2500": [23, 4, 15, 9]
        },
		"tags": ["mythical"]
    }, {
        "dex": 493,
        "speciesName": "Arceus (Steel)",
        "speciesId": "arceus_steel",
        "baseStats": {
            "atk": 238,
            "def": 238,
            "hp": 237
        },
        "types": ["steel", "none"],
        "fastMoves": ["IRON_TAIL", "SHADOW_CLAW"],
        "chargedMoves": ["FUTURE_SIGHT", "HYPER_BEAM", "OUTRAGE"],
        "defaultIVs": {
            "cp1500": [13.5, 5, 15, 14],
            "cp2500": [23, 4, 15, 9]
        },
		"tags": ["mythical"]
    }, {
        "dex": 493,
        "speciesName": "Arceus (Water)",
        "speciesId": "arceus_water",
        "baseStats": {
            "atk": 238,
            "def": 238,
            "hp": 237
        },
        "types": ["water", "none"],
        "fastMoves": ["IRON_TAIL", "SHADOW_CLAW"],
        "chargedMoves": ["FUTURE_SIGHT", "HYPER_BEAM", "OUTRAGE"],
        "defaultIVs": {
            "cp1500": [13.5, 5, 15, 14],
            "cp2500": [23, 4, 15, 9]
        },
		"tags": ["mythical"]
    }, {
        "dex": 168,
        "speciesName": "Ariados",
        "speciesId": "ariados",
        "baseStats": {
            "atk": 161,
            "def": 124,
            "hp": 172
        },
        "types": ["bug", "poison"],
        "fastMoves": ["INFESTATION", "POISON_STING"],
        "chargedMoves": ["CROSS_POISON", "MEGAHORN", "SHADOW_SNEAK"],
        "defaultIVs": {
            "cp1500": [32, 9, 12, 15],
            "cp2500": [40, 15, 15, 15]
        }
    }, {
        "dex": 348,
        "speciesName": "Armaldo",
        "speciesId": "armaldo",
        "baseStats": {
            "atk": 222,
            "def": 174,
            "hp": 181
        },
        "types": ["rock", "bug"],
        "fastMoves": ["FURY_CUTTER", "STRUGGLE_BUG"],
        "chargedMoves": ["CROSS_POISON", "ROCK_BLAST", "WATER_PULSE"],
        "defaultIVs": {
            "cp1500": [20, 0, 10, 9],
            "cp2500": [37.5, 1, 11, 5]
        }
    }, {
        "dex": 304,
        "speciesName": "Aron",
        "speciesId": "aron",
        "baseStats": {
            "atk": 121,
            "def": 141,
            "hp": 137
        },
        "types": ["steel", "rock"],
        "fastMoves": ["METAL_CLAW", "TACKLE"],
        "chargedMoves": ["BODY_SLAM", "IRON_HEAD", "ROCK_TOMB"],
        "defaultIVs": {
            "cp1500": [40, 15, 15, 15],
            "cp2500": [40, 15, 15, 15]
        }
    }, {
        "dex": 144,
        "speciesName": "Articuno",
        "speciesId": "articuno",
        "baseStats": {
            "atk": 192,
            "def": 236,
            "hp": 207
        },
        "types": ["ice", "flying"],
        "fastMoves": ["FROST_BREATH","ICE_SHARD"],
        "chargedMoves": ["BLIZZARD", "HURRICANE", "ICE_BEAM", "ICY_WIND","ANCIENT_POWER"],
        "legacyMoves": ["HURRICANE"],
        "defaultIVs": {
            "cp1500": [19, 1, 12, 1],
            "cp2500": [33.5, 1, 2, 11]
        },
		"tags": ["legendary"]
    }, {
        "dex": 482,
        "speciesName": "Azelf",
        "speciesId": "azelf",
        "baseStats": {
            "atk": 270,
            "def": 151,
            "hp": 181
        },
        "types": ["psychic", "none"],
        "fastMoves": ["CONFUSION", "EXTRASENSORY"],
        "chargedMoves": ["FIRE_BLAST", "FUTURE_SIGHT", "SWIFT"],
        "defaultIVs": {
            "cp1500": [17, 3, 15, 11],
            "cp2500": [30, 1, 4, 10]
        },
		"tags": ["legendary", "regional"]
    }, {
        "dex": 184,
        "speciesName": "Azumarill",
        "speciesId": "azumarill",
        "baseStats": {
            "atk": 112,
            "def": 152,
            "hp": 225
        },
        "types": ["water", "fairy"],
        "fastMoves": ["BUBBLE", "ROCK_SMASH"],
        "chargedMoves": ["HYDRO_PUMP", "ICE_BEAM", "PLAY_ROUGH"],
        "defaultIVs": {
            "cp1500": [37, 15, 12, 12],
            "cp2500": [40, 15, 15, 15]
        }
    }, {
        "dex": 298,
        "speciesName": "Azurill",
        "speciesId": "azurill",
        "baseStats": {
            "atk": 36,
            "def": 71,
            "hp": 137
        },
        "types": ["normal", "fairy"],
        "fastMoves": ["BUBBLE", "SPLASH"],
        "chargedMoves": ["BODY_SLAM", "BUBBLE_BEAM", "ICE_BEAM"],
        "defaultIVs": {
            "cp1500": [40, 15, 15, 15],
            "cp2500": [40, 15, 15, 15]
        }
    }, {
        "dex": 371,
        "speciesName": "Bagon",
        "speciesId": "bagon",
        "baseStats": {
            "atk": 134,
            "def": 93,
            "hp": 128
        },
        "types": ["dragon", "none"],
        "fastMoves": ["BITE", "EMBER"],
        "chargedMoves": ["CRUNCH", "FLAMETHROWER", "TWISTER"],
        "defaultIVs": {
            "cp1500": [40, 15, 15, 15],
            "cp2500": [40, 15, 15, 15]
        }
    }, {
        "dex": 343,
        "speciesName": "Baltoy",
        "speciesId": "baltoy",
        "baseStats": {
            "atk": 77,
            "def": 124,
            "hp": 120
        },
        "types": ["ground", "psychic"],
        "fastMoves": ["CONFUSION", "EXTRASENSORY"],
        "chargedMoves": ["DIG", "GYRO_BALL", "PSYBEAM"],
        "defaultIVs": {
            "cp1500": [40, 15, 15, 15],
            "cp2500": [40, 15, 15, 15]
        }
    }, {
        "dex": 354,
        "speciesName": "Banette",
        "speciesId": "banette",
        "baseStats": {
            "atk": 218,
            "def": 126,
            "hp": 162
        },
        "types": ["ghost", "none"],
        "fastMoves": ["HEX", "SHADOW_CLAW"],
        "chargedMoves": ["DAZZLING_GLEAM", "SHADOW_BALL", "THUNDER"],
        "defaultIVs": {
            "cp1500": [25.5, 0, 7, 7],
            "cp2500": [40, 15, 15, 15]
        }
    }, {
        "dex": 339,
        "speciesName": "Barboach",
        "speciesId": "barboach",
        "baseStats": {
            "atk": 93,
            "def": 82,
            "hp": 137
        },
        "types": ["water", "ground"],
        "fastMoves": ["MUD_SHOT", "WATER_GUN"],
        "chargedMoves": ["AQUA_TAIL", "ICE_BEAM", "MUD_BOMB"],
        "defaultIVs": {
            "cp1500": [40, 15, 15, 15],
            "cp2500": [40, 15, 15, 15]
        }
    }, {
        "dex": 411,
        "speciesName": "Bastiodon",
        "speciesId": "bastiodon",
        "baseStats": {
            "atk": 94,
            "def": 286,
            "hp": 155
        },
        "types": ["rock", "steel"],
        "fastMoves": ["IRON_TAIL", "SMACK_DOWN"],
        "chargedMoves": ["FLAMETHROWER", "FLASH_CANNON", "STONE_EDGE"],
        "defaultIVs": {
            "cp1500": [40, 7, 15, 15],
            "cp2500": [40, 15, 15, 15]
        }
    }, {
        "dex": 153,
        "speciesName": "Bayleef",
        "speciesId": "bayleef",
        "baseStats": {
            "atk": 122,
            "def": 155,
            "hp": 155
        },
        "types": ["grass", "none"],
        "fastMoves": ["RAZOR_LEAF", "TACKLE"],
        "chargedMoves": ["ANCIENT_POWER", "ENERGY_BALL", "GRASS_KNOT"],
        "defaultIVs": {
            "cp1500": [40, 15, 15, 15],
            "cp2500": [40, 15, 15, 15]
        }
    }, {
        "dex": 267,
        "speciesName": "Beautifly",
        "speciesId": "beautifly",
        "baseStats": {
            "atk": 189,
            "def": 98,
            "hp": 155
        },
        "types": ["bug", "flying"],
        "fastMoves": ["INFESTATION", "STRUGGLE_BUG"],
        "chargedMoves": ["AIR_CUTTER", "BUG_BUZZ", "SILVER_WIND"],
        "defaultIVs": {
            "cp1500": [35.5, 3, 12, 6],
            "cp2500": [40, 15, 15, 15]
        }
    }, {
        "dex": 15,
        "speciesName": "Beedrill",
        "speciesId": "beedrill",
        "baseStats": {
            "atk": 169,
            "def": 130,
            "hp": 163
        },
        "types": ["bug", "poison"],
        "fastMoves": ["BUG_BITE", "INFESTATION", "POISON_JAB"],
        "chargedMoves": ["AERIAL_ACE", "SLUDGE_BOMB", "X_SCISSOR"],
        "legacyMoves": ["BUG_BITE"],
        "defaultIVs": {
            "cp1500": [33.5, 3, 11, 5],
            "cp2500": [40, 15, 15, 15]
        }
    }, {
        "dex": 374,
        "speciesName": "Beldum",
        "speciesId": "beldum",
        "baseStats": {
            "atk": 96,
            "def": 132,
            "hp": 120
        },
        "types": ["steel", "psychic"],
        "fastMoves": ["TAKE_DOWN"],
        "chargedMoves": ["STRUGGLE"],
        "defaultIVs": {
            "cp1500": [40, 15, 15, 15],
            "cp2500": [40, 15, 15, 15]
        }
    }, {
        "dex": 182,
        "speciesName": "Bellossom",
        "speciesId": "bellossom",
        "baseStats": {
            "atk": 169,
            "def": 186,
            "hp": 181
        },
        "types": ["grass", "none"],
        "fastMoves": ["ACID", "RAZOR_LEAF"],
        "chargedMoves": ["DAZZLING_GLEAM", "LEAF_BLADE", "PETAL_BLIZZARD"],
        "defaultIVs": {
            "cp1500": [25, 5, 7, 11],
            "cp2500": [40, 15, 15, 15]
        }
    }, {
        "dex": 69,
        "speciesName": "Bellsprout",
        "speciesId": "bellsprout",
        "baseStats": {
            "atk": 139,
            "def": 61,
            "hp": 137
        },
        "types": ["grass", "poison"],
        "fastMoves": ["ACID", "VINE_WHIP"],
        "chargedMoves": ["POWER_WHIP", "SLUDGE_BOMB", "WRAP"],
        "defaultIVs": {
            "cp1500": [40, 15, 15, 15],
            "cp2500": [40, 15, 15, 15]
        }
    }, {
        "dex": 400,
        "speciesName": "Bibarel",
        "speciesId": "bibarel",
        "baseStats": {
            "atk": 162,
            "def": 119,
            "hp": 188
        },
        "types": ["normal", "water"],
        "fastMoves": ["TAKE_DOWN", "WATER_GUN"],
        "chargedMoves": ["HYPER_BEAM", "HYPER_FANG", "SURF"],
        "defaultIVs": {
            "cp1500": [35, 1, 5, 13],
            "cp2500": [40, 15, 15, 15]
        }
    }, {
        "dex": 399,
        "speciesName": "Bidoof",
        "speciesId": "bidoof",
        "baseStats": {
            "atk": 80,
            "def": 73,
            "hp": 153
        },
        "types": ["normal", "none"],
        "fastMoves": ["TACKLE", "TAKE_DOWN"],
        "chargedMoves": ["CRUNCH", "GRASS_KNOT", "HYPER_FANG"],
        "defaultIVs": {
            "cp1500": [40, 15, 15, 15],
            "cp2500": [40, 15, 15, 15]
        }
    }, {
        "dex": 9,
        "speciesName": "Blastoise",
        "speciesId": "blastoise",
        "baseStats": {
            "atk": 171,
            "def": 207,
            "hp": 188
        },
        "types": ["water", "none"],
        "fastMoves": ["BITE", "WATER_GUN"],
        "chargedMoves": ["FLASH_CANNON", "HYDRO_CANNON", "HYDRO_PUMP", "ICE_BEAM", "SKULL_BASH"],
        "legacyMoves": ["HYDRO_CANNON"],
        "defaultIVs": {
            "cp1500": [23.5, 3, 11, 4],
            "cp2500": [40, 15, 15, 15]
        }
    }, {
        "dex": 257,
        "speciesName": "Blaziken",
        "speciesId": "blaziken",
        "baseStats": {
            "atk": 240,
            "def": 141,
            "hp": 190
        },
        "types": ["fire", "fighting"],
        "fastMoves": ["COUNTER", "FIRE_SPIN"],
        "chargedMoves": ["BRAVE_BIRD", "FOCUS_BLAST", "OVERHEAT", "STONE_EDGE", "BLAST_BURN", "BLAZE_KICK"],
        "legacyMoves": ["STONE_EDGE", "BLAST_BURN"],
        "defaultIVs": {
            "cp1500": [19.5, 6, 14, 6],
            "cp2500": [35.5, 4, 9, 13]
        }
    }, {
        "dex": 242,
        "speciesName": "Blissey",
        "speciesId": "blissey",
        "baseStats": {
            "atk": 129,
            "def": 169,
            "hp": 496
        },
        "types": ["normal", "none"],
        "fastMoves": ["POUND", "ZEN_HEADBUTT"],
        "chargedMoves": ["DAZZLING_GLEAM", "HYPER_BEAM", "PSYCHIC"],
        "defaultIVs": {
            "cp1500": [21.5, 0, 7, 12],
            "cp2500": [38, 7, 14, 4]
        }
    }, {
        "dex": 438,
        "speciesName": "Bonsly",
        "speciesId": "bonsly",
        "baseStats": {
            "atk": 124,
            "def": 133,
            "hp": 137
        },
        "types": ["rock", "none"],
        "fastMoves": ["COUNTER", "ROCK_THROW"],
        "chargedMoves": ["EARTHQUAKE", "ROCK_SLIDE", "ROCK_TOMB"],
        "defaultIVs": {
            "cp1500": [40, 15, 15, 15],
            "cp2500": [40, 15, 15, 15]
        }
    }, {
        "dex": 286,
        "speciesName": "Breloom",
        "speciesId": "breloom",
        "baseStats": {
            "atk": 241,
            "def": 144,
            "hp": 155
        },
        "types": ["grass", "fighting"],
        "fastMoves": ["BULLET_SEED", "COUNTER"],
        "chargedMoves": ["DYNAMIC_PUNCH", "GRASS_KNOT", "SEED_BOMB", "SLUDGE_BOMB"],
        "legacyMoves": ["GRASS_KNOT"],
        "defaultIVs": {
            "cp1500": [22, 0, 15, 0],
            "cp2500": [40, 8, 6, 15]
        }
    }, {
        "dex": 437,
        "speciesName": "Bronzong",
        "speciesId": "bronzong",
        "baseStats": {
            "atk": 161,
            "def": 213,
            "hp": 167
        },
        "types": ["steel", "psychic"],
        "fastMoves": ["CONFUSION", "FEINT_ATTACK"],
        "chargedMoves": ["FLASH_CANNON", "HEAVY_SLAM", "PSYCHIC","BULLDOZE","PSYSHOCK"],
        "defaultIVs": {
            "cp1500": [26.5, 1, 0, 11],
            "cp2500": [40, 15, 15, 15]
        }
    }, {
        "dex": 436,
        "speciesName": "Bronzor",
        "speciesId": "bronzor",
        "baseStats": {
            "atk": 43,
            "def": 154,
            "hp": 149
        },
        "types": ["steel", "psychic"],
        "fastMoves": ["CONFUSION", "TACKLE"],
        "chargedMoves": ["GYRO_BALL", "HEAVY_SLAM", "PSYSHOCK"],
        "defaultIVs": {
            "cp1500": [40, 15, 15, 15],
            "cp2500": [40, 15, 15, 15]
        }
    }, {
        "dex": 406,
        "speciesName": "Budew",
        "speciesId": "budew",
        "baseStats": {
            "atk": 91,
            "def": 109,
            "hp": 120
        },
        "types": ["grass", "poison"],
        "fastMoves": ["HIDDEN_POWER_BUG", "HIDDEN_POWER_DARK", "HIDDEN_POWER_DRAGON", "HIDDEN_POWER_ELECTRIC", "HIDDEN_POWER_FIGHTING", "HIDDEN_POWER_FIRE", "HIDDEN_POWER_FLYING", "HIDDEN_POWER_GHOST", "HIDDEN_POWER_GRASS", "HIDDEN_POWER_GROUND", "HIDDEN_POWER_ICE", "HIDDEN_POWER_POISON", "HIDDEN_POWER_PSYCHIC", "HIDDEN_POWER_ROCK", "HIDDEN_POWER_STEEL", "HIDDEN_POWER_WATER", "RAZOR_LEAF"],
        "chargedMoves": ["ENERGY_BALL", "GRASS_KNOT"],
        "defaultIVs": {
            "cp1500": [40, 15, 15, 15],
            "cp2500": [40, 15, 15, 15]
        }
    }, {
        "dex": 418,
        "speciesName": "Buizel",
        "speciesId": "buizel",
        "baseStats": {
            "atk": 132,
            "def": 67,
            "hp": 146
        },
        "types": ["water", "none"],
        "fastMoves": ["QUICK_ATTACK", "WATER_GUN"],
        "chargedMoves": ["AQUA_JET", "SWIFT", "WATER_PULSE"],
        "defaultIVs": {
            "cp1500": [40, 15, 15, 15],
            "cp2500": [40, 15, 15, 15]
        }
    }, {
        "dex": 1,
        "speciesName": "Bulbasaur",
        "speciesId": "bulbasaur",
        "baseStats": {
            "atk": 118,
            "def": 111,
            "hp": 128
        },
        "types": ["grass", "poison"],
        "fastMoves": ["TACKLE", "VINE_WHIP"],
        "chargedMoves": ["POWER_WHIP", "SEED_BOMB", "SLUDGE_BOMB"],
        "defaultIVs": {
            "cp1500": [40, 15, 15, 15],
            "cp2500": [40, 15, 15, 15]
        }
    }, {
        "dex": 427,
        "speciesName": "Buneary",
        "speciesId": "buneary",
        "baseStats": {
            "atk": 130,
            "def": 105,
            "hp": 146
        },
        "types": ["normal", "none"],
        "fastMoves": ["POUND", "QUICK_ATTACK"],
        "chargedMoves": ["FIRE_PUNCH", "SWIFT"],
        "defaultIVs": {
            "cp1500": [40, 15, 15, 15],
            "cp2500": [40, 15, 15, 15]
        }
    }, {
        "dex": 412,
        "speciesName": "Burmy (Plant)",
        "speciesId": "burmy_plant",
        "baseStats": {
            "atk": 53,
            "def": 83,
            "hp": 120
        },
        "types": ["bug", "none"],
        "fastMoves": ["BUG_BITE", "TACKLE"],
        "chargedMoves": ["STRUGGLE"],
        "defaultIVs": {
            "cp1500": [40, 15, 15, 15],
            "cp2500": [40, 15, 15, 15]
        }
    }, {
        "dex": 412,
        "speciesName": "Burmy (Sandy)",
        "speciesId": "burmy_sandy",
        "baseStats": {
            "atk": 53,
            "def": 83,
            "hp": 120
        },
        "types": ["bug", "none"],
        "fastMoves": ["BUG_BITE", "TACKLE"],
        "chargedMoves": ["STRUGGLE"],
        "defaultIVs": {
            "cp1500": [40, 15, 15, 15],
            "cp2500": [40, 15, 15, 15]
        }
    }, {
        "dex": 412,
        "speciesName": "Burmy (Trash)",
        "speciesId": "burmy_trash",
        "baseStats": {
            "atk": 53,
            "def": 83,
            "hp": 120
        },
        "types": ["bug", "none"],
        "fastMoves": ["BUG_BITE", "TACKLE"],
        "chargedMoves": ["STRUGGLE"],
        "defaultIVs": {
            "cp1500": [40, 15, 15, 15],
            "cp2500": [40, 15, 15, 15]
        }
    }, {
        "dex": 12,
        "speciesName": "Butterfree",
        "speciesId": "butterfree",
        "baseStats": {
            "atk": 167,
            "def": 137,
            "hp": 155
        },
        "types": ["bug", "flying"],
        "fastMoves": ["BUG_BITE", "CONFUSION", "STRUGGLE_BUG"],
        "chargedMoves": ["BUG_BUZZ", "PSYCHIC", "SIGNAL_BEAM"],
        "legacyMoves": ["BUG_BITE"],
        "defaultIVs": {
            "cp1500": [36, 1, 5, 7],
            "cp2500": [40, 15, 15, 15]
        }
    }, {
        "dex": 331,
        "speciesName": "Cacnea",
        "speciesId": "cacnea",
        "baseStats": {
            "atk": 156,
            "def": 74,
            "hp": 137
        },
        "types": ["grass", "none"],
        "fastMoves": ["POISON_STING", "SUCKER_PUNCH"],
        "chargedMoves": ["BRICK_BREAK", "GRASS_KNOT", "SEED_BOMB"],
        "defaultIVs": {
            "cp1500": [40, 15, 15, 15],
            "cp2500": [40, 15, 15, 15]
        }
    }, {
        "dex": 332,
        "speciesName": "Cacturne",
        "speciesId": "cacturne",
        "baseStats": {
            "atk": 221,
            "def": 115,
            "hp": 172
        },
        "types": ["grass", "dark"],
        "fastMoves": ["POISON_JAB", "SUCKER_PUNCH"],
        "chargedMoves": ["DARK_PULSE", "DYNAMIC_PUNCH", "GRASS_KNOT"],
        "defaultIVs": {
            "cp1500": [23.5, 13, 10, 15],
            "cp2500": [40, 15, 15, 15]
        }
    }, {
        "dex": 323,
        "speciesName": "Camerupt",
        "speciesId": "camerupt",
        "baseStats": {
            "atk": 194,
            "def": 136,
            "hp": 172
        },
        "types": ["fire", "ground"],
        "fastMoves": ["EMBER", "ROCK_SMASH"],
        "chargedMoves": ["EARTHQUAKE", "OVERHEAT", "SOLAR_BEAM", "EARTH_POWER"],
        "defaultIVs": {
            "cp1500": [26.5, 2, 6, 11],
            "cp2500": [40, 15, 15, 15]
        }
    }, {
        "dex": 455,
        "speciesName": "Carnivine",
        "speciesId": "carnivine",
        "baseStats": {
            "atk": 187,
            "def": 136,
            "hp": 179
        },
        "types": ["grass", "none"],
        "fastMoves": ["BITE", "VINE_WHIP"],
        "chargedMoves": ["CRUNCH", "ENERGY_BALL", "POWER_WHIP"],
        "defaultIVs": {
            "cp1500": [26.5, 3, 10, 10],
            "cp2500": [40, 15, 15, 15]
        },
		"tags": ["regional"]
    }, {
        "dex": 318,
        "speciesName": "Carvanha",
        "speciesId": "carvanha",
        "baseStats": {
            "atk": 171,
            "def": 39,
            "hp": 128
        },
        "types": ["water", "dark"],
        "fastMoves": ["BITE", "SNARL"],
        "chargedMoves": ["AQUA_JET", "CRUNCH", "POISON_FANG"],
        "defaultIVs": {
            "cp1500": [40, 15, 15, 15],
            "cp2500": [40, 15, 15, 15]
        }
    }, {
        "dex": 268,
        "speciesName": "Cascoon",
        "speciesId": "cascoon",
        "baseStats": {
            "atk": 60,
            "def": 77,
            "hp": 137
        },
        "types": ["bug", "none"],
        "fastMoves": ["BUG_BITE", "POISON_STING"],
        "chargedMoves": ["STRUGGLE"],
        "defaultIVs": {
            "cp1500": [40, 15, 15, 15],
            "cp2500": [40, 15, 15, 15]
        }
    }, {
        "dex": 351,
        "speciesName": "Castform",
        "speciesId": "castform",
        "baseStats": {
            "atk": 139,
            "def": 139,
            "hp": 172
        },
        "types": ["normal", "none"],
        "fastMoves": ["HEX", "TACKLE"],
        "chargedMoves": ["ENERGY_BALL", "HURRICANE", "WEATHER_BALL_ROCK"],
        "defaultIVs": {
            "cp1500": [40, 1, 13, 12],
            "cp2500": [40, 15, 15, 15]
        }
    }, {
        "dex": 351,
        "speciesName": "Castform (Rainy)",
        "speciesId": "castform_rainy",
        "baseStats": {
            "atk": 139,
            "def": 139,
            "hp": 172
        },
        "types": ["water", "none"],
        "fastMoves": ["TACKLE", "WATER_GUN"],
        "chargedMoves": ["HYDRO_PUMP", "THUNDER", "WEATHER_BALL_WATER"],
        "defaultIVs": {
            "cp1500": [40, 1, 13, 12],
            "cp2500": [40, 15, 15, 15]
        }
    }, {
        "dex": 351,
        "speciesName": "Castform (Snowy)",
        "speciesId": "castform_snowy",
        "baseStats": {
            "atk": 139,
            "def": 139,
            "hp": 172
        },
        "types": ["ice", "none"],
        "fastMoves": ["POWDER_SNOW", "TACKLE"],
        "chargedMoves": ["BLIZZARD", "ICE_BEAM", "WEATHER_BALL_ICE"],
        "defaultIVs": {
            "cp1500": [40, 1, 13, 12],
            "cp2500": [40, 15, 15, 15]
        }
    }, {
        "dex": 351,
        "speciesName": "Castform (Sunny)",
        "speciesId": "castform_sunny",
        "baseStats": {
            "atk": 139,
            "def": 139,
            "hp": 172
        },
        "types": ["fire", "none"],
        "fastMoves": ["EMBER", "TACKLE"],
        "chargedMoves": ["FIRE_BLAST", "SOLAR_BEAM", "WEATHER_BALL_FIRE"],
        "defaultIVs": {
            "cp1500": [40, 1, 13, 12],
            "cp2500": [40, 15, 15, 15]
        }
    }, {
        "dex": 10,
        "speciesName": "Caterpie",
        "speciesId": "caterpie",
        "baseStats": {
            "atk": 55,
            "def": 55,
            "hp": 128
        },
        "types": ["bug", "none"],
        "fastMoves": ["BUG_BITE", "TACKLE"],
        "chargedMoves": ["STRUGGLE"],
        "defaultIVs": {
            "cp1500": [40, 15, 15, 15],
            "cp2500": [40, 15, 15, 15]
        }
    }, {
        "dex": 251,
        "speciesName": "Celebi",
        "speciesId": "celebi",
        "baseStats": {
            "atk": 210,
            "def": 210,
            "hp": 225
        },
        "types": ["psychic", "grass"],
        "fastMoves": ["CHARGE_BEAM", "CONFUSION"],
        "chargedMoves": ["DAZZLING_GLEAM", "HYPER_BEAM", "PSYCHIC"],
        "defaultIVs": {
            "cp1500": [16.5, 13, 11, 11],
            "cp2500": [27.5, 12, 14, 10]
        },
		"tags": ["mythical"]
    }, {
        "dex": 113,
        "speciesName": "Chansey",
        "speciesId": "chansey",
        "baseStats": {
            "atk": 60,
            "def": 128,
            "hp": 487
        },
        "types": ["normal", "none"],
        "fastMoves": ["POUND", "ZEN_HEADBUTT"],
        "chargedMoves": ["DAZZLING_GLEAM", "HYPER_BEAM", "PSYBEAM", "PSYCHIC"],
        "legacyMoves": ["PSYBEAM"],
        "defaultIVs": {
            "cp1500": [40, 15, 15, 15],
            "cp2500": [40, 15, 15, 15]
        }
    }, {
        "dex": 6,
        "speciesName": "Charizard",
        "speciesId": "charizard",
        "baseStats": {
            "atk": 223,
            "def": 173,
            "hp": 186
        },
        "types": ["fire", "flying"],
        "fastMoves": ["AIR_SLASH", "EMBER", "FIRE_SPIN", "WING_ATTACK"],
        "chargedMoves": ["BLAST_BURN", "DRAGON_CLAW", "FIRE_BLAST", "FLAMETHROWER", "OVERHEAT"],
        "legacyMoves": ["BLAST_BURN", "EMBER", "FLAMETHROWER", "WING_ATTACK"],
        "defaultIVs": {
            "cp1500": [19, 4, 12, 14],
            "cp2500": [35.5, 4, 11, 7]
        }
    }, {
        "dex": 4,
        "speciesName": "Charmander",
        "speciesId": "charmander",
        "baseStats": {
            "atk": 116,
            "def": 93,
            "hp": 118
        },
        "types": ["fire", "none"],
        "fastMoves": ["EMBER", "SCRATCH"],
        "chargedMoves": ["FLAME_BURST", "FLAME_CHARGE", "FLAMETHROWER"],
        "defaultIVs": {
            "cp1500": [40, 15, 15, 15],
            "cp2500": [40, 15, 15, 15]
        }
    }, {
        "dex": 5,
        "speciesName": "Charmeleon",
        "speciesId": "charmeleon",
        "baseStats": {
            "atk": 158,
            "def": 126,
            "hp": 151
        },
        "types": ["fire", "none"],
        "fastMoves": ["EMBER", "FIRE_FANG", "SCRATCH"],
        "chargedMoves": ["FIRE_PUNCH", "FLAME_BURST", "FLAMETHROWER"],
        "legacyMoves": ["SCRATCH"],
        "defaultIVs": {
            "cp1500": [35, 10, 15, 15],
            "cp2500": [40, 15, 15, 15]
        }
    }, {
        "dex": 441,
        "speciesName": "Chatot",
        "speciesId": "chatot",
        "baseStats": {
            "atk": 183,
            "def": 91,
            "hp": 183
        },
        "types": ["normal", "flying"],
        "fastMoves": ["PECK", "STEEL_WING"],
        "chargedMoves": ["HEAT_WAVE", "NIGHT_SHADE", "SKY_ATTACK"],
        "defaultIVs": {
            "cp1500": [36.5, 0, 10, 5],
            "cp2500": [40, 15, 15, 15]
        },
		"tags": ["regional"]
    }, {
        "dex": 421,
        "speciesName": "Cherrim (Overcast)",
        "speciesId": "cherrim_overcast",
        "baseStats": {
            "atk": 170,
            "def": 153,
            "hp": 172
        },
        "types": ["grass", "none"],
        "fastMoves": ["BULLET_SEED", "RAZOR_LEAF"],
        "chargedMoves": ["DAZZLING_GLEAM", "HYPER_BEAM", "SOLAR_BEAM", "POWER_WHIP"],
=======
	"settings": {
		"partySize": 3,
		"maxBuffStages": 4,
		"buffDivisor": 4
	},
	"cups": {
		"all": [],
		"custom": [],
		"boulder": ["rock", "steel", "fighting", "ground"],
		"twilight": ["dark", "poison", "fairy", "ghost"],
		"tempest": ["electric", "ice", "flying", "ground"],
		"kingdom": ["fire", "ice", "dragon", "steel"],
		"nightmare": ["psychic", "dark", "fighting"],
		"regionals-1": ["rock", "steel", "fighting", "ground", "dark", "poison", "fairy", "ghost", "electric", "ice", "flying", "fire", "dragon"],
		"rainbow": ["fire", "water", "grass", "electric", "bug"],
		"championships-1": [],
		"jungle": ["normal", "grass", "electric", "bug"],
		"safari": ["grass","ground","rock","bug","normal","poison","flying","water"]
	},
	"pokemon": [{
		"dex": 460,
		"speciesName": "Abomasnow",
		"speciesId": "abomasnow",
		"baseStats": {
			"atk": 178,
			"def": 158,
			"hp": 207
		},
		"types": ["grass", "ice"],
		"fastMoves": ["POWDER_SNOW", "RAZOR_LEAF"],
		"chargedMoves": ["BLIZZARD", "ENERGY_BALL", "OUTRAGE"],
		"defaultIVs": {
			"cp1500": [24, 5, 15, 3],
			"cp2500": [40, 15, 15, 15]
		}
	}, {
		"dex": 63,
		"speciesName": "Abra",
		"speciesId": "abra",
		"baseStats": {
			"atk": 195,
			"def": 82,
			"hp": 93
		},
		"types": ["psychic", "none"],
		"fastMoves": ["CHARGE_BEAM", "ZEN_HEADBUTT"],
		"chargedMoves": ["PSYSHOCK", "SHADOW_BALL", "SIGNAL_BEAM"],
		"defaultIVs": {
			"cp1500": [40, 15, 15, 15],
			"cp2500": [40, 15, 15, 15]
		}
	}, {
		"dex": 359,
		"speciesName": "Absol",
		"speciesId": "absol",
		"baseStats": {
			"atk": 246,
			"def": 120,
			"hp": 163
		},
		"types": ["dark", "none"],
		"fastMoves": ["PSYCHO_CUT", "SNARL"],
		"chargedMoves": ["DARK_PULSE", "MEGAHORN", "THUNDER"],
		"defaultIVs": {
			"cp1500": [23, 0, 11, 4],
			"cp2500": [40, 10, 14, 7]
		}
	}, {
		"dex": 142,
		"speciesName": "Aerodactyl",
		"speciesId": "aerodactyl",
		"baseStats": {
			"atk": 221,
			"def": 159,
			"hp": 190
		},
		"types": ["rock", "flying"],
		"fastMoves": ["BITE", "STEEL_WING", "ROCK_THROW"],
		"chargedMoves": ["ANCIENT_POWER", "HYPER_BEAM", "IRON_HEAD", "ROCK_SLIDE", "EARTH_POWER"],
		"defaultIVs": {
			"cp1500": [19.5, 12, 9, 14],
			"cp2500": [39, 3, 3, 13]
		}
	}, {
		"dex": 306,
		"speciesName": "Aggron",
		"speciesId": "aggron",
		"baseStats": {
			"atk": 198,
			"def": 257,
			"hp": 172
		},
		"types": ["steel", "rock"],
		"fastMoves": ["DRAGON_TAIL", "IRON_TAIL", "SMACK_DOWN"],
		"chargedMoves": ["HEAVY_SLAM", "STONE_EDGE", "THUNDER"],
		"defaultIVs": {
			"cp1500": [19.5, 0, 9, 3],
			"cp2500": [31.5, 5, 12, 13]
		}
	}, {
		"dex": 190,
		"speciesName": "Aipom",
		"speciesId": "aipom",
		"baseStats": {
			"atk": 136,
			"def": 112,
			"hp": 146
		},
		"types": ["normal", "none"],
		"fastMoves": ["ASTONISH", "SCRATCH"],
		"chargedMoves": ["AERIAL_ACE", "LOW_SWEEP", "SWIFT"],
		"defaultIVs": {
			"cp1500": [40, 15, 15, 15],
			"cp2500": [40, 15, 15, 15]
		}
	}, {
		"dex": 65,
		"speciesName": "Alakazam",
		"speciesId": "alakazam",
		"baseStats": {
			"atk": 271,
			"def": 167,
			"hp": 146
		},
		"types": ["psychic", "none"],
		"fastMoves": ["CONFUSION", "PSYCHO_CUT"],
		"chargedMoves": ["DAZZLING_GLEAM", "FIRE_PUNCH", "FOCUS_BLAST", "FUTURE_SIGHT", "PSYCHIC", "SHADOW_BALL"],
		"legacyMoves": ["DAZZLING_GLEAM", "PSYCHIC"],
		"defaultIVs": {
			"cp1500": [18.5, 2, 4, 14],
			"cp2500": [30, 4, 13, 12]
		}
	}, {
		"dex": 334,
		"speciesName": "Altaria",
		"speciesId": "altaria",
		"baseStats": {
			"atk": 141,
			"def": 201,
			"hp": 181
		},
		"types": ["dragon", "flying"],
		"fastMoves": ["DRAGON_BREATH", "PECK"],
		"chargedMoves": ["DAZZLING_GLEAM", "DRAGON_PULSE", "SKY_ATTACK"],
		"defaultIVs": {
			"cp1500": [28.5, 2, 14, 12],
			"cp2500": [40, 15, 15, 15]
		}
	}, {
		"dex": 424,
		"speciesName": "Ambipom",
		"speciesId": "ambipom",
		"baseStats": {
			"atk": 205,
			"def": 143,
			"hp": 181
		},
		"types": ["normal", "none"],
		"fastMoves": ["ASTONISH", "SCRATCH"],
		"chargedMoves": ["AERIAL_ACE", "HYPER_BEAM", "LOW_SWEEP"],
		"defaultIVs": {
			"cp1500": [24, 3, 9, 5],
			"cp2500": [40, 15, 15, 15]
		}
	}, {
		"dex": 181,
		"speciesName": "Ampharos",
		"speciesId": "ampharos",
		"baseStats": {
			"atk": 211,
			"def": 169,
			"hp": 207
		},
		"types": ["electric", "none"],
		"fastMoves": ["CHARGE_BEAM", "VOLT_SWITCH"],
		"chargedMoves": ["DRAGON_PULSE", "FOCUS_BLAST", "POWER_GEM", "THUNDER", "ZAP_CANNON"],
		"legacyMoves": ["DRAGON_PULSE"],
		"defaultIVs": {
			"cp1500": [19.5, 3, 10, 15],
			"cp2500": [35, 6, 9, 14]
		}
	}, {
		"dex": 347,
		"speciesName": "Anorith",
		"speciesId": "anorith",
		"baseStats": {
			"atk": 176,
			"def": 100,
			"hp": 128
		},
		"types": ["rock", "bug"],
		"fastMoves": ["SCRATCH", "STRUGGLE_BUG"],
		"chargedMoves": ["ANCIENT_POWER", "AQUA_JET", "CROSS_POISON"],
		"defaultIVs": {
			"cp1500": [40, 11, 14, 7],
			"cp2500": [40, 15, 15, 15]
		}
	}, {
		"dex": 24,
		"speciesName": "Arbok",
		"speciesId": "arbok",
		"baseStats": {
			"atk": 167,
			"def": 153,
			"hp": 155
		},
		"types": ["poison", "none"],
		"fastMoves": ["ACID", "BITE", "DRAGON_TAIL"],
		"chargedMoves": ["DARK_PULSE", "GUNK_SHOT", "SLUDGE_WAVE", "ACID_SPRAY"],
		"defaultIVs": {
			"cp1500": [31.5, 2, 6, 9],
			"cp2500": [40, 15, 15, 15]
		}
	}, {
		"dex": 59,
		"speciesName": "Arcanine",
		"speciesId": "arcanine",
		"baseStats": {
			"atk": 227,
			"def": 166,
			"hp": 207
		},
		"types": ["fire", "none"],
		"fastMoves": ["BITE", "FIRE_FANG", "SNARL"],
		"chargedMoves": ["BULLDOZE", "CRUNCH", "FIRE_BLAST", "FLAMETHROWER", "WILD_CHARGE"],
		"legacyMoves": ["BITE", "BULLDOZE", "FLAMETHROWER"],
		"defaultIVs": {
			"cp1500": [19, 4, 8, 4],
			"cp2500": [33, 3, 12, 3]
		}
	}, {
		"dex": 493,
		"speciesName": "Arceus",
		"speciesId": "arceus",
		"baseStats": {
			"atk": 238,
			"def": 238,
			"hp": 237
		},
		"types": ["normal", "none"],
		"fastMoves": ["IRON_TAIL", "SHADOW_CLAW"],
		"chargedMoves": ["FUTURE_SIGHT", "HYPER_BEAM", "OUTRAGE"],
		"defaultIVs": {
			"cp1500": [13.5, 5, 15, 14],
			"cp2500": [23, 4, 15, 9]
		}
	}, {
		"dex": 493,
		"speciesName": "Arceus (Bug)",
		"speciesId": "arceus_bug",
		"baseStats": {
			"atk": 238,
			"def": 238,
			"hp": 237
		},
		"types": ["bug", "none"],
		"fastMoves": ["IRON_TAIL", "SHADOW_CLAW"],
		"chargedMoves": ["FUTURE_SIGHT", "HYPER_BEAM", "OUTRAGE"],
		"defaultIVs": {
			"cp1500": [13.5, 5, 15, 14],
			"cp2500": [23, 4, 15, 9]
		}
	}, {
		"dex": 493,
		"speciesName": "Arceus (Dark)",
		"speciesId": "arceus_dark",
		"baseStats": {
			"atk": 238,
			"def": 238,
			"hp": 237
		},
		"types": ["dark", "none"],
		"fastMoves": ["IRON_TAIL", "SHADOW_CLAW"],
		"chargedMoves": ["FUTURE_SIGHT", "HYPER_BEAM", "OUTRAGE"],
		"defaultIVs": {
			"cp1500": [13.5, 5, 15, 14],
			"cp2500": [23, 4, 15, 9]
		}
	}, {
		"dex": 493,
		"speciesName": "Arceus (Dragon)",
		"speciesId": "arceus_dragon",
		"baseStats": {
			"atk": 238,
			"def": 238,
			"hp": 237
		},
		"types": ["dragon", "none"],
		"fastMoves": ["IRON_TAIL", "SHADOW_CLAW"],
		"chargedMoves": ["FUTURE_SIGHT", "HYPER_BEAM", "OUTRAGE"],
		"defaultIVs": {
			"cp1500": [13.5, 5, 15, 14],
			"cp2500": [23, 4, 15, 9]
		}
	}, {
		"dex": 493,
		"speciesName": "Arceus (Electric)",
		"speciesId": "arceus_electric",
		"baseStats": {
			"atk": 238,
			"def": 238,
			"hp": 237
		},
		"types": ["electric", "none"],
		"fastMoves": ["IRON_TAIL", "SHADOW_CLAW"],
		"chargedMoves": ["FUTURE_SIGHT", "HYPER_BEAM", "OUTRAGE"],
		"defaultIVs": {
			"cp1500": [13.5, 5, 15, 14],
			"cp2500": [23, 4, 15, 9]
		}
	}, {
		"dex": 493,
		"speciesName": "Arceus (Fairy)",
		"speciesId": "arceus_fairy",
		"baseStats": {
			"atk": 238,
			"def": 238,
			"hp": 237
		},
		"types": ["fairy", "none"],
		"fastMoves": ["IRON_TAIL", "SHADOW_CLAW"],
		"chargedMoves": ["FUTURE_SIGHT", "HYPER_BEAM", "OUTRAGE"],
		"defaultIVs": {
			"cp1500": [13.5, 5, 15, 14],
			"cp2500": [23, 4, 15, 9]
		}
	}, {
		"dex": 493,
		"speciesName": "Arceus (Fighting)",
		"speciesId": "arceus_fighting",
		"baseStats": {
			"atk": 238,
			"def": 238,
			"hp": 237
		},
		"types": ["fighting", "none"],
		"fastMoves": ["IRON_TAIL", "SHADOW_CLAW"],
		"chargedMoves": ["FUTURE_SIGHT", "HYPER_BEAM", "OUTRAGE"],
		"defaultIVs": {
			"cp1500": [13.5, 5, 15, 14],
			"cp2500": [23, 4, 15, 9]
		}
	}, {
		"dex": 493,
		"speciesName": "Arceus (Fire)",
		"speciesId": "arceus_fire",
		"baseStats": {
			"atk": 238,
			"def": 238,
			"hp": 237
		},
		"types": ["fire", "none"],
		"fastMoves": ["IRON_TAIL", "SHADOW_CLAW"],
		"chargedMoves": ["FUTURE_SIGHT", "HYPER_BEAM", "OUTRAGE"],
		"defaultIVs": {
			"cp1500": [13.5, 5, 15, 14],
			"cp2500": [23, 4, 15, 9]
		}
	}, {
		"dex": 493,
		"speciesName": "Arceus (Flying)",
		"speciesId": "arceus_flying",
		"baseStats": {
			"atk": 238,
			"def": 238,
			"hp": 237
		},
		"types": ["flying", "none"],
		"fastMoves": ["IRON_TAIL", "SHADOW_CLAW"],
		"chargedMoves": ["FUTURE_SIGHT", "HYPER_BEAM", "OUTRAGE"],
		"defaultIVs": {
			"cp1500": [13.5, 5, 15, 14],
			"cp2500": [23, 4, 15, 9]
		}
	}, {
		"dex": 493,
		"speciesName": "Arceus (Ghost)",
		"speciesId": "arceus_ghost",
		"baseStats": {
			"atk": 238,
			"def": 238,
			"hp": 237
		},
		"types": ["ghost", "none"],
		"fastMoves": ["IRON_TAIL", "SHADOW_CLAW"],
		"chargedMoves": ["FUTURE_SIGHT", "HYPER_BEAM", "OUTRAGE"],
		"defaultIVs": {
			"cp1500": [13.5, 5, 15, 14],
			"cp2500": [23, 4, 15, 9]
		}
	}, {
		"dex": 493,
		"speciesName": "Arceus (Grass)",
		"speciesId": "arceus_grass",
		"baseStats": {
			"atk": 238,
			"def": 238,
			"hp": 237
		},
		"types": ["grass", "none"],
		"fastMoves": ["IRON_TAIL", "SHADOW_CLAW"],
		"chargedMoves": ["FUTURE_SIGHT", "HYPER_BEAM", "OUTRAGE"],
		"defaultIVs": {
			"cp1500": [13.5, 5, 15, 14],
			"cp2500": [23, 4, 15, 9]
		}
	}, {
		"dex": 493,
		"speciesName": "Arceus (Ground)",
		"speciesId": "arceus_ground",
		"baseStats": {
			"atk": 238,
			"def": 238,
			"hp": 237
		},
		"types": ["ground", "none"],
		"fastMoves": ["IRON_TAIL", "SHADOW_CLAW"],
		"chargedMoves": ["FUTURE_SIGHT", "HYPER_BEAM", "OUTRAGE"],
		"defaultIVs": {
			"cp1500": [13.5, 5, 15, 14],
			"cp2500": [23, 4, 15, 9]
		}
	}, {
		"dex": 493,
		"speciesName": "Arceus (Ice)",
		"speciesId": "arceus_ice",
		"baseStats": {
			"atk": 238,
			"def": 238,
			"hp": 237
		},
		"types": ["ice", "none"],
		"fastMoves": ["IRON_TAIL", "SHADOW_CLAW"],
		"chargedMoves": ["FUTURE_SIGHT", "HYPER_BEAM", "OUTRAGE"],
		"defaultIVs": {
			"cp1500": [13.5, 5, 15, 14],
			"cp2500": [23, 4, 15, 9]
		}
	}, {
		"dex": 493,
		"speciesName": "Arceus (Poison)",
		"speciesId": "arceus_poison",
		"baseStats": {
			"atk": 238,
			"def": 238,
			"hp": 237
		},
		"types": ["poison", "none"],
		"fastMoves": ["IRON_TAIL", "SHADOW_CLAW"],
		"chargedMoves": ["FUTURE_SIGHT", "HYPER_BEAM", "OUTRAGE"],
		"defaultIVs": {
			"cp1500": [13.5, 5, 15, 14],
			"cp2500": [23, 4, 15, 9]
		}
	}, {
		"dex": 493,
		"speciesName": "Arceus (Psychic)",
		"speciesId": "arceus_psychic",
		"baseStats": {
			"atk": 238,
			"def": 238,
			"hp": 237
		},
		"types": ["psychic", "none"],
		"fastMoves": ["IRON_TAIL", "SHADOW_CLAW"],
		"chargedMoves": ["FUTURE_SIGHT", "HYPER_BEAM", "OUTRAGE"],
		"defaultIVs": {
			"cp1500": [13.5, 5, 15, 14],
			"cp2500": [23, 4, 15, 9]
		}
	}, {
		"dex": 493,
		"speciesName": "Arceus (Rock)",
		"speciesId": "arceus_rock",
		"baseStats": {
			"atk": 238,
			"def": 238,
			"hp": 237
		},
		"types": ["rock", "none"],
		"fastMoves": ["IRON_TAIL", "SHADOW_CLAW"],
		"chargedMoves": ["FUTURE_SIGHT", "HYPER_BEAM", "OUTRAGE"],
		"defaultIVs": {
			"cp1500": [13.5, 5, 15, 14],
			"cp2500": [23, 4, 15, 9]
		}
	}, {
		"dex": 493,
		"speciesName": "Arceus (Steel)",
		"speciesId": "arceus_steel",
		"baseStats": {
			"atk": 238,
			"def": 238,
			"hp": 237
		},
		"types": ["steel", "none"],
		"fastMoves": ["IRON_TAIL", "SHADOW_CLAW"],
		"chargedMoves": ["FUTURE_SIGHT", "HYPER_BEAM", "OUTRAGE"],
		"defaultIVs": {
			"cp1500": [13.5, 5, 15, 14],
			"cp2500": [23, 4, 15, 9]
		}
	}, {
		"dex": 493,
		"speciesName": "Arceus (Water)",
		"speciesId": "arceus_water",
		"baseStats": {
			"atk": 238,
			"def": 238,
			"hp": 237
		},
		"types": ["water", "none"],
		"fastMoves": ["IRON_TAIL", "SHADOW_CLAW"],
		"chargedMoves": ["FUTURE_SIGHT", "HYPER_BEAM", "OUTRAGE"],
		"defaultIVs": {
			"cp1500": [13.5, 5, 15, 14],
			"cp2500": [23, 4, 15, 9]
		}
	}, {
		"dex": 168,
		"speciesName": "Ariados",
		"speciesId": "ariados",
		"baseStats": {
			"atk": 161,
			"def": 124,
			"hp": 172
		},
		"types": ["bug", "poison"],
		"fastMoves": ["INFESTATION", "POISON_STING"],
		"chargedMoves": ["CROSS_POISON", "MEGAHORN", "SHADOW_SNEAK"],
		"defaultIVs": {
			"cp1500": [32, 9, 12, 15],
			"cp2500": [40, 15, 15, 15]
		}
	}, {
		"dex": 348,
		"speciesName": "Armaldo",
		"speciesId": "armaldo",
		"baseStats": {
			"atk": 222,
			"def": 174,
			"hp": 181
		},
		"types": ["rock", "bug"],
		"fastMoves": ["FURY_CUTTER", "STRUGGLE_BUG"],
		"chargedMoves": ["CROSS_POISON", "ROCK_BLAST", "WATER_PULSE"],
		"defaultIVs": {
			"cp1500": [20, 0, 10, 9],
			"cp2500": [37.5, 1, 11, 5]
		}
	}, {
		"dex": 304,
		"speciesName": "Aron",
		"speciesId": "aron",
		"baseStats": {
			"atk": 121,
			"def": 141,
			"hp": 137
		},
		"types": ["steel", "rock"],
		"fastMoves": ["METAL_CLAW", "TACKLE"],
		"chargedMoves": ["BODY_SLAM", "IRON_HEAD", "ROCK_TOMB"],
		"defaultIVs": {
			"cp1500": [40, 15, 15, 15],
			"cp2500": [40, 15, 15, 15]
		}
	}, {
		"dex": 144,
		"speciesName": "Articuno",
		"speciesId": "articuno",
		"baseStats": {
			"atk": 192,
			"def": 236,
			"hp": 207
		},
		"types": ["ice", "flying"],
		"fastMoves": ["FROST_BREATH", "ICE_SHARD"],
		"chargedMoves": ["BLIZZARD", "HURRICANE", "ICE_BEAM", "ICY_WIND", "ANCIENT_POWER"],
		"legacyMoves": ["HURRICANE"],
		"defaultIVs": {
			"cp1500": [19, 1, 12, 1],
			"cp2500": [33.5, 1, 2, 11]
		}
	}, {
		"dex": 482,
		"speciesName": "Azelf",
		"speciesId": "azelf",
		"baseStats": {
			"atk": 270,
			"def": 151,
			"hp": 181
		},
		"types": ["psychic", "none"],
		"fastMoves": ["CONFUSION", "EXTRASENSORY"],
		"chargedMoves": ["FIRE_BLAST", "FUTURE_SIGHT", "SWIFT"],
		"defaultIVs": {
			"cp1500": [17, 3, 15, 11],
			"cp2500": [30, 1, 4, 10]
		}
	}, {
		"dex": 184,
		"speciesName": "Azumarill",
		"speciesId": "azumarill",
		"baseStats": {
			"atk": 112,
			"def": 152,
			"hp": 225
		},
		"types": ["water", "fairy"],
		"fastMoves": ["BUBBLE", "ROCK_SMASH"],
		"chargedMoves": ["HYDRO_PUMP", "ICE_BEAM", "PLAY_ROUGH"],
		"defaultIVs": {
			"cp1500": [37, 15, 12, 12],
			"cp2500": [40, 15, 15, 15]
		}
	}, {
		"dex": 298,
		"speciesName": "Azurill",
		"speciesId": "azurill",
		"baseStats": {
			"atk": 36,
			"def": 71,
			"hp": 137
		},
		"types": ["normal", "fairy"],
		"fastMoves": ["BUBBLE", "SPLASH"],
		"chargedMoves": ["BODY_SLAM", "BUBBLE_BEAM", "ICE_BEAM"],
		"defaultIVs": {
			"cp1500": [40, 15, 15, 15],
			"cp2500": [40, 15, 15, 15]
		}
	}, {
		"dex": 371,
		"speciesName": "Bagon",
		"speciesId": "bagon",
		"baseStats": {
			"atk": 134,
			"def": 93,
			"hp": 128
		},
		"types": ["dragon", "none"],
		"fastMoves": ["BITE", "EMBER"],
		"chargedMoves": ["CRUNCH", "FLAMETHROWER", "TWISTER"],
		"defaultIVs": {
			"cp1500": [40, 15, 15, 15],
			"cp2500": [40, 15, 15, 15]
		}
	}, {
		"dex": 343,
		"speciesName": "Baltoy",
		"speciesId": "baltoy",
		"baseStats": {
			"atk": 77,
			"def": 124,
			"hp": 120
		},
		"types": ["ground", "psychic"],
		"fastMoves": ["CONFUSION", "EXTRASENSORY"],
		"chargedMoves": ["DIG", "GYRO_BALL", "PSYBEAM"],
		"defaultIVs": {
			"cp1500": [40, 15, 15, 15],
			"cp2500": [40, 15, 15, 15]
		}
	}, {
		"dex": 354,
		"speciesName": "Banette",
		"speciesId": "banette",
		"baseStats": {
			"atk": 218,
			"def": 126,
			"hp": 162
		},
		"types": ["ghost", "none"],
		"fastMoves": ["HEX", "SHADOW_CLAW"],
		"chargedMoves": ["DAZZLING_GLEAM", "SHADOW_BALL", "THUNDER"],
		"defaultIVs": {
			"cp1500": [25.5, 0, 7, 7],
			"cp2500": [40, 15, 15, 15]
		}
	}, {
		"dex": 339,
		"speciesName": "Barboach",
		"speciesId": "barboach",
		"baseStats": {
			"atk": 93,
			"def": 82,
			"hp": 137
		},
		"types": ["water", "ground"],
		"fastMoves": ["MUD_SHOT", "WATER_GUN"],
		"chargedMoves": ["AQUA_TAIL", "ICE_BEAM", "MUD_BOMB"],
		"defaultIVs": {
			"cp1500": [40, 15, 15, 15],
			"cp2500": [40, 15, 15, 15]
		}
	}, {
		"dex": 411,
		"speciesName": "Bastiodon",
		"speciesId": "bastiodon",
		"baseStats": {
			"atk": 94,
			"def": 286,
			"hp": 155
		},
		"types": ["rock", "steel"],
		"fastMoves": ["IRON_TAIL", "SMACK_DOWN"],
		"chargedMoves": ["FLAMETHROWER", "FLASH_CANNON", "STONE_EDGE"],
		"defaultIVs": {
			"cp1500": [39.5, 13, 14, 15],
			"cp2500": [40, 15, 15, 15]
		}
	}, {
		"dex": 153,
		"speciesName": "Bayleef",
		"speciesId": "bayleef",
		"baseStats": {
			"atk": 122,
			"def": 155,
			"hp": 155
		},
		"types": ["grass", "none"],
		"fastMoves": ["RAZOR_LEAF", "TACKLE"],
		"chargedMoves": ["ANCIENT_POWER", "ENERGY_BALL", "GRASS_KNOT"],
		"defaultIVs": {
			"cp1500": [40, 15, 15, 15],
			"cp2500": [40, 15, 15, 15]
		}
	}, {
		"dex": 267,
		"speciesName": "Beautifly",
		"speciesId": "beautifly",
		"baseStats": {
			"atk": 189,
			"def": 98,
			"hp": 155
		},
		"types": ["bug", "flying"],
		"fastMoves": ["INFESTATION", "STRUGGLE_BUG"],
		"chargedMoves": ["AIR_CUTTER", "BUG_BUZZ", "SILVER_WIND"],
		"defaultIVs": {
			"cp1500": [35.5, 3, 12, 6],
			"cp2500": [40, 15, 15, 15]
		}
	}, {
		"dex": 15,
		"speciesName": "Beedrill",
		"speciesId": "beedrill",
		"baseStats": {
			"atk": 169,
			"def": 130,
			"hp": 163
		},
		"types": ["bug", "poison"],
		"fastMoves": ["BUG_BITE", "INFESTATION", "POISON_JAB"],
		"chargedMoves": ["AERIAL_ACE", "SLUDGE_BOMB", "X_SCISSOR"],
		"legacyMoves": ["BUG_BITE"],
		"defaultIVs": {
			"cp1500": [33.5, 3, 11, 5],
			"cp2500": [40, 15, 15, 15]
		}
	}, {
		"dex": 374,
		"speciesName": "Beldum",
		"speciesId": "beldum",
		"baseStats": {
			"atk": 96,
			"def": 132,
			"hp": 120
		},
		"types": ["steel", "psychic"],
		"fastMoves": ["TAKE_DOWN"],
		"chargedMoves": ["STRUGGLE"],
		"defaultIVs": {
			"cp1500": [40, 15, 15, 15],
			"cp2500": [40, 15, 15, 15]
		}
	}, {
		"dex": 182,
		"speciesName": "Bellossom",
		"speciesId": "bellossom",
		"baseStats": {
			"atk": 169,
			"def": 186,
			"hp": 181
		},
		"types": ["grass", "none"],
		"fastMoves": ["ACID", "RAZOR_LEAF"],
		"chargedMoves": ["DAZZLING_GLEAM", "LEAF_BLADE", "PETAL_BLIZZARD"],
		"defaultIVs": {
			"cp1500": [25, 5, 7, 11],
			"cp2500": [40, 15, 15, 15]
		}
	}, {
		"dex": 69,
		"speciesName": "Bellsprout",
		"speciesId": "bellsprout",
		"baseStats": {
			"atk": 139,
			"def": 61,
			"hp": 137
		},
		"types": ["grass", "poison"],
		"fastMoves": ["ACID", "VINE_WHIP"],
		"chargedMoves": ["POWER_WHIP", "SLUDGE_BOMB", "WRAP"],
		"defaultIVs": {
			"cp1500": [40, 15, 15, 15],
			"cp2500": [40, 15, 15, 15]
		}
	}, {
		"dex": 400,
		"speciesName": "Bibarel",
		"speciesId": "bibarel",
		"baseStats": {
			"atk": 162,
			"def": 119,
			"hp": 188
		},
		"types": ["normal", "water"],
		"fastMoves": ["TAKE_DOWN", "WATER_GUN"],
		"chargedMoves": ["HYPER_BEAM", "HYPER_FANG", "SURF"],
		"defaultIVs": {
			"cp1500": [35, 1, 5, 13],
			"cp2500": [40, 15, 15, 15]
		}
	}, {
		"dex": 399,
		"speciesName": "Bidoof",
		"speciesId": "bidoof",
		"baseStats": {
			"atk": 80,
			"def": 73,
			"hp": 153
		},
		"types": ["normal", "none"],
		"fastMoves": ["TACKLE", "TAKE_DOWN"],
		"chargedMoves": ["CRUNCH", "GRASS_KNOT", "HYPER_FANG"],
		"defaultIVs": {
			"cp1500": [40, 15, 15, 15],
			"cp2500": [40, 15, 15, 15]
		}
	}, {
		"dex": 9,
		"speciesName": "Blastoise",
		"speciesId": "blastoise",
		"baseStats": {
			"atk": 171,
			"def": 207,
			"hp": 188
		},
		"types": ["water", "none"],
		"fastMoves": ["BITE", "WATER_GUN"],
		"chargedMoves": ["FLASH_CANNON", "HYDRO_CANNON", "HYDRO_PUMP", "ICE_BEAM", "SKULL_BASH", "RETURN", "FRUSTRATION"],
		"legacyMoves": ["HYDRO_CANNON", "RETURN", "FRUSTRATION"],
		"defaultIVs": {
			"cp1500": [23.5, 3, 11, 4],
			"cp2500": [40, 15, 15, 15]
		}
	}, {
		"dex": 257,
		"speciesName": "Blaziken",
		"speciesId": "blaziken",
		"baseStats": {
			"atk": 240,
			"def": 141,
			"hp": 190
		},
		"types": ["fire", "fighting"],
		"fastMoves": ["COUNTER", "FIRE_SPIN"],
		"chargedMoves": ["BRAVE_BIRD", "FOCUS_BLAST", "OVERHEAT", "STONE_EDGE", "BLAST_BURN", "BLAZE_KICK"],
		"legacyMoves": ["STONE_EDGE", "BLAST_BURN"],
		"defaultIVs": {
			"cp1500": [19.5, 6, 14, 6],
			"cp2500": [35.5, 4, 9, 13]
		}
	}, {
		"dex": 242,
		"speciesName": "Blissey",
		"speciesId": "blissey",
		"baseStats": {
			"atk": 129,
			"def": 169,
			"hp": 496
		},
		"types": ["normal", "none"],
		"fastMoves": ["POUND", "ZEN_HEADBUTT"],
		"chargedMoves": ["DAZZLING_GLEAM", "HYPER_BEAM", "PSYCHIC"],
		"defaultIVs": {
			"cp1500": [21.5, 0, 7, 12],
			"cp2500": [38, 7, 14, 4]
		}
	}, {
		"dex": 438,
		"speciesName": "Bonsly",
		"speciesId": "bonsly",
		"baseStats": {
			"atk": 124,
			"def": 133,
			"hp": 137
		},
		"types": ["rock", "none"],
		"fastMoves": ["COUNTER", "ROCK_THROW"],
		"chargedMoves": ["EARTHQUAKE", "ROCK_SLIDE", "ROCK_TOMB"],
		"defaultIVs": {
			"cp1500": [40, 15, 15, 15],
			"cp2500": [40, 15, 15, 15]
		}
	}, {
		"dex": 286,
		"speciesName": "Breloom",
		"speciesId": "breloom",
		"baseStats": {
			"atk": 241,
			"def": 144,
			"hp": 155
		},
		"types": ["grass", "fighting"],
		"fastMoves": ["BULLET_SEED", "COUNTER"],
		"chargedMoves": ["DYNAMIC_PUNCH", "GRASS_KNOT", "SEED_BOMB", "SLUDGE_BOMB"],
		"legacyMoves": ["GRASS_KNOT"],
		"defaultIVs": {
			"cp1500": [22, 0, 15, 0],
			"cp2500": [40, 8, 6, 15]
		}
	}, {
		"dex": 437,
		"speciesName": "Bronzong",
		"speciesId": "bronzong",
		"baseStats": {
			"atk": 161,
			"def": 213,
			"hp": 167
		},
		"types": ["steel", "psychic"],
		"fastMoves": ["CONFUSION", "FEINT_ATTACK"],
		"chargedMoves": ["FLASH_CANNON", "HEAVY_SLAM", "PSYCHIC", "BULLDOZE", "PSYSHOCK"],
		"defaultIVs": {
			"cp1500": [26.5, 1, 0, 11],
			"cp2500": [40, 15, 15, 15]
		}
	}, {
		"dex": 436,
		"speciesName": "Bronzor",
		"speciesId": "bronzor",
		"baseStats": {
			"atk": 43,
			"def": 154,
			"hp": 149
		},
		"types": ["steel", "psychic"],
		"fastMoves": ["CONFUSION", "TACKLE"],
		"chargedMoves": ["GYRO_BALL", "HEAVY_SLAM", "PSYSHOCK"],
		"defaultIVs": {
			"cp1500": [40, 15, 15, 15],
			"cp2500": [40, 15, 15, 15]
		}
	}, {
		"dex": 406,
		"speciesName": "Budew",
		"speciesId": "budew",
		"baseStats": {
			"atk": 91,
			"def": 109,
			"hp": 120
		},
		"types": ["grass", "poison"],
		"fastMoves": ["HIDDEN_POWER_BUG", "HIDDEN_POWER_DARK", "HIDDEN_POWER_DRAGON", "HIDDEN_POWER_ELECTRIC", "HIDDEN_POWER_FIGHTING", "HIDDEN_POWER_FIRE", "HIDDEN_POWER_FLYING", "HIDDEN_POWER_GHOST", "HIDDEN_POWER_GRASS", "HIDDEN_POWER_GROUND", "HIDDEN_POWER_ICE", "HIDDEN_POWER_POISON", "HIDDEN_POWER_PSYCHIC", "HIDDEN_POWER_ROCK", "HIDDEN_POWER_STEEL", "HIDDEN_POWER_WATER", "RAZOR_LEAF"],
		"chargedMoves": ["ENERGY_BALL", "GRASS_KNOT"],
		"defaultIVs": {
			"cp1500": [40, 15, 15, 15],
			"cp2500": [40, 15, 15, 15]
		}
	}, {
		"dex": 418,
		"speciesName": "Buizel",
		"speciesId": "buizel",
		"baseStats": {
			"atk": 132,
			"def": 67,
			"hp": 146
		},
		"types": ["water", "none"],
		"fastMoves": ["QUICK_ATTACK", "WATER_GUN"],
		"chargedMoves": ["AQUA_JET", "SWIFT", "WATER_PULSE"],
		"defaultIVs": {
			"cp1500": [40, 15, 15, 15],
			"cp2500": [40, 15, 15, 15]
		}
	}, {
		"dex": 1,
		"speciesName": "Bulbasaur",
		"speciesId": "bulbasaur",
		"baseStats": {
			"atk": 118,
			"def": 111,
			"hp": 128
		},
		"types": ["grass", "poison"],
		"fastMoves": ["TACKLE", "VINE_WHIP"],
		"chargedMoves": ["POWER_WHIP", "SEED_BOMB", "SLUDGE_BOMB", "RETURN", "FRUSTRATION"],
		"legacyMoves": ["RETURN", "FRUSTRATION"],
		"defaultIVs": {
			"cp1500": [40, 15, 15, 15],
			"cp2500": [40, 15, 15, 15]
		}
	}, {
		"dex": 427,
		"speciesName": "Buneary",
		"speciesId": "buneary",
		"baseStats": {
			"atk": 130,
			"def": 105,
			"hp": 146
		},
		"types": ["normal", "none"],
		"fastMoves": ["POUND", "QUICK_ATTACK"],
		"chargedMoves": ["FIRE_PUNCH", "SWIFT"],
		"defaultIVs": {
			"cp1500": [40, 15, 15, 15],
			"cp2500": [40, 15, 15, 15]
		}
	}, {
		"dex": 412,
		"speciesName": "Burmy (Plant)",
		"speciesId": "burmy_plant",
		"baseStats": {
			"atk": 53,
			"def": 83,
			"hp": 120
		},
		"types": ["bug", "none"],
		"fastMoves": ["BUG_BITE", "TACKLE"],
		"chargedMoves": ["STRUGGLE"],
		"defaultIVs": {
			"cp1500": [40, 15, 15, 15],
			"cp2500": [40, 15, 15, 15]
		}
	}, {
		"dex": 412,
		"speciesName": "Burmy (Sandy)",
		"speciesId": "burmy_sandy",
		"baseStats": {
			"atk": 53,
			"def": 83,
			"hp": 120
		},
		"types": ["bug", "none"],
		"fastMoves": ["BUG_BITE", "TACKLE"],
		"chargedMoves": ["STRUGGLE"],
		"defaultIVs": {
			"cp1500": [40, 15, 15, 15],
			"cp2500": [40, 15, 15, 15]
		}
	}, {
		"dex": 412,
		"speciesName": "Burmy (Trash)",
		"speciesId": "burmy_trash",
		"baseStats": {
			"atk": 53,
			"def": 83,
			"hp": 120
		},
		"types": ["bug", "none"],
		"fastMoves": ["BUG_BITE", "TACKLE"],
		"chargedMoves": ["STRUGGLE"],
		"defaultIVs": {
			"cp1500": [40, 15, 15, 15],
			"cp2500": [40, 15, 15, 15]
		}
	}, {
		"dex": 12,
		"speciesName": "Butterfree",
		"speciesId": "butterfree",
		"baseStats": {
			"atk": 167,
			"def": 137,
			"hp": 155
		},
		"types": ["bug", "flying"],
		"fastMoves": ["BUG_BITE", "CONFUSION", "STRUGGLE_BUG"],
		"chargedMoves": ["BUG_BUZZ", "PSYCHIC", "SIGNAL_BEAM"],
		"legacyMoves": ["BUG_BITE"],
		"defaultIVs": {
			"cp1500": [36, 1, 5, 7],
			"cp2500": [40, 15, 15, 15]
		}
	}, {
		"dex": 331,
		"speciesName": "Cacnea",
		"speciesId": "cacnea",
		"baseStats": {
			"atk": 156,
			"def": 74,
			"hp": 137
		},
		"types": ["grass", "none"],
		"fastMoves": ["POISON_STING", "SUCKER_PUNCH"],
		"chargedMoves": ["BRICK_BREAK", "GRASS_KNOT", "SEED_BOMB"],
		"defaultIVs": {
			"cp1500": [40, 15, 15, 15],
			"cp2500": [40, 15, 15, 15]
		}
	}, {
		"dex": 332,
		"speciesName": "Cacturne",
		"speciesId": "cacturne",
		"baseStats": {
			"atk": 221,
			"def": 115,
			"hp": 172
		},
		"types": ["grass", "dark"],
		"fastMoves": ["POISON_JAB", "SUCKER_PUNCH"],
		"chargedMoves": ["DARK_PULSE", "DYNAMIC_PUNCH", "GRASS_KNOT"],
		"defaultIVs": {
			"cp1500": [23.5, 13, 10, 15],
			"cp2500": [40, 15, 15, 15]
		}
	}, {
		"dex": 323,
		"speciesName": "Camerupt",
		"speciesId": "camerupt",
		"baseStats": {
			"atk": 194,
			"def": 136,
			"hp": 172
		},
		"types": ["fire", "ground"],
		"fastMoves": ["EMBER", "ROCK_SMASH"],
		"chargedMoves": ["EARTHQUAKE", "OVERHEAT", "SOLAR_BEAM", "EARTH_POWER"],
		"defaultIVs": {
			"cp1500": [26.5, 2, 6, 11],
			"cp2500": [40, 15, 15, 15]
		}
	}, {
		"dex": 455,
		"speciesName": "Carnivine",
		"speciesId": "carnivine",
		"baseStats": {
			"atk": 187,
			"def": 136,
			"hp": 179
		},
		"types": ["grass", "none"],
		"fastMoves": ["BITE", "VINE_WHIP"],
		"chargedMoves": ["CRUNCH", "ENERGY_BALL", "POWER_WHIP"],
		"defaultIVs": {
			"cp1500": [26.5, 3, 10, 10],
			"cp2500": [40, 15, 15, 15]
		}
	}, {
		"dex": 318,
		"speciesName": "Carvanha",
		"speciesId": "carvanha",
		"baseStats": {
			"atk": 171,
			"def": 39,
			"hp": 128
		},
		"types": ["water", "dark"],
		"fastMoves": ["BITE", "SNARL"],
		"chargedMoves": ["AQUA_JET", "CRUNCH", "POISON_FANG"],
		"defaultIVs": {
			"cp1500": [40, 15, 15, 15],
			"cp2500": [40, 15, 15, 15]
		}
	}, {
		"dex": 268,
		"speciesName": "Cascoon",
		"speciesId": "cascoon",
		"baseStats": {
			"atk": 60,
			"def": 77,
			"hp": 137
		},
		"types": ["bug", "none"],
		"fastMoves": ["BUG_BITE", "POISON_STING"],
		"chargedMoves": ["STRUGGLE"],
		"defaultIVs": {
			"cp1500": [40, 15, 15, 15],
			"cp2500": [40, 15, 15, 15]
		}
	}, {
		"dex": 351,
		"speciesName": "Castform",
		"speciesId": "castform",
		"baseStats": {
			"atk": 139,
			"def": 139,
			"hp": 172
		},
		"types": ["normal", "none"],
		"fastMoves": ["HEX", "TACKLE"],
		"chargedMoves": ["ENERGY_BALL", "HURRICANE", "WEATHER_BALL_ROCK"],
		"defaultIVs": {
			"cp1500": [40, 1, 13, 12],
			"cp2500": [40, 15, 15, 15]
		}
	}, {
		"dex": 351,
		"speciesName": "Castform (Rainy)",
		"speciesId": "castform_rainy",
		"baseStats": {
			"atk": 139,
			"def": 139,
			"hp": 172
		},
		"types": ["water", "none"],
		"fastMoves": ["TACKLE", "WATER_GUN"],
		"chargedMoves": ["HYDRO_PUMP", "THUNDER", "WEATHER_BALL_WATER"],
		"defaultIVs": {
			"cp1500": [40, 1, 13, 12],
			"cp2500": [40, 15, 15, 15]
		}
	}, {
		"dex": 351,
		"speciesName": "Castform (Snowy)",
		"speciesId": "castform_snowy",
		"baseStats": {
			"atk": 139,
			"def": 139,
			"hp": 172
		},
		"types": ["ice", "none"],
		"fastMoves": ["POWDER_SNOW", "TACKLE"],
		"chargedMoves": ["BLIZZARD", "ICE_BEAM", "WEATHER_BALL_ICE"],
		"defaultIVs": {
			"cp1500": [40, 1, 13, 12],
			"cp2500": [40, 15, 15, 15]
		}
	}, {
		"dex": 351,
		"speciesName": "Castform (Sunny)",
		"speciesId": "castform_sunny",
		"baseStats": {
			"atk": 139,
			"def": 139,
			"hp": 172
		},
		"types": ["fire", "none"],
		"fastMoves": ["EMBER", "TACKLE"],
		"chargedMoves": ["FIRE_BLAST", "SOLAR_BEAM", "WEATHER_BALL_FIRE"],
		"defaultIVs": {
			"cp1500": [40, 1, 13, 12],
			"cp2500": [40, 15, 15, 15]
		}
	}, {
		"dex": 10,
		"speciesName": "Caterpie",
		"speciesId": "caterpie",
		"baseStats": {
			"atk": 55,
			"def": 55,
			"hp": 128
		},
		"types": ["bug", "none"],
		"fastMoves": ["BUG_BITE", "TACKLE"],
		"chargedMoves": ["STRUGGLE"],
		"defaultIVs": {
			"cp1500": [40, 15, 15, 15],
			"cp2500": [40, 15, 15, 15]
		}
	}, {
		"dex": 251,
		"speciesName": "Celebi",
		"speciesId": "celebi",
		"baseStats": {
			"atk": 210,
			"def": 210,
			"hp": 225
		},
		"types": ["psychic", "grass"],
		"fastMoves": ["CHARGE_BEAM", "CONFUSION"],
		"chargedMoves": ["DAZZLING_GLEAM", "HYPER_BEAM", "PSYCHIC"],
		"defaultIVs": {
			"cp1500": [16.5, 13, 11, 11],
			"cp2500": [27.5, 12, 14, 10]
		}
	}, {
		"dex": 113,
		"speciesName": "Chansey",
		"speciesId": "chansey",
		"baseStats": {
			"atk": 60,
			"def": 128,
			"hp": 487
		},
		"types": ["normal", "none"],
		"fastMoves": ["POUND", "ZEN_HEADBUTT"],
		"chargedMoves": ["DAZZLING_GLEAM", "HYPER_BEAM", "PSYBEAM", "PSYCHIC"],
		"legacyMoves": ["PSYBEAM"],
		"defaultIVs": {
			"cp1500": [40, 15, 15, 15],
			"cp2500": [40, 15, 15, 15]
		}
	}, {
		"dex": 6,
		"speciesName": "Charizard",
		"speciesId": "charizard",
		"baseStats": {
			"atk": 223,
			"def": 173,
			"hp": 186
		},
		"types": ["fire", "flying"],
		"fastMoves": ["AIR_SLASH", "EMBER", "FIRE_SPIN", "WING_ATTACK"],
		"chargedMoves": ["BLAST_BURN", "DRAGON_CLAW", "FIRE_BLAST", "FLAMETHROWER", "OVERHEAT", "RETURN", "FRUSTRATION"],
		"legacyMoves": ["BLAST_BURN", "EMBER", "FLAMETHROWER", "WING_ATTACK", "RETURN", "FRUSTRATION"],
		"defaultIVs": {
			"cp1500": [19, 4, 12, 14],
			"cp2500": [35.5, 4, 11, 7]
		}
	}, {
		"dex": 4,
		"speciesName": "Charmander",
		"speciesId": "charmander",
		"baseStats": {
			"atk": 116,
			"def": 93,
			"hp": 118
		},
		"types": ["fire", "none"],
		"fastMoves": ["EMBER", "SCRATCH"],
		"chargedMoves": ["FLAME_BURST", "FLAME_CHARGE", "FLAMETHROWER", "RETURN", "FRUSTRATION"],
		"legacyMoves": ["RETURN", "FRUSTRATION"],
		"defaultIVs": {
			"cp1500": [40, 15, 15, 15],
			"cp2500": [40, 15, 15, 15]
		}
	}, {
		"dex": 5,
		"speciesName": "Charmeleon",
		"speciesId": "charmeleon",
		"baseStats": {
			"atk": 158,
			"def": 126,
			"hp": 151
		},
		"types": ["fire", "none"],
		"fastMoves": ["EMBER", "FIRE_FANG", "SCRATCH"],
		"chargedMoves": ["FIRE_PUNCH", "FLAME_BURST", "FLAMETHROWER", "RETURN", "FRUSTRATION"],
		"legacyMoves": ["SCRATCH"],
		"defaultIVs": {
			"cp1500": [35, 10, 15, 15],
			"cp2500": [40, 15, 15, 15]
		}
	}, {
		"dex": 441,
		"speciesName": "Chatot",
		"speciesId": "chatot",
		"baseStats": {
			"atk": 183,
			"def": 91,
			"hp": 183
		},
		"types": ["normal", "flying"],
		"fastMoves": ["PECK", "STEEL_WING"],
		"chargedMoves": ["HEAT_WAVE", "NIGHT_SHADE", "SKY_ATTACK"],
		"defaultIVs": {
			"cp1500": [36.5, 0, 10, 5],
			"cp2500": [40, 15, 15, 15]
		}
	}, {
		"dex": 421,
		"speciesName": "Cherrim (Overcast)",
		"speciesId": "cherrim_overcast",
		"baseStats": {
			"atk": 170,
			"def": 153,
			"hp": 172
		},
		"types": ["grass", "none"],
		"fastMoves": ["BULLET_SEED", "RAZOR_LEAF"],
		"chargedMoves": ["DAZZLING_GLEAM", "HYPER_BEAM", "SOLAR_BEAM", "POWER_WHIP"],
>>>>>>> 0adc4097
		"legacyMoves": ["POWER_WHIP"],
		"defaultIVs": {
			"cp1500": [27.5, 4, 11, 13],
			"cp2500": [40, 15, 15, 15]
		}
	}, {
		"dex": 421,
		"speciesName": "Cherrim (Sunny)",
		"speciesId": "cherrim_sunny",
		"baseStats": {
			"atk": 170,
			"def": 153,
			"hp": 172
		},
		"types": ["grass", "none"],
		"fastMoves": ["BULLET_SEED", "RAZOR_LEAF"],
		"chargedMoves": ["DAZZLING_GLEAM", "HYPER_BEAM", "SOLAR_BEAM", "POWER_WHIP"],
		"legacyMoves": ["POWER_WHIP"],
<<<<<<< HEAD
        "defaultIVs": {
            "cp1500": [27.5, 4, 11, 13],
            "cp2500": [40, 15, 15, 15]
        }
    }, {
        "dex": 420,
        "speciesName": "Cherubi",
        "speciesId": "cherubi",
        "baseStats": {
            "atk": 108,
            "def": 92,
            "hp": 128
        },
        "types": ["grass", "none"],
        "fastMoves": ["BULLET_SEED", "TACKLE"],
        "chargedMoves": ["DAZZLING_GLEAM", "PETAL_BLIZZARD", "SEED_BOMB"],
        "defaultIVs": {
            "cp1500": [40, 15, 15, 15],
            "cp2500": [40, 15, 15, 15]
        }
    }, {
        "dex": 152,
        "speciesName": "Chikorita",
        "speciesId": "chikorita",
        "baseStats": {
            "atk": 92,
            "def": 122,
            "hp": 128
        },
        "types": ["grass", "none"],
        "fastMoves": ["TACKLE", "VINE_WHIP"],
        "chargedMoves": ["BODY_SLAM", "ENERGY_BALL", "GRASS_KNOT"],
        "defaultIVs": {
            "cp1500": [40, 15, 15, 15],
            "cp2500": [40, 15, 15, 15]
        }
    }, {
        "dex": 390,
        "speciesName": "Chimchar",
        "speciesId": "chimchar",
        "baseStats": {
            "atk": 113,
            "def": 86,
            "hp": 127
        },
        "types": ["fire", "none"],
        "fastMoves": ["EMBER", "SCRATCH"],
        "chargedMoves": ["FLAME_CHARGE", "FLAME_WHEEL", "FLAMETHROWER"],
        "defaultIVs": {
            "cp1500": [40, 15, 15, 15],
            "cp2500": [40, 15, 15, 15]
        }
    }, {
        "dex": 358,
        "speciesName": "Chimecho",
        "speciesId": "chimecho",
        "baseStats": {
            "atk": 175,
            "def": 170,
            "hp": 181
        },
        "types": ["psychic", "none"],
        "fastMoves": ["ASTONISH", "EXTRASENSORY"],
        "chargedMoves": ["ENERGY_BALL", "PSYSHOCK", "SHADOW_BALL"],
        "defaultIVs": {
            "cp1500": [25, 6, 10, 10],
            "cp2500": [40, 15, 15, 15]
        }
    }, {
        "dex": 170,
        "speciesName": "Chinchou",
        "speciesId": "chinchou",
        "baseStats": {
            "atk": 106,
            "def": 97,
            "hp": 181
        },
        "types": ["water", "electric"],
        "fastMoves": ["BUBBLE", "SPARK"],
        "chargedMoves": ["BUBBLE_BEAM", "THUNDERBOLT", "WATER_PULSE"],
        "defaultIVs": {
            "cp1500": [40, 15, 15, 15],
            "cp2500": [40, 15, 15, 15]
        }
    }, {
        "dex": 433,
        "speciesName": "Chingling",
        "speciesId": "chingling",
        "baseStats": {
            "atk": 114,
            "def": 94,
            "hp": 128
        },
        "types": ["psychic", "none"],
        "fastMoves": ["ASTONISH", "ZEN_HEADBUTT"],
        "chargedMoves": ["PSYSHOCK", "SHADOW_BALL", "WRAP"],
        "defaultIVs": {
            "cp1500": [40, 15, 15, 15],
            "cp2500": [40, 15, 15, 15]
        }
    }, {
        "dex": 366,
        "speciesName": "Clamperl",
        "speciesId": "clamperl",
        "baseStats": {
            "atk": 133,
            "def": 135,
            "hp": 111
        },
        "types": ["water", "none"],
        "fastMoves": ["WATER_GUN"],
        "chargedMoves": ["BODY_SLAM", "ICE_BEAM", "WATER_PULSE"],
        "defaultIVs": {
            "cp1500": [40, 15, 15, 15],
            "cp2500": [40, 15, 15, 15]
        }
    }, {
        "dex": 344,
        "speciesName": "Claydol",
        "speciesId": "claydol",
        "baseStats": {
            "atk": 140,
            "def": 229,
            "hp": 155
        },
        "types": ["ground", "psychic"],
        "fastMoves": ["CONFUSION", "EXTRASENSORY","MUD_SLAP"],
        "chargedMoves": ["EARTHQUAKE", "GYRO_BALL", "PSYCHIC", "EARTH_POWER"],
        "defaultIVs": {
            "cp1500": [29, 3, 14, 11],
            "cp2500": [40, 15, 15, 15]
        }
    }, {
        "dex": 36,
        "speciesName": "Clefable",
        "speciesId": "clefable",
        "baseStats": {
            "atk": 178,
            "def": 162,
            "hp": 216
        },
        "types": ["fairy", "none"],
        "fastMoves": ["CHARGE_BEAM", "POUND", "ZEN_HEADBUTT","CHARM"],
        "chargedMoves": ["DAZZLING_GLEAM", "METEOR_MASH", "MOONBLAST", "PSYCHIC"],
        "legacyMoves": ["POUND"],
        "defaultIVs": {
            "cp1500": [23.5, 5, 10, 5],
            "cp2500": [40, 15, 15, 15]
        }
    }, {
        "dex": 35,
        "speciesName": "Clefairy",
        "speciesId": "clefairy",
        "baseStats": {
            "atk": 107,
            "def": 108,
            "hp": 172
        },
        "types": ["fairy", "none"],
        "fastMoves": ["POUND", "ZEN_HEADBUTT"],
        "chargedMoves": ["BODY_SLAM", "DISARMING_VOICE", "MOONBLAST"],
        "defaultIVs": {
            "cp1500": [40, 15, 15, 15],
            "cp2500": [40, 15, 15, 15]
        }
    }, {
        "dex": 173,
        "speciesName": "Cleffa",
        "speciesId": "cleffa",
        "baseStats": {
            "atk": 75,
            "def": 79,
            "hp": 137
        },
        "types": ["fairy", "none"],
        "fastMoves": ["POUND", "ZEN_HEADBUTT"],
        "chargedMoves": ["BODY_SLAM", "GRASS_KNOT", "PSYCHIC", "PSYSHOCK", "SIGNAL_BEAM"],
        "legacyMoves": ["BODY_SLAM", "PSYCHIC"],
        "defaultIVs": {
            "cp1500": [40, 15, 15, 15],
            "cp2500": [40, 15, 15, 15]
        }
    }, {
        "dex": 91,
        "speciesName": "Cloyster",
        "speciesId": "cloyster",
        "baseStats": {
            "atk": 186,
            "def": 256,
            "hp": 137
        },
        "types": ["water", "ice"],
        "fastMoves": ["FROST_BREATH", "ICE_SHARD"],
        "chargedMoves": ["AURORA_BEAM", "AVALANCHE", "BLIZZARD", "HYDRO_PUMP", "ICY_WIND"],
        "legacyMoves": ["BLIZZARD", "ICY_WIND"],
        "defaultIVs": {
            "cp1500": [22.5, 4, 7, 9],
            "cp2500": [40, 5, 15, 13]
        }
    }, {
        "dex": 415,
        "speciesName": "Combee",
        "speciesId": "combee",
        "baseStats": {
            "atk": 59,
            "def": 83,
            "hp": 102
        },
        "types": ["bug", "flying"],
        "fastMoves": ["BUG_BITE"],
        "chargedMoves": ["BUG_BUZZ"],
        "defaultIVs": {
            "cp1500": [40, 15, 15, 15],
            "cp2500": [40, 15, 15, 15]
        }
    }, {
        "dex": 256,
        "speciesName": "Combusken",
        "speciesId": "combusken",
        "baseStats": {
            "atk": 163,
            "def": 115,
            "hp": 155
        },
        "types": ["fire", "fighting"],
        "fastMoves": ["EMBER", "PECK"],
        "chargedMoves": ["FLAME_CHARGE", "FLAMETHROWER", "ROCK_SLIDE"],
        "defaultIVs": {
            "cp1500": [39.5, 5, 10, 10],
            "cp2500": [40, 15, 15, 15]
        }
    }, {
        "dex": 341,
        "speciesName": "Corphish",
        "speciesId": "corphish",
        "baseStats": {
            "atk": 141,
            "def": 99,
            "hp": 125
        },
        "types": ["water", "none"],
        "fastMoves": ["BUBBLE", "ROCK_SMASH"],
        "chargedMoves": ["AQUA_JET", "BUBBLE_BEAM", "VICE_GRIP"],
        "defaultIVs": {
            "cp1500": [40, 15, 15, 15],
            "cp2500": [40, 15, 15, 15]
        }
    }, {
        "dex": 222,
        "speciesName": "Corsola",
        "speciesId": "corsola",
        "baseStats": {
            "atk": 118,
            "def": 156,
            "hp": 146
        },
        "types": ["water", "rock"],
        "fastMoves": ["BUBBLE", "TACKLE"],
        "chargedMoves": ["BUBBLE_BEAM", "POWER_GEM", "ROCK_BLAST"],
        "defaultIVs": {
            "cp1500": [40, 15, 15, 15],
            "cp2500": [40, 15, 15, 15]
        },
		"tags": ["regional"]
    }, {
        "dex": 346,
        "speciesName": "Cradily",
        "speciesId": "cradily",
        "baseStats": {
            "atk": 152,
            "def": 194,
            "hp": 200
        },
        "types": ["rock", "grass"],
        "fastMoves": ["ACID", "INFESTATION"],
        "chargedMoves": ["BULLDOZE", "GRASS_KNOT", "STONE_EDGE"],
        "defaultIVs": {
            "cp1500": [28, 0, 0, 1],
            "cp2500": [40, 15, 15, 15]
        }
    }, {
        "dex": 408,
        "speciesName": "Cranidos",
        "speciesId": "cranidos",
        "baseStats": {
            "atk": 218,
            "def": 71,
            "hp": 167
        },
        "types": ["rock", "none"],
        "fastMoves": ["TAKE_DOWN", "ZEN_HEADBUTT"],
        "chargedMoves": ["ANCIENT_POWER", "BULLDOZE", "ROCK_TOMB"],
        "defaultIVs": {
            "cp1500": [33, 4, 13, 5],
            "cp2500": [40, 15, 15, 15]
        }
    }, {
        "dex": 342,
        "speciesName": "Crawdaunt",
        "speciesId": "crawdaunt",
        "baseStats": {
            "atk": 224,
            "def": 142,
            "hp": 160
        },
        "types": ["water", "dark"],
        "fastMoves": ["SNARL", "WATERFALL"],
        "chargedMoves": ["BUBBLE_BEAM", "NIGHT_SLASH", "VICE_GRIP"],
        "defaultIVs": {
            "cp1500": [22.5, 0, 13, 13],
            "cp2500": [40, 15, 15, 15]
        }
    }, {
        "dex": 488,
        "speciesName": "Cresselia",
        "speciesId": "cresselia",
        "baseStats": {
            "atk": 152,
            "def": 258,
            "hp": 260
        },
        "types": ["psychic", "none"],
        "fastMoves": ["CONFUSION", "PSYCHO_CUT"],
        "chargedMoves": ["AURORA_BEAM", "FUTURE_SIGHT", "MOONBLAST"],
        "defaultIVs": {
            "cp1500": [20.5, 2, 3, 8],
            "cp2500": [38, 2, 2, 14]
        },
		"tags": ["legendary"]
    }, {
        "dex": 453,
        "speciesName": "Croagunk",
        "speciesId": "croagunk",
        "baseStats": {
            "atk": 116,
            "def": 76,
            "hp": 134
        },
        "types": ["poison", "fighting"],
        "fastMoves": ["POISON_JAB", "POISON_STING"],
        "chargedMoves": ["BRICK_BREAK", "LOW_SWEEP", "SLUDGE_BOMB"],
        "defaultIVs": {
            "cp1500": [40, 15, 15, 15],
            "cp2500": [40, 15, 15, 15]
        }
    }, {
        "dex": 169,
        "speciesName": "Crobat",
        "speciesId": "crobat",
        "baseStats": {
            "atk": 194,
            "def": 178,
            "hp": 198
        },
        "types": ["poison", "flying"],
        "fastMoves": ["AIR_SLASH", "BITE"],
        "chargedMoves": ["AIR_CUTTER", "SHADOW_BALL", "SLUDGE_BOMB"],
        "defaultIVs": {
            "cp1500": [21.5, 6, 2, 14],
            "cp2500": [40, 9, 15, 3]
        }
    }, {
        "dex": 159,
        "speciesName": "Croconaw",
        "speciesId": "croconaw",
        "baseStats": {
            "atk": 150,
            "def": 142,
            "hp": 163
        },
        "types": ["water", "none"],
        "fastMoves": ["SCRATCH", "WATER_GUN"],
        "chargedMoves": ["CRUNCH", "ICE_PUNCH", "WATER_PULSE"],
        "defaultIVs": {
            "cp1500": [38, 3, 11, 7],
            "cp2500": [40, 15, 15, 15]
        }
    }, {
        "dex": 104,
        "speciesName": "Cubone",
        "speciesId": "cubone",
        "baseStats": {
            "atk": 90,
            "def": 144,
            "hp": 137
        },
        "types": ["ground", "none"],
        "fastMoves": ["MUD_SLAP", "ROCK_SMASH"],
        "chargedMoves": ["BONE_CLUB", "BULLDOZE", "DIG"],
        "defaultIVs": {
            "cp1500": [40, 15, 15, 15],
            "cp2500": [40, 15, 15, 15]
        }
    }, {
        "dex": 155,
        "speciesName": "Cyndaquil",
        "speciesId": "cyndaquil",
        "baseStats": {
            "atk": 116,
            "def": 93,
            "hp": 118
        },
        "types": ["fire", "none"],
        "fastMoves": ["EMBER", "TACKLE"],
        "chargedMoves": ["FLAME_CHARGE", "FLAMETHROWER", "SWIFT"],
        "defaultIVs": {
            "cp1500": [40, 15, 15, 15],
            "cp2500": [40, 15, 15, 15]
        }
    }, {
        "dex": 491,
        "speciesName": "Darkrai",
        "speciesId": "darkrai",
        "baseStats": {
            "atk": 285,
            "def": 198,
            "hp": 172
        },
        "types": ["dark", "none"],
        "fastMoves": ["FEINT_ATTACK", "SNARL"],
        "chargedMoves": ["DARK_PULSE", "FOCUS_BLAST", "SHADOW_BALL"],
        "defaultIVs": {
            "cp1500": [14.5, 2, 14, 14],
            "cp2500": [24, 9, 12, 13]
        },
		"tags": ["legendary"]
    }, {
        "dex": 301,
        "speciesName": "Delcatty",
        "speciesId": "delcatty",
        "baseStats": {
            "atk": 132,
            "def": 127,
            "hp": 172
        },
        "types": ["normal", "none"],
        "fastMoves": ["FEINT_ATTACK", "ZEN_HEADBUTT"],
        "chargedMoves": ["DISARMING_VOICE", "PLAY_ROUGH", "WILD_CHARGE"],
        "defaultIVs": {
            "cp1500": [40, 15, 15, 15],
            "cp2500": [40, 15, 15, 15]
        }
    }, {
        "dex": 225,
        "speciesName": "Delibird",
        "speciesId": "delibird",
        "baseStats": {
            "atk": 128,
            "def": 90,
            "hp": 128
        },
        "types": ["ice", "flying"],
        "fastMoves": ["ICE_SHARD", "PRESENT", "QUICK_ATTACK"],
        "chargedMoves": ["AERIAL_ACE", "ICE_PUNCH", "ICY_WIND"],
        "legacyMoves": ["ICE_SHARD", "QUICK_ATTACK"],
        "defaultIVs": {
            "cp1500": [40, 15, 15, 15],
            "cp2500": [40, 15, 15, 15]
        }
    }, {
        "dex": 386,
        "speciesName": "Deoxys",
        "speciesId": "deoxys",
        "baseStats": {
            "atk": 345,
            "def": 115,
            "hp": 137
        },
        "types": ["psychic", "none"],
        "fastMoves": ["CHARGE_BEAM", "ZEN_HEADBUTT"],
        "chargedMoves": ["HYPER_BEAM", "PSYCHO_BOOST", "THUNDERBOLT"],
        "defaultIVs": {
            "cp1500": [17, 10, 13, 13],
            "cp2500": [28, 13, 15, 12]
        },
		"tags": ["mythical"]
    }, {
        "dex": 386,
        "speciesName": "Deoxys (Attack)",
        "speciesId": "deoxys_attack",
        "baseStats": {
            "atk": 414,
            "def": 46,
            "hp": 137
        },
        "types": ["psychic", "none"],
        "fastMoves": ["POISON_JAB", "ZEN_HEADBUTT"],
        "chargedMoves": ["DARK_PULSE", "PSYCHO_BOOST", "ZAP_CANNON"],
        "defaultIVs": {
            "cp1500": [21, 11, 13, 13],
            "cp2500": [38, 14, 15, 14]
        },
		"tags": ["mythical"]
    }, {
        "dex": 386,
        "speciesName": "Deoxys (Defense)",
        "speciesId": "deoxys_defense",
        "baseStats": {
            "atk": 144,
            "def": 330,
            "hp": 137
        },
        "types": ["psychic", "none"],
        "fastMoves": ["COUNTER", "ZEN_HEADBUTT"],
        "chargedMoves": ["PSYCHO_BOOST", "ROCK_SLIDE", "THUNDERBOLT"],
        "defaultIVs": {
            "cp1500": [23.5, 13, 14, 13],
            "cp2500": [40, 15, 15, 15]
        },
		"tags": ["mythical"]
    }, {
        "dex": 386,
        "speciesName": "Deoxys (Speed)",
        "speciesId": "deoxys_speed",
        "baseStats": {
            "atk": 230,
            "def": 218,
            "hp": 137
        },
        "types": ["psychic", "none"],
        "fastMoves": ["CHARGE_BEAM", "ZEN_HEADBUTT"],
        "chargedMoves": ["PSYCHO_BOOST", "SWIFT", "THUNDERBOLT"],
        "defaultIVs": {
            "cp1500": [18.5, 12, 14, 14],
            "cp2500": [31, 15, 13, 15]
        },
		"tags": ["mythical"]
    }, {
        "dex": 87,
        "speciesName": "Dewgong",
        "speciesId": "dewgong",
        "baseStats": {
            "atk": 139,
            "def": 177,
            "hp": 207
        },
        "types": ["water", "ice"],
        "fastMoves": ["FROST_BREATH", "ICE_SHARD", "IRON_TAIL"],
        "chargedMoves": ["AQUA_JET", "AURORA_BEAM", "BLIZZARD", "ICY_WIND", "WATER_PULSE"],
        "legacyMoves": ["AQUA_JET", "ICE_SHARD", "ICY_WIND"],
        "defaultIVs": {
            "cp1500": [31, 0, 4, 8],
            "cp2500": [40, 15, 15, 15]
        }
    }, {
        "dex": 483,
        "speciesName": "Dialga",
        "speciesId": "dialga",
        "baseStats": {
            "atk": 275,
            "def": 211,
            "hp": 205
        },
        "types": ["steel", "dragon"],
        "fastMoves": ["DRAGON_BREATH", "METAL_CLAW"],
        "chargedMoves": ["DRACO_METEOR", "IRON_HEAD", "THUNDER"],
        "defaultIVs": {
            "cp1500": [14, 2, 2, 13],
            "cp2500": [24, 0, 1, 7]
        },
		"tags": ["legendary"]
    }, {
        "dex": 50,
        "speciesName": "Diglett",
        "speciesId": "diglett",
        "baseStats": {
            "atk": 109,
            "def": 78,
            "hp": 67
        },
        "types": ["ground", "none"],
        "fastMoves": ["MUD_SHOT", "MUD_SLAP", "SCRATCH"],
        "chargedMoves": ["DIG", "MUD_BOMB", "ROCK_TOMB"],
        "legacyMoves": ["MUD_SHOT"],
        "defaultIVs": {
            "cp1500": [40, 15, 15, 15],
            "cp2500": [40, 15, 15, 15]
        }
    }, {
        "dex": 50,
        "speciesName": "Diglett (Alolan)",
        "speciesId": "diglett_alolan",
        "baseStats": {
            "atk": 108,
            "def": 81,
            "hp": 67
        },
        "types": ["ground", "steel"],
        "fastMoves": ["METAL_CLAW", "MUD_SLAP"],
        "chargedMoves": ["DIG", "MUD_BOMB", "ROCK_TOMB"],
        "defaultIVs": {
            "cp1500": [40, 15, 15, 15],
            "cp2500": [40, 15, 15, 15]
        },
		"tags": ["alolan"]
    }, {
        "dex": 132,
        "speciesName": "Ditto",
        "speciesId": "ditto",
        "baseStats": {
            "atk": 91,
            "def": 91,
            "hp": 134
        },
        "types": ["normal", "none"],
        "fastMoves": ["TRANSFORM"],
        "chargedMoves": ["STRUGGLE"],
        "defaultIVs": {
            "cp1500": [40, 15, 15, 15],
            "cp2500": [40, 15, 15, 15]
        }
    }, {
        "dex": 85,
        "speciesName": "Dodrio",
        "speciesId": "dodrio",
        "baseStats": {
            "atk": 218,
            "def": 140,
            "hp": 155
        },
        "types": ["normal", "flying"],
        "fastMoves": ["FEINT_ATTACK", "STEEL_WING"],
        "chargedMoves": ["AERIAL_ACE", "AIR_CUTTER", "BRAVE_BIRD", "DRILL_PECK"],
        "legacyMoves": ["AIR_CUTTER"],
        "defaultIVs": {
            "cp1500": [25, 1, 10, 1],
            "cp2500": [40, 15, 15, 15]
        }
    }, {
        "dex": 84,
        "speciesName": "Doduo",
        "speciesId": "doduo",
        "baseStats": {
            "atk": 158,
            "def": 83,
            "hp": 111
        },
        "types": ["normal", "flying"],
        "fastMoves": ["PECK", "QUICK_ATTACK"],
        "chargedMoves": ["AERIAL_ACE", "BRAVE_BIRD", "DRILL_PECK", "SWIFT"],
        "legacyMoves": ["SWIFT"],
        "defaultIVs": {
            "cp1500": [40, 15, 15, 15],
            "cp2500": [40, 15, 15, 15]
        }
    }, {
        "dex": 232,
        "speciesName": "Donphan",
        "speciesId": "donphan",
        "baseStats": {
            "atk": 214,
            "def": 185,
            "hp": 207
        },
        "types": ["ground", "none"],
        "fastMoves": ["COUNTER", "MUD_SLAP", "TACKLE","CHARM"],
        "chargedMoves": ["EARTHQUAKE", "HEAVY_SLAM", "PLAY_ROUGH"],
        "defaultIVs": {
            "cp1500": [18.5, 6, 10, 9],
            "cp2500": [34.5, 1, 9, 3]
        }
    }, {
        "dex": 148,
        "speciesName": "Dragonair",
        "speciesId": "dragonair",
        "baseStats": {
            "atk": 163,
            "def": 135,
            "hp": 156
        },
        "types": ["dragon", "none"],
        "fastMoves": ["DRAGON_BREATH", "IRON_TAIL"],
        "chargedMoves": ["AQUA_TAIL", "DRAGON_PULSE", "WRAP"],
        "defaultIVs": {
            "cp1500": [37, 0, 5, 12],
            "cp2500": [40, 15, 15, 15]
        }
    }, {
        "dex": 149,
        "speciesName": "Dragonite",
        "speciesId": "dragonite",
        "baseStats": {
            "atk": 263,
            "def": 198,
            "hp": 209
        },
        "types": ["dragon", "flying"],
        "fastMoves": ["DRAGON_BREATH", "DRAGON_TAIL", "STEEL_WING"],
        "chargedMoves": ["DRACO_METEOR", "DRAGON_CLAW", "DRAGON_PULSE", "HURRICANE", "HYPER_BEAM", "OUTRAGE"],
        "legacyMoves": ["DRACO_METEOR", "DRAGON_BREATH", "DRAGON_CLAW", "DRAGON_PULSE"],
        "defaultIVs": {
            "cp1500": [14.5, 9, 12, 6],
            "cp2500": [24, 7, 10, 13]
        }
    }, {
        "dex": 452,
        "speciesName": "Drapion",
        "speciesId": "drapion",
        "baseStats": {
            "atk": 180,
            "def": 202,
            "hp": 172
        },
        "types": ["poison", "dark"],
        "fastMoves": ["BITE", "INFESTATION", "POISON_STING"],
        "chargedMoves": ["AQUA_TAIL", "CRUNCH", "SLUDGE_BOMB"],
        "defaultIVs": {
            "cp1500": [24, 0, 11, 3],
            "cp2500": [40, 15, 15, 15]
        }
    }, {
        "dex": 147,
        "speciesName": "Dratini",
        "speciesId": "dratini",
        "baseStats": {
            "atk": 119,
            "def": 91,
            "hp": 121
        },
        "types": ["dragon", "none"],
        "fastMoves": ["DRAGON_BREATH", "IRON_TAIL"],
        "chargedMoves": ["AQUA_TAIL", "TWISTER", "WRAP"],
        "defaultIVs": {
            "cp1500": [40, 15, 15, 15],
            "cp2500": [40, 15, 15, 15]
        }
    }, {
        "dex": 426,
        "speciesName": "Drifblim",
        "speciesId": "drifblim",
        "baseStats": {
            "atk": 180,
            "def": 102,
            "hp": 312
        },
        "types": ["ghost", "flying"],
        "fastMoves": ["ASTONISH", "HEX"],
        "chargedMoves": ["ICY_WIND", "OMINOUS_WIND", "SHADOW_BALL"],
        "defaultIVs": {
            "cp1500": [24, 0, 12, 9],
            "cp2500": [40, 15, 15, 15]
        }
    }, {
        "dex": 425,
        "speciesName": "Drifloon",
        "speciesId": "drifloon",
        "baseStats": {
            "atk": 117,
            "def": 80,
            "hp": 207
        },
        "types": ["ghost", "flying"],
        "fastMoves": ["ASTONISH", "HEX"],
        "chargedMoves": ["ICY_WIND", "OMINOUS_WIND", "SHADOW_BALL"],
        "defaultIVs": {
            "cp1500": [40, 15, 15, 15],
            "cp2500": [40, 15, 15, 15]
        }
    }, {
        "dex": 96,
        "speciesName": "Drowzee",
        "speciesId": "drowzee",
        "baseStats": {
            "atk": 89,
            "def": 136,
            "hp": 155
        },
        "types": ["psychic", "none"],
        "fastMoves": ["CONFUSION", "POUND"],
        "chargedMoves": ["PSYBEAM", "PSYCHIC", "PSYSHOCK"],
        "defaultIVs": {
            "cp1500": [40, 15, 15, 15],
            "cp2500": [40, 15, 15, 15]
        }
    }, {
        "dex": 51,
        "speciesName": "Dugtrio",
        "speciesId": "dugtrio",
        "baseStats": {
            "atk": 167,
            "def": 136,
            "hp": 111
        },
        "types": ["ground", "none"],
        "fastMoves": ["MUD_SHOT", "MUD_SLAP", "SUCKER_PUNCH"],
        "chargedMoves": ["EARTHQUAKE", "MUD_BOMB", "STONE_EDGE"],
        "legacyMoves": ["MUD_SHOT"],
        "defaultIVs": {
            "cp1500": [39, 15, 10, 11],
            "cp2500": [40, 15, 15, 15]
        }
    }, {
        "dex": 51,
        "speciesName": "Dugtrio (Alolan)",
        "speciesId": "dugtrio_alolan",
        "baseStats": {
            "atk": 201,
            "def": 142,
            "hp": 111
        },
        "types": ["ground", "steel"],
        "fastMoves": ["METAL_CLAW", "MUD_SLAP"],
        "chargedMoves": ["EARTHQUAKE", "IRON_HEAD", "MUD_BOMB"],
        "defaultIVs": {
            "cp1500": [31.5, 1, 15, 5],
            "cp2500": [40, 15, 15, 15]
        },
		"tags": ["alolan"]
    }, {
        "dex": 206,
        "speciesName": "Dunsparce",
        "speciesId": "dunsparce",
        "baseStats": {
            "atk": 131,
            "def": 128,
            "hp": 225
        },
        "types": ["normal", "none"],
        "fastMoves": ["ASTONISH", "BITE"],
        "chargedMoves": ["DIG", "DRILL_RUN", "ROCK_SLIDE"],
        "defaultIVs": {
            "cp1500": [39, 4, 8, 13],
            "cp2500": [40, 15, 15, 15]
        }
    }, {
        "dex": 356,
        "speciesName": "Dusclops",
        "speciesId": "dusclops",
        "baseStats": {
            "atk": 124,
            "def": 234,
            "hp": 120
        },
        "types": ["ghost", "none"],
        "fastMoves": ["FEINT_ATTACK", "HEX"],
        "chargedMoves": ["FIRE_PUNCH", "ICE_PUNCH", "SHADOW_PUNCH"],
        "defaultIVs": {
            "cp1500": [40, 5, 12, 13],
            "cp2500": [40, 15, 15, 15]
        }
    }, {
        "dex": 477,
        "speciesName": "Dusknoir",
        "speciesId": "dusknoir",
        "baseStats": {
            "atk": 180,
            "def": 254,
            "hp": 128
        },
        "types": ["ghost", "none"],
        "fastMoves": ["ASTONISH", "HEX"],
        "chargedMoves": ["DARK_PULSE", "OMINOUS_WIND", "PSYCHIC"],
        "defaultIVs": {
            "cp1500": [23.5, 5, 7, 14],
            "cp2500": [40, 15, 15, 15]
        }
    }, {
        "dex": 355,
        "speciesName": "Duskull",
        "speciesId": "duskull",
        "baseStats": {
            "atk": 70,
            "def": 162,
            "hp": 85
        },
        "types": ["ghost", "none"],
        "fastMoves": ["ASTONISH", "HEX"],
        "chargedMoves": ["NIGHT_SHADE", "OMINOUS_WIND", "SHADOW_SNEAK"],
        "defaultIVs": {
            "cp1500": [40, 15, 15, 15],
            "cp2500": [40, 15, 15, 15]
        }
    }, {
        "dex": 269,
        "speciesName": "Dustox",
        "speciesId": "dustox",
        "baseStats": {
            "atk": 98,
            "def": 162,
            "hp": 155
        },
        "types": ["bug", "poison"],
        "fastMoves": ["CONFUSION", "STRUGGLE_BUG"],
        "chargedMoves": ["BUG_BUZZ", "SILVER_WIND", "SLUDGE_BOMB"],
        "defaultIVs": {
            "cp1500": [40, 15, 15, 15],
            "cp2500": [40, 15, 15, 15]
        }
    }, {
        "dex": 133,
        "speciesName": "Eevee",
        "speciesId": "eevee",
        "baseStats": {
            "atk": 104,
            "def": 114,
            "hp": 146
        },
        "types": ["normal", "none"],
        "fastMoves": ["QUICK_ATTACK", "TACKLE"],
        "chargedMoves": ["BODY_SLAM", "DIG", "LAST_RESORT", "SWIFT"],
        "legacyMoves": ["BODY_SLAM", "LAST_RESORT"],
        "defaultIVs": {
            "cp1500": [40, 15, 15, 15],
            "cp2500": [40, 15, 15, 15]
        }
    }, {
        "dex": 23,
        "speciesName": "Ekans",
        "speciesId": "ekans",
        "baseStats": {
            "atk": 110,
            "def": 97,
            "hp": 111
        },
        "types": ["poison", "none"],
        "fastMoves": ["ACID", "POISON_STING"],
        "chargedMoves": ["GUNK_SHOT", "POISON_FANG", "SLUDGE_BOMB", "WRAP"],
        "legacyMoves": ["GUNK_SHOT"],
        "defaultIVs": {
            "cp1500": [40, 15, 15, 15],
            "cp2500": [40, 15, 15, 15]
        }
    }, {
        "dex": 125,
        "speciesName": "Electabuzz",
        "speciesId": "electabuzz",
        "baseStats": {
            "atk": 198,
            "def": 158,
            "hp": 163
        },
        "types": ["electric", "none"],
        "fastMoves": ["LOW_KICK", "THUNDER_SHOCK"],
        "chargedMoves": ["THUNDER", "THUNDER_PUNCH", "THUNDERBOLT"],
        "defaultIVs": {
            "cp1500": [25, 3, 2, 12],
            "cp2500": [40, 15, 15, 15]
        }
    }, {
        "dex": 466,
        "speciesName": "Electivire",
        "speciesId": "electivire",
        "baseStats": {
            "atk": 249,
            "def": 163,
            "hp": 181
        },
        "types": ["electric", "none"],
        "fastMoves": ["LOW_KICK", "THUNDER_SHOCK"],
        "chargedMoves": ["THUNDER", "THUNDER_PUNCH", "WILD_CHARGE","ICE_PUNCH"],
        "defaultIVs": {
            "cp1500": [18, 6, 15, 6],
            "cp2500": [29.5, 10, 15, 8]
        }
    }, {
        "dex": 309,
        "speciesName": "Electrike",
        "speciesId": "electrike",
        "baseStats": {
            "atk": 123,
            "def": 78,
            "hp": 120
        },
        "types": ["electric", "none"],
        "fastMoves": ["QUICK_ATTACK", "SPARK"],
        "chargedMoves": ["DISCHARGE", "SWIFT", "THUNDERBOLT"],
        "defaultIVs": {
            "cp1500": [40, 15, 15, 15],
            "cp2500": [40, 15, 15, 15]
        }
    }, {
        "dex": 101,
        "speciesName": "Electrode",
        "speciesId": "electrode",
        "baseStats": {
            "atk": 173,
            "def": 173,
            "hp": 155
        },
        "types": ["electric", "none"],
        "fastMoves": ["SPARK", "TACKLE", "VOLT_SWITCH"],
        "chargedMoves": ["DISCHARGE", "HYPER_BEAM", "THUNDERBOLT", "FOUL_PLAY"],
        "legacyMoves": ["TACKLE"],
        "defaultIVs": {
            "cp1500": [27.5, 2, 9, 10],
            "cp2500": [40, 15, 15, 15]
        }
    }, {
        "dex": 239,
        "speciesName": "Elekid",
        "speciesId": "elekid",
        "baseStats": {
            "atk": 135,
            "def": 101,
            "hp": 128
        },
        "types": ["electric", "none"],
        "fastMoves": ["LOW_KICK", "THUNDER_SHOCK"],
        "chargedMoves": ["BRICK_BREAK", "DISCHARGE", "THUNDER_PUNCH", "THUNDERBOLT"],
        "legacyMoves": ["THUNDERBOLT"],
        "defaultIVs": {
            "cp1500": [40, 15, 15, 15],
            "cp2500": [40, 15, 15, 15]
        }
    }, {
        "dex": 395,
        "speciesName": "Empoleon",
        "speciesId": "empoleon",
        "baseStats": {
            "atk": 210,
            "def": 186,
            "hp": 197
        },
        "types": ["water", "steel"],
        "fastMoves": ["METAL_CLAW", "WATERFALL"],
        "chargedMoves": ["BLIZZARD", "FLASH_CANNON", "HYDRO_PUMP"],
        "defaultIVs": {
            "cp1500": [19, 8, 7, 15],
            "cp2500": [34.5, 4, 15, 6]
        }
    }, {
        "dex": 244,
        "speciesName": "Entei",
        "speciesId": "entei",
        "baseStats": {
            "atk": 235,
            "def": 171,
            "hp": 251
        },
        "types": ["fire", "none"],
        "fastMoves": ["FIRE_FANG", "FIRE_SPIN"],
        "chargedMoves": ["FIRE_BLAST", "FLAMETHROWER", "IRON_HEAD", "OVERHEAT"],
        "defaultIVs": {
            "cp1500": [16.5, 4, 9, 0],
            "cp2500": [27, 5, 9, 7]
        },
		"tags": ["legendary"]
    }, {
        "dex": 196,
        "speciesName": "Espeon",
        "speciesId": "espeon",
        "baseStats": {
            "atk": 261,
            "def": 175,
            "hp": 163
        },
        "types": ["psychic", "none"],
        "fastMoves": ["CONFUSION", "ZEN_HEADBUTT"],
        "chargedMoves": ["FUTURE_SIGHT", "LAST_RESORT", "PSYBEAM", "PSYCHIC"],
        "legacyMoves": ["LAST_RESORT"],
        "defaultIVs": {
            "cp1500": [18, 6, 9, 3],
            "cp2500": [30.5, 0, 15, 1]
        }
    }, {
        "dex": 102,
        "speciesName": "Exeggcute",
        "speciesId": "exeggcute",
        "baseStats": {
            "atk": 107,
            "def": 125,
            "hp": 155
        },
        "types": ["grass", "psychic"],
        "fastMoves": ["BULLET_SEED", "CONFUSION"],
        "chargedMoves": ["ANCIENT_POWER", "PSYCHIC", "SEED_BOMB"],
        "defaultIVs": {
            "cp1500": [40, 15, 15, 15],
            "cp2500": [40, 15, 15, 15]
        }
    }, {
        "dex": 103,
        "speciesName": "Exeggutor",
        "speciesId": "exeggutor",
        "baseStats": {
            "atk": 233,
            "def": 149,
            "hp": 216
        },
        "types": ["grass", "psychic"],
        "fastMoves": ["BULLET_SEED", "CONFUSION", "EXTRASENSORY", "ZEN_HEADBUTT"],
        "chargedMoves": ["PSYCHIC", "SEED_BOMB", "SOLAR_BEAM"],
        "legacyMoves": ["CONFUSION", "ZEN_HEADBUTT"],
        "defaultIVs": {
            "cp1500": [18, 5, 15, 12],
            "cp2500": [33, 1, 10, 9]
        }
    }, {
        "dex": 103,
        "speciesName": "Exeggutor (Alolan)",
        "speciesId": "exeggutor_alolan",
        "baseStats": {
            "atk": 230,
            "def": 153,
            "hp": 216
        },
        "types": ["grass", "dragon"],
        "fastMoves": ["BULLET_SEED", "DRAGON_TAIL"],
        "chargedMoves": ["DRAGON_PULSE", "SEED_BOMB", "SOLAR_BEAM"],
        "defaultIVs": {
            "cp1500": [19.5, 0, 2, 9],
            "cp2500": [30.5, 5, 13, 15]
        },
		"tags": ["alolan"]
    }, {
        "dex": 295,
        "speciesName": "Exploud",
        "speciesId": "exploud",
        "baseStats": {
            "atk": 179,
            "def": 137,
            "hp": 232
        },
        "types": ["normal", "none"],
        "fastMoves": ["ASTONISH", "BITE"],
        "chargedMoves": ["CRUNCH", "DISARMING_VOICE", "FIRE_BLAST"],
        "defaultIVs": {
            "cp1500": [24.5, 1, 14, 3],
            "cp2500": [40, 15, 15, 15]
        }
    }, {
        "dex": 83,
        "speciesName": "Farfetch'd",
        "speciesId": "farfetchd",
        "baseStats": {
            "atk": 124,
            "def": 115,
            "hp": 141
        },
        "types": ["normal", "flying"],
        "fastMoves": ["AIR_SLASH", "CUT", "FURY_CUTTER"],
        "chargedMoves": ["AERIAL_ACE", "AIR_CUTTER", "LEAF_BLADE"],
        "legacyMoves": ["CUT"],
        "defaultIVs": {
            "cp1500": [40, 15, 15, 15],
            "cp2500": [40, 15, 15, 15]
        },
		"tags": ["regional"]
    }, {
        "dex": 22,
        "speciesName": "Fearow",
        "speciesId": "fearow",
        "baseStats": {
            "atk": 182,
            "def": 133,
            "hp": 163
        },
        "types": ["normal", "flying"],
        "fastMoves": ["PECK", "STEEL_WING"],
        "chargedMoves": ["AERIAL_ACE", "DRILL_RUN", "SKY_ATTACK", "TWISTER"],
        "legacyMoves": ["TWISTER"],
        "defaultIVs": {
            "cp1500": [31, 0, 4, 4],
            "cp2500": [40, 15, 15, 15]
        }
    }, {
        "dex": 349,
        "speciesName": "Feebas",
        "speciesId": "feebas",
        "baseStats": {
            "atk": 29,
            "def": 85,
            "hp": 85
        },
        "types": ["water", "none"],
        "fastMoves": ["SPLASH", "TACKLE"],
        "chargedMoves": ["MIRROR_COAT"],
        "defaultIVs": {
            "cp1500": [40, 15, 15, 15],
            "cp2500": [40, 15, 15, 15]
        }
    }, {
        "dex": 160,
        "speciesName": "Feraligatr",
        "speciesId": "feraligatr",
        "baseStats": {
            "atk": 205,
            "def": 188,
            "hp": 198
        },
        "types": ["water", "none"],
        "fastMoves": ["BITE", "WATER_GUN", "WATERFALL"],
        "chargedMoves": ["CRUNCH", "HYDRO_CANNON", "HYDRO_PUMP", "ICE_BEAM"],
        "legacyMoves": ["HYDRO_CANNON", "WATER_GUN"],
        "defaultIVs": {
            "cp1500": [20, 2, 5, 12],
            "cp2500": [37.5, 2, 5, 10]
        }
    }, {
        "dex": 456,
        "speciesName": "Finneon",
        "speciesId": "finneon",
        "baseStats": {
            "atk": 96,
            "def": 116,
            "hp": 135
        },
        "types": ["water", "none"],
        "fastMoves": ["POUND", "WATER_GUN"],
        "chargedMoves": ["ICE_BEAM", "SILVER_WIND", "WATER_PULSE"],
        "defaultIVs": {
            "cp1500": [40, 15, 15, 15],
            "cp2500": [40, 15, 15, 15]
        }
    }, {
        "dex": 180,
        "speciesName": "Flaaffy",
        "speciesId": "flaaffy",
        "baseStats": {
            "atk": 145,
            "def": 109,
            "hp": 172
        },
        "types": ["electric", "none"],
        "fastMoves": ["CHARGE_BEAM", "TACKLE"],
        "chargedMoves": ["DISCHARGE", "POWER_GEM", "THUNDERBOLT"],
        "defaultIVs": {
            "cp1500": [40, 12, 8, 13],
            "cp2500": [40, 15, 15, 15]
        }
    }, {
        "dex": 136,
        "speciesName": "Flareon",
        "speciesId": "flareon",
        "baseStats": {
            "atk": 246,
            "def": 179,
            "hp": 163
        },
        "types": ["fire", "none"],
        "fastMoves": ["EMBER", "FIRE_SPIN"],
        "chargedMoves": ["FIRE_BLAST", "FLAMETHROWER", "HEAT_WAVE", "LAST_RESORT", "OVERHEAT"],
        "legacyMoves": ["HEAT_WAVE", "LAST_RESORT"],
        "defaultIVs": {
            "cp1500": [19, 1, 12, 2],
            "cp2500": [32.5, 2, 8, 11]
        }
    }, {
        "dex": 419,
        "speciesName": "Floatzel",
        "speciesId": "floatzel",
        "baseStats": {
            "atk": 221,
            "def": 114,
            "hp": 198
        },
        "types": ["water", "none"],
        "fastMoves": ["WATER_GUN", "WATERFALL"],
        "chargedMoves": ["AQUA_JET", "HYDRO_PUMP", "SWIFT"],
        "defaultIVs": {
            "cp1500": [22, 8, 15, 13],
            "cp2500": [40, 15, 15, 15]
        }
    }, {
        "dex": 330,
        "speciesName": "Flygon",
        "speciesId": "flygon",
        "baseStats": {
            "atk": 205,
            "def": 168,
            "hp": 190
        },
        "types": ["ground", "dragon"],
        "fastMoves": ["DRAGON_TAIL", "MUD_SHOT"],
        "chargedMoves": ["DRAGON_CLAW", "EARTHQUAKE", "STONE_EDGE"],
        "defaultIVs": {
            "cp1500": [20.5, 5, 14, 14],
            "cp2500": [37, 10, 15, 14]
        }
    }, {
        "dex": 205,
        "speciesName": "Forretress",
        "speciesId": "forretress",
        "baseStats": {
            "atk": 161,
            "def": 205,
            "hp": 181
        },
        "types": ["bug", "steel"],
        "fastMoves": ["BUG_BITE", "STRUGGLE_BUG"],
        "chargedMoves": ["EARTHQUAKE", "HEAVY_SLAM", "ROCK_TOMB"],
        "defaultIVs": {
            "cp1500": [25, 2, 11, 11],
            "cp2500": [40, 15, 15, 15]
        }
    }, {
        "dex": 478,
        "speciesName": "Froslass",
        "speciesId": "froslass",
        "baseStats": {
            "atk": 171,
            "def": 150,
            "hp": 172
        },
        "types": ["ice", "ghost"],
        "fastMoves": ["HEX", "POWDER_SNOW"],
        "chargedMoves": ["AVALANCHE", "CRUNCH", "SHADOW_BALL"],
        "defaultIVs": {
            "cp1500": [29.5, 1, 0, 10],
            "cp2500": [40, 15, 15, 15]
        }
    }, {
        "dex": 162,
        "speciesName": "Furret",
        "speciesId": "furret",
        "baseStats": {
            "atk": 148,
            "def": 125,
            "hp": 198
        },
        "types": ["normal", "none"],
        "fastMoves": ["QUICK_ATTACK", "SUCKER_PUNCH"],
        "chargedMoves": ["BRICK_BREAK", "DIG", "HYPER_BEAM"],
        "defaultIVs": {
            "cp1500": [39.5, 0, 10, 0],
            "cp2500": [40, 15, 15, 15]
        }
    }, {
        "dex": 444,
        "speciesName": "Gabite",
        "speciesId": "gabite",
        "baseStats": {
            "atk": 172,
            "def": 125,
            "hp": 169
        },
        "types": ["dragon", "ground"],
        "fastMoves": ["MUD_SHOT", "TAKE_DOWN"],
        "chargedMoves": ["DIG", "FLAMETHROWER", "TWISTER"],
        "defaultIVs": {
            "cp1500": [32, 2, 6, 14],
            "cp2500": [40, 15, 15, 15]
        }
    }, {
        "dex": 475,
        "speciesName": "Gallade",
        "speciesId": "gallade",
        "baseStats": {
            "atk": 237,
            "def": 195,
            "hp": 169
        },
        "types": ["psychic", "fighting"],
        "fastMoves": ["CONFUSION", "LOW_KICK","CHARM"],
        "chargedMoves": ["CLOSE_COMBAT", "LEAF_BLADE", "PSYCHIC"],
        "defaultIVs": {
            "cp1500": [18.5, 0, 15, 2],
            "cp2500": [32.5, 1, 3, 10]
        }
    }, {
        "dex": 445,
        "speciesName": "Garchomp",
        "speciesId": "garchomp",
        "baseStats": {
            "atk": 261,
            "def": 193,
            "hp": 239
        },
        "types": ["dragon", "ground"],
        "fastMoves": ["DRAGON_TAIL", "MUD_SHOT"],
        "chargedMoves": ["EARTHQUAKE", "FIRE_BLAST", "OUTRAGE"],
        "defaultIVs": {
            "cp1500": [14, 0, 9, 15],
            "cp2500": [23, 8, 13, 9]
        }
    }, {
        "dex": 282,
        "speciesName": "Gardevoir",
        "speciesId": "gardevoir",
        "baseStats": {
            "atk": 237,
            "def": 195,
            "hp": 169
        },
        "types": ["psychic", "fairy"],
        "fastMoves": ["CHARGE_BEAM", "CONFUSION","CHARM"],
        "chargedMoves": ["DAZZLING_GLEAM", "PSYCHIC", "SHADOW_BALL"],
        "defaultIVs": {
            "cp1500": [18.5, 0, 15, 2],
            "cp2500": [32.5, 1, 3, 10]
        }
    }, {
        "dex": 92,
        "speciesName": "Gastly",
        "speciesId": "gastly",
        "baseStats": {
            "atk": 186,
            "def": 67,
            "hp": 102
        },
        "types": ["ghost", "poison"],
        "fastMoves": ["ASTONISH", "LICK", "SUCKER_PUNCH"],
        "chargedMoves": ["DARK_PULSE", "NIGHT_SHADE", "OMINOUS_WIND", "SLUDGE_BOMB"],
        "legacyMoves": ["OMINOUS_WIND", "SUCKER_PUNCH"],
        "defaultIVs": {
            "cp1500": [40, 15, 15, 15],
            "cp2500": [40, 15, 15, 15]
        }
    }, {
        "dex": 423,
        "speciesName": "Gastrodon (East)",
        "speciesId": "gastrodon_east_sea",
        "baseStats": {
            "atk": 169,
            "def": 143,
            "hp": 244
        },
        "types": ["water", "ground"],
        "fastMoves": ["HIDDEN_POWER_BUG", "HIDDEN_POWER_DARK", "HIDDEN_POWER_DRAGON", "HIDDEN_POWER_ELECTRIC", "HIDDEN_POWER_FIGHTING", "HIDDEN_POWER_FIRE", "HIDDEN_POWER_FLYING", "HIDDEN_POWER_GHOST", "HIDDEN_POWER_GRASS", "HIDDEN_POWER_GROUND", "HIDDEN_POWER_ICE", "HIDDEN_POWER_POISON", "HIDDEN_POWER_PSYCHIC", "HIDDEN_POWER_ROCK", "HIDDEN_POWER_STEEL", "HIDDEN_POWER_WATER", "MUD_SLAP"],
        "chargedMoves": ["BODY_SLAM", "WATER_PULSE", "EARTH_POWER"],
        "defaultIVs": {
            "cp1500": [24.5, 2, 14, 7],
            "cp2500": [40, 15, 15, 15]
        }
    }, {
        "dex": 423,
        "speciesName": "Gastrodon (West)",
        "speciesId": "gastrodon_west_sea",
        "baseStats": {
            "atk": 169,
            "def": 143,
            "hp": 244
        },
        "types": ["water", "ground"],
        "fastMoves": ["HIDDEN_POWER_BUG", "HIDDEN_POWER_DARK", "HIDDEN_POWER_DRAGON", "HIDDEN_POWER_ELECTRIC", "HIDDEN_POWER_FIGHTING", "HIDDEN_POWER_FIRE", "HIDDEN_POWER_FLYING", "HIDDEN_POWER_GHOST", "HIDDEN_POWER_GRASS", "HIDDEN_POWER_GROUND", "HIDDEN_POWER_ICE", "HIDDEN_POWER_POISON", "HIDDEN_POWER_PSYCHIC", "HIDDEN_POWER_ROCK", "HIDDEN_POWER_STEEL", "HIDDEN_POWER_WATER", "MUD_SLAP"],
        "chargedMoves": ["BODY_SLAM", "WATER_PULSE", "EARTH_POWER"],
        "defaultIVs": {
            "cp1500": [24.5, 2, 14, 7],
            "cp2500": [40, 15, 15, 15]
        }
    }, {
        "dex": 94,
        "speciesName": "Gengar",
        "speciesId": "gengar",
        "baseStats": {
            "atk": 261,
            "def": 149,
            "hp": 155
        },
        "types": ["ghost", "poison"],
        "fastMoves": ["HEX", "LICK", "SHADOW_CLAW", "SUCKER_PUNCH"],
        "chargedMoves": ["DARK_PULSE", "FOCUS_BLAST", "PSYCHIC", "SHADOW_BALL", "SLUDGE_BOMB", "SLUDGE_WAVE"],
        "legacyMoves": ["DARK_PULSE", "LICK", "PSYCHIC", "SHADOW_CLAW", "SLUDGE_WAVE"],
        "defaultIVs": {
            "cp1500": [20.5, 0, 5, 4],
            "cp2500": [36, 1, 14, 4]
        }
    }, {
        "dex": 74,
        "speciesName": "Geodude",
        "speciesId": "geodude",
        "baseStats": {
            "atk": 132,
            "def": 132,
            "hp": 120
        },
        "types": ["rock", "ground"],
        "fastMoves": ["ROCK_THROW", "TACKLE"],
        "chargedMoves": ["DIG", "ROCK_SLIDE", "ROCK_TOMB"],
        "defaultIVs": {
            "cp1500": [40, 15, 15, 15],
            "cp2500": [40, 15, 15, 15]
        }
    }, {
        "dex": 74,
        "speciesName": "Geodude (Alolan)",
        "speciesId": "geodude_alolan",
        "baseStats": {
            "atk": 132,
            "def": 132,
            "hp": 120
        },
        "types": ["rock", "electric"],
        "fastMoves": ["ROCK_THROW", "VOLT_SWITCH"],
        "chargedMoves": ["ROCK_SLIDE", "ROCK_TOMB", "THUNDERBOLT"],
        "defaultIVs": {
            "cp1500": [40, 15, 15, 15],
            "cp2500": [40, 15, 15, 15]
        },
		"tags": ["alolan"]
    }, {
        "dex": 443,
        "speciesName": "Gible",
        "speciesId": "gible",
        "baseStats": {
            "atk": 124,
            "def": 84,
            "hp": 151
        },
        "types": ["dragon", "ground"],
        "fastMoves": ["MUD_SHOT", "TAKE_DOWN"],
        "chargedMoves": ["BODY_SLAM", "DIG", "TWISTER"],
        "defaultIVs": {
            "cp1500": [40, 15, 15, 15],
            "cp2500": [40, 15, 15, 15]
        }
    }, {
        "dex": 203,
        "speciesName": "Girafarig",
        "speciesId": "girafarig",
        "baseStats": {
            "atk": 182,
            "def": 133,
            "hp": 172
        },
        "types": ["normal", "psychic"],
        "fastMoves": ["CONFUSION", "TACKLE"],
        "chargedMoves": ["MIRROR_COAT", "PSYCHIC", "THUNDERBOLT"],
        "defaultIVs": {
            "cp1500": [28, 0, 10, 12],
            "cp2500": [40, 15, 15, 15]
        }
    }, {
        "dex": 487,
        "speciesName": "Giratina (Altered)",
        "speciesId": "giratina_altered",
        "baseStats": {
            "atk": 187,
            "def": 225,
            "hp": 284
        },
        "types": ["ghost", "dragon"],
        "fastMoves": ["DRAGON_BREATH", "SHADOW_CLAW"],
        "chargedMoves": ["ANCIENT_POWER", "DRAGON_CLAW", "SHADOW_SNEAK"],
        "defaultIVs": {
            "cp1500": [17, 3, 8, 4],
            "cp2500": [27, 8, 11, 15]
        },
		"tags": ["legendary"]
    }, {
        "dex": 487,
        "speciesName": "Giratina (Origin)",
        "speciesId": "giratina_origin",
        "baseStats": {
            "atk": 225,
            "def": 187,
            "hp": 284
        },
        "types": ["ghost", "dragon"],
        "fastMoves": ["DRAGON_TAIL", "SHADOW_CLAW"],
        "chargedMoves": ["OMINOUS_WIND", "DRAGON_PULSE", "SHADOW_BALL"],
        "defaultIVs": {
            "cp1500": [15, 3, 14, 8],
            "cp2500": [25, 4, 11, 13]
        },
		"tags": ["legendary"]
    }, {
        "dex": 471,
        "speciesName": "Glaceon",
        "speciesId": "glaceon",
        "baseStats": {
            "atk": 238,
            "def": 205,
            "hp": 163
        },
        "types": ["ice", "none"],
        "fastMoves": ["FROST_BREATH", "ICE_SHARD"],
        "chargedMoves": ["AVALANCHE", "ICE_BEAM", "ICY_WIND"],
        "defaultIVs": {
            "cp1500": [17.5, 6, 13, 11],
            "cp2500": [30.5, 3, 5, 12]
        }
    }, {
        "dex": 362,
        "speciesName": "Glalie",
        "speciesId": "glalie",
        "baseStats": {
            "atk": 162,
            "def": 162,
            "hp": 190
        },
        "types": ["ice", "none"],
        "fastMoves": ["FROST_BREATH", "ICE_SHARD"],
        "chargedMoves": ["AVALANCHE", "GYRO_BALL", "SHADOW_BALL"],
        "defaultIVs": {
            "cp1500": [27.5, 1, 7, 14],
            "cp2500": [40, 15, 15, 15]
        }
    }, {
        "dex": 431,
        "speciesName": "Glameow",
        "speciesId": "glameow",
        "baseStats": {
            "atk": 109,
            "def": 82,
            "hp": 135
        },
        "types": ["normal", "none"],
        "fastMoves": ["QUICK_ATTACK", "SCRATCH"],
        "chargedMoves": ["AERIAL_ACE", "PLAY_ROUGH", "THUNDERBOLT"],
        "defaultIVs": {
            "cp1500": [40, 15, 15, 15],
            "cp2500": [40, 15, 15, 15]
        }
    }, {
        "dex": 207,
        "speciesName": "Gligar",
        "speciesId": "gligar",
        "baseStats": {
            "atk": 143,
            "def": 184,
            "hp": 163
        },
        "types": ["ground", "flying"],
        "fastMoves": ["FURY_CUTTER", "WING_ATTACK"],
        "chargedMoves": ["AERIAL_ACE", "DIG", "NIGHT_SLASH"],
        "defaultIVs": {
            "cp1500": [32, 4, 12, 10],
            "cp2500": [40, 15, 15, 15]
        }
    }, {
        "dex": 472,
        "speciesName": "Gliscor",
        "speciesId": "gliscor",
        "baseStats": {
            "atk": 185,
            "def": 222,
            "hp": 181
        },
        "types": ["ground", "flying"],
        "fastMoves": ["FURY_CUTTER", "WING_ATTACK"],
        "chargedMoves": ["AERIAL_ACE", "EARTHQUAKE", "NIGHT_SLASH"],
        "defaultIVs": {
            "cp1500": [20.5, 9, 12, 10],
            "cp2500": [40, 7, 8, 8]
        }
    }, {
        "dex": 44,
        "speciesName": "Gloom",
        "speciesId": "gloom",
        "baseStats": {
            "atk": 153,
            "def": 136,
            "hp": 155
        },
        "types": ["grass", "poison"],
        "fastMoves": ["ACID", "RAZOR_LEAF"],
        "chargedMoves": ["MOONBLAST", "PETAL_BLIZZARD", "SLUDGE_BOMB"],
        "defaultIVs": {
            "cp1500": [35.5, 7, 14, 15],
            "cp2500": [40, 15, 15, 15]
        }
    }, {
        "dex": 42,
        "speciesName": "Golbat",
        "speciesId": "golbat",
        "baseStats": {
            "atk": 161,
            "def": 150,
            "hp": 181
        },
        "types": ["poison", "flying"],
        "fastMoves": ["BITE", "WING_ATTACK"],
        "chargedMoves": ["AIR_CUTTER", "OMINOUS_WIND", "POISON_FANG", "SHADOW_BALL"],
        "legacyMoves": ["OMINOUS_WIND"],
        "defaultIVs": {
            "cp1500": [29, 5, 14, 5],
            "cp2500": [40, 15, 15, 15]
        }
    }, {
        "dex": 118,
        "speciesName": "Goldeen",
        "speciesId": "goldeen",
        "baseStats": {
            "atk": 123,
            "def": 110,
            "hp": 128
        },
        "types": ["water", "none"],
        "fastMoves": ["MUD_SHOT", "PECK"],
        "chargedMoves": ["AQUA_TAIL", "HORN_ATTACK", "WATER_PULSE"],
        "defaultIVs": {
            "cp1500": [40, 15, 15, 15],
            "cp2500": [40, 15, 15, 15]
        }
    }, {
        "dex": 55,
        "speciesName": "Golduck",
        "speciesId": "golduck",
        "baseStats": {
            "atk": 191,
            "def": 162,
            "hp": 190
        },
        "types": ["water", "none"],
        "fastMoves": ["CONFUSION", "WATER_GUN"],
        "chargedMoves": ["HYDRO_PUMP", "ICE_BEAM", "PSYCHIC"],
        "defaultIVs": {
            "cp1500": [22.5, 5, 12, 15],
            "cp2500": [40, 15, 15, 15]
        }
    }, {
        "dex": 76,
        "speciesName": "Golem",
        "speciesId": "golem",
        "baseStats": {
            "atk": 211,
            "def": 198,
            "hp": 190
        },
        "types": ["rock", "ground"],
        "fastMoves": ["MUD_SHOT", "MUD_SLAP", "ROCK_THROW"],
        "chargedMoves": ["ANCIENT_POWER", "EARTHQUAKE", "ROCK_BLAST", "STONE_EDGE"],
        "legacyMoves": ["ANCIENT_POWER", "MUD_SHOT"],
        "defaultIVs": {
            "cp1500": [18.5, 7, 13, 13],
            "cp2500": [35.5, 2, 14, 0]
        }
    }, {
        "dex": 76,
        "speciesName": "Golem (Alolan)",
        "speciesId": "golem_alolan",
        "baseStats": {
            "atk": 211,
            "def": 198,
            "hp": 190
        },
        "types": ["rock", "electric"],
        "fastMoves": ["ROCK_THROW", "VOLT_SWITCH"],
        "chargedMoves": ["ROCK_BLAST", "STONE_EDGE", "WILD_CHARGE"],
        "defaultIVs": {
            "cp1500": [18.5, 7, 13, 13],
            "cp2500": [35.5, 2, 14, 0]
        },
		"tags": ["alolan"]
    }, {
        "dex": 368,
        "speciesName": "Gorebyss",
        "speciesId": "gorebyss",
        "baseStats": {
            "atk": 211,
            "def": 179,
            "hp": 146
        },
        "types": ["water", "none"],
        "fastMoves": ["CONFUSION", "WATER_GUN"],
        "chargedMoves": ["DRAINING_KISS", "PSYCHIC", "WATER_PULSE"],
        "defaultIVs": {
            "cp1500": [23, 2, 6, 11],
            "cp2500": [40, 15, 15, 15]
        }
    }, {
        "dex": 210,
        "speciesName": "Granbull",
        "speciesId": "granbull",
        "baseStats": {
            "atk": 212,
            "def": 131,
            "hp": 207
        },
        "types": ["fairy", "none"],
        "fastMoves": ["BITE", "SNARL","CHARM"],
        "chargedMoves": ["CLOSE_COMBAT", "CRUNCH", "PLAY_ROUGH"],
        "defaultIVs": {
            "cp1500": [22, 0, 12, 13],
            "cp2500": [40, 3, 13, 15]
        }
    }, {
        "dex": 75,
        "speciesName": "Graveler",
        "speciesId": "graveler",
        "baseStats": {
            "atk": 164,
            "def": 164,
            "hp": 146
        },
        "types": ["rock", "ground"],
        "fastMoves": ["MUD_SHOT", "MUD_SLAP", "ROCK_THROW"],
        "chargedMoves": ["DIG", "ROCK_BLAST", "ROCK_SLIDE", "STONE_EDGE"],
        "legacyMoves": ["MUD_SHOT", "ROCK_SLIDE"],
        "defaultIVs": {
            "cp1500": [29.5, 5, 11, 14],
            "cp2500": [40, 15, 15, 15]
        }
    }, {
        "dex": 75,
        "speciesName": "Graveler (Alolan)",
        "speciesId": "graveler_alolan",
        "baseStats": {
            "atk": 164,
            "def": 164,
            "hp": 146
        },
        "types": ["rock", "electric"],
        "fastMoves": ["ROCK_THROW", "VOLT_SWITCH"],
        "chargedMoves": ["ROCK_BLAST", "STONE_EDGE", "THUNDERBOLT"],
        "defaultIVs": {
            "cp1500": [29.5, 5, 11, 14],
            "cp2500": [40, 15, 15, 15]
        },
		"tags": ["alolan"]
    }, {
        "dex": 88,
        "speciesName": "Grimer",
        "speciesId": "grimer",
        "baseStats": {
            "atk": 135,
            "def": 90,
            "hp": 190
        },
        "types": ["poison", "none"],
        "fastMoves": ["ACID", "MUD_SLAP", "POISON_JAB"],
        "chargedMoves": ["MUD_BOMB", "SLUDGE", "SLUDGE_BOMB"],
        "legacyMoves": ["ACID"],
        "defaultIVs": {
            "cp1500": [40, 15, 15, 15],
            "cp2500": [40, 15, 15, 15]
        }
    }, {
        "dex": 88,
        "speciesName": "Grimer (Alolan)",
        "speciesId": "grimer_alolan",
        "baseStats": {
            "atk": 135,
            "def": 90,
            "hp": 190
        },
        "types": ["poison", "dark"],
        "fastMoves": ["ACID", "BITE", "POISON_JAB"],
        "chargedMoves": ["CRUNCH", "GUNK_SHOT", "SLUDGE_BOMB"],
        "legacyMoves": ["ACID"],
        "defaultIVs": {
            "cp1500": [40, 15, 15, 15],
            "cp2500": [40, 15, 15, 15]
        },
		"tags": ["alolan"]
    }, {
        "dex": 388,
        "speciesName": "Grotle",
        "speciesId": "grotle",
        "baseStats": {
            "atk": 157,
            "def": 143,
            "hp": 181
        },
        "types": ["grass", "none"],
        "fastMoves": ["BITE", "RAZOR_LEAF"],
        "chargedMoves": ["BODY_SLAM", "ENERGY_BALL", "SOLAR_BEAM"],
        "defaultIVs": {
            "cp1500": [33.5, 1, 1, 14],
            "cp2500": [40, 15, 15, 15]
        }
    }, {
        "dex": 383,
        "speciesName": "Groudon",
        "speciesId": "groudon",
        "baseStats": {
            "atk": 270,
            "def": 228,
            "hp": 205
        },
        "types": ["ground", "none"],
        "fastMoves": ["DRAGON_TAIL", "MUD_SHOT"],
        "chargedMoves": ["EARTHQUAKE", "FIRE_BLAST", "SOLAR_BEAM"],
        "defaultIVs": {
            "cp1500": [13.5, 2, 10, 9],
            "cp2500": [23, 4, 7, 5]
        },
		"tags": ["legendary"]
    }, {
        "dex": 253,
        "speciesName": "Grovyle",
        "speciesId": "grovyle",
        "baseStats": {
            "atk": 172,
            "def": 120,
            "hp": 137
        },
        "types": ["grass", "none"],
        "fastMoves": ["BULLET_SEED", "QUICK_ATTACK"],
        "chargedMoves": ["AERIAL_ACE", "GRASS_KNOT", "LEAF_BLADE"],
        "defaultIVs": {
            "cp1500": [38.5, 6, 10, 9],
            "cp2500": [40, 15, 15, 15]
        }
    }, {
        "dex": 58,
        "speciesName": "Growlithe",
        "speciesId": "growlithe",
        "baseStats": {
            "atk": 136,
            "def": 93,
            "hp": 146
        },
        "types": ["fire", "none"],
        "fastMoves": ["BITE", "EMBER"],
        "chargedMoves": ["BODY_SLAM", "FLAME_WHEEL", "FLAMETHROWER"],
        "defaultIVs": {
            "cp1500": [40, 15, 15, 15],
            "cp2500": [40, 15, 15, 15]
        }
    }, {
        "dex": 326,
        "speciesName": "Grumpig",
        "speciesId": "grumpig",
        "baseStats": {
            "atk": 171,
            "def": 188,
            "hp": 190
        },
        "types": ["psychic", "none"],
        "fastMoves": ["CHARGE_BEAM", "EXTRASENSORY"],
        "chargedMoves": ["MIRROR_COAT", "PSYCHIC", "SHADOW_BALL"],
        "defaultIVs": {
            "cp1500": [24, 0, 12, 13],
            "cp2500": [40, 15, 15, 15]
        }
    }, {
        "dex": 316,
        "speciesName": "Gulpin",
        "speciesId": "gulpin",
        "baseStats": {
            "atk": 80,
            "def": 99,
            "hp": 172
        },
        "types": ["poison", "none"],
        "fastMoves": ["POUND", "ROCK_SMASH"],
        "chargedMoves": ["GUNK_SHOT", "ICE_BEAM", "SLUDGE"],
        "defaultIVs": {
            "cp1500": [40, 15, 15, 15],
            "cp2500": [40, 15, 15, 15]
        }
    }, {
        "dex": 130,
        "speciesName": "Gyarados",
        "speciesId": "gyarados",
        "baseStats": {
            "atk": 237,
            "def": 186,
            "hp": 216
        },
        "types": ["water", "flying"],
        "fastMoves": ["BITE", "DRAGON_BREATH", "DRAGON_TAIL", "WATERFALL"],
        "chargedMoves": ["CRUNCH", "DRAGON_PULSE", "HYDRO_PUMP", "OUTRAGE", "TWISTER"],
        "legacyMoves": ["DRAGON_BREATH", "DRAGON_PULSE", "DRAGON_TAIL", "TWISTER"],
        "defaultIVs": {
            "cp1500": [16.5, 5, 5, 14],
            "cp2500": [27.5, 6, 9, 9]
        }
    }, {
        "dex": 440,
        "speciesName": "Happiny",
        "speciesId": "happiny",
        "baseStats": {
            "atk": 25,
            "def": 77,
            "hp": 225
        },
        "types": ["normal", "none"],
        "fastMoves": ["POUND", "ZEN_HEADBUTT"],
        "chargedMoves": ["PSYCHIC"],
        "defaultIVs": {
            "cp1500": [40, 15, 15, 15],
            "cp2500": [40, 15, 15, 15]
        }
    }, {
        "dex": 297,
        "speciesName": "Hariyama",
        "speciesId": "hariyama",
        "baseStats": {
            "atk": 209,
            "def": 114,
            "hp": 302
        },
        "types": ["fighting", "none"],
        "fastMoves": ["BULLET_PUNCH", "COUNTER"],
        "chargedMoves": ["CLOSE_COMBAT", "DYNAMIC_PUNCH", "HEAVY_SLAM"],
        "defaultIVs": {
            "cp1500": [19.5, 8, 12, 9],
            "cp2500": [35.5, 6, 12, 11]
        }
    }, {
        "dex": 93,
        "speciesName": "Haunter",
        "speciesId": "haunter",
        "baseStats": {
            "atk": 223,
            "def": 107,
            "hp": 128
        },
        "types": ["ghost", "poison"],
        "fastMoves": ["ASTONISH", "LICK", "SHADOW_CLAW"],
        "chargedMoves": ["DARK_PULSE", "SHADOW_BALL", "SHADOW_PUNCH", "SLUDGE_BOMB"],
        "legacyMoves": ["LICK", "SHADOW_BALL"],
        "defaultIVs": {
            "cp1500": [30, 0, 9, 7],
            "cp2500": [40, 15, 15, 15]
        }
    }, {
        "dex": 485,
        "speciesName": "Heatran",
        "speciesId": "heatran",
        "baseStats": {
            "atk": 251,
            "def": 213,
            "hp": 209
        },
        "types": ["fire", "steel"],
        "fastMoves": ["BUG_BITE", "FIRE_SPIN"],
        "chargedMoves": ["FIRE_BLAST", "IRON_HEAD", "STONE_EDGE"],
        "defaultIVs": {
            "cp1500": [14.5, 4, 12, 15],
            "cp2500": [24.5, 2, 15, 9]
        },
		"tags": ["legendary"]
    }, {
        "dex": 214,
        "speciesName": "Heracross",
        "speciesId": "heracross",
        "baseStats": {
            "atk": 234,
            "def": 179,
            "hp": 190
        },
        "types": ["bug", "fighting"],
        "fastMoves": ["COUNTER", "STRUGGLE_BUG"],
        "chargedMoves": ["CLOSE_COMBAT", "EARTHQUAKE", "MEGAHORN"],
        "defaultIVs": {
            "cp1500": [18.5, 4, 10, 3],
            "cp2500": [31, 3, 3, 15]
        },
		"tags": ["regional"]
    }, {
        "dex": 449,
        "speciesName": "Hippopotas",
        "speciesId": "hippopotas",
        "baseStats": {
            "atk": 124,
            "def": 118,
            "hp": 169
        },
        "types": ["ground", "none"],
        "fastMoves": ["BITE", "TACKLE"],
        "chargedMoves": ["BODY_SLAM", "DIG", "ROCK_TOMB"],
        "defaultIVs": {
            "cp1500": [40, 15, 15, 15],
            "cp2500": [40, 15, 15, 15]
        }
    }, {
        "dex": 450,
        "speciesName": "Hippowdon",
        "speciesId": "hippowdon",
        "baseStats": {
            "atk": 201,
            "def": 191,
            "hp": 239
        },
        "types": ["ground", "none"],
        "fastMoves": ["BITE", "FIRE_FANG"],
        "chargedMoves": ["BODY_SLAM", "EARTHQUAKE", "STONE_EDGE", "EARTH_POWER"],
        "defaultIVs": {
            "cp1500": [18, 6, 12, 9],
            "cp2500": [31.5, 3, 15, 2]
        }
    }, {
        "dex": 107,
        "speciesName": "Hitmonchan",
        "speciesId": "hitmonchan",
        "baseStats": {
            "atk": 193,
            "def": 197,
            "hp": 137
        },
        "types": ["fighting", "none"],
        "fastMoves": ["BULLET_PUNCH", "COUNTER", "ROCK_SMASH"],
        "chargedMoves": ["BRICK_BREAK", "CLOSE_COMBAT", "FIRE_PUNCH", "ICE_PUNCH", "THUNDER_PUNCH", "POWER_UP_PUNCH"],
        "legacyMoves": ["BRICK_BREAK", "ROCK_SMASH"],
        "defaultIVs": {
            "cp1500": [24.5, 3, 8, 10],
            "cp2500": [40, 15, 15, 15]
        }
    }, {
        "dex": 106,
        "speciesName": "Hitmonlee",
        "speciesId": "hitmonlee",
        "baseStats": {
            "atk": 224,
            "def": 181,
            "hp": 137
        },
        "types": ["fighting", "none"],
        "fastMoves": ["LOW_KICK", "ROCK_SMASH"],
        "chargedMoves": ["BRICK_BREAK", "CLOSE_COMBAT", "LOW_SWEEP", "STOMP", "STONE_EDGE"],
        "legacyMoves": ["BRICK_BREAK", "STOMP"],
        "defaultIVs": {
            "cp1500": [22.5, 1, 14, 2],
            "cp2500": [40, 13, 3, 15]
        }
    }, {
        "dex": 237,
        "speciesName": "Hitmontop",
        "speciesId": "hitmontop",
        "baseStats": {
            "atk": 173,
            "def": 207,
            "hp": 137
        },
        "types": ["fighting", "none"],
        "fastMoves": ["COUNTER", "ROCK_SMASH"],
        "chargedMoves": ["CLOSE_COMBAT", "GYRO_BALL", "STONE_EDGE"],
        "defaultIVs": {
            "cp1500": [26.5, 4, 15, 6],
            "cp2500": [40, 15, 15, 15]
        }
    }, {
        "dex": 250,
        "speciesName": "Ho-Oh",
        "speciesId": "ho_oh",
        "baseStats": {
            "atk": 239,
            "def": 244,
            "hp": 214
        },
        "types": ["fire", "flying"],
        "fastMoves": ["EXTRASENSORY", "HIDDEN_POWER_BUG", "HIDDEN_POWER_DARK", "HIDDEN_POWER_DRAGON", "HIDDEN_POWER_ELECTRIC", "HIDDEN_POWER_FIGHTING", "HIDDEN_POWER_FIRE", "HIDDEN_POWER_FLYING", "HIDDEN_POWER_GHOST", "HIDDEN_POWER_GRASS", "HIDDEN_POWER_GROUND", "HIDDEN_POWER_ICE", "HIDDEN_POWER_POISON", "HIDDEN_POWER_PSYCHIC", "HIDDEN_POWER_ROCK", "HIDDEN_POWER_STEEL", "HIDDEN_POWER_WATER", "STEEL_WING"],
        "chargedMoves": ["BRAVE_BIRD", "FIRE_BLAST", "SOLAR_BEAM"],
        "defaultIVs": {
            "cp1500": [14, 5, 15, 14],
            "cp2500": [25, 1, 5, 4]
        },
		"tags": ["legendary"]
    }, {
        "dex": 430,
        "speciesName": "Honchkrow",
        "speciesId": "honchkrow",
        "baseStats": {
            "atk": 243,
            "def": 103,
            "hp": 225
        },
        "types": ["dark", "flying"],
        "fastMoves": ["PECK", "SNARL"],
        "chargedMoves": ["BRAVE_BIRD", "DARK_PULSE", "PSYCHIC", "SKY_ATTACK"],
        "defaultIVs": {
            "cp1500": [20, 5, 14, 14],
            "cp2500": [38.5, 4, 15, 5]
        }
    }, {
        "dex": 163,
        "speciesName": "Hoothoot",
        "speciesId": "hoothoot",
        "baseStats": {
            "atk": 67,
            "def": 88,
            "hp": 155
        },
        "types": ["normal", "flying"],
        "fastMoves": ["FEINT_ATTACK", "PECK"],
        "chargedMoves": ["AERIAL_ACE", "NIGHT_SHADE", "SKY_ATTACK"],
        "defaultIVs": {
            "cp1500": [40, 15, 15, 15],
            "cp2500": [40, 15, 15, 15]
        }
    }, {
        "dex": 187,
        "speciesName": "Hoppip",
        "speciesId": "hoppip",
        "baseStats": {
            "atk": 67,
            "def": 94,
            "hp": 111
        },
        "types": ["grass", "flying"],
        "fastMoves": ["BULLET_SEED", "TACKLE"],
        "chargedMoves": ["DAZZLING_GLEAM", "GRASS_KNOT", "SEED_BOMB"],
        "defaultIVs": {
            "cp1500": [40, 15, 15, 15],
            "cp2500": [40, 15, 15, 15]
        }
    }, {
        "dex": 116,
        "speciesName": "Horsea",
        "speciesId": "horsea",
        "baseStats": {
            "atk": 129,
            "def": 103,
            "hp": 102
        },
        "types": ["water", "none"],
        "fastMoves": ["BUBBLE", "WATER_GUN"],
        "chargedMoves": ["BUBBLE_BEAM", "DRAGON_PULSE", "FLASH_CANNON"],
        "defaultIVs": {
            "cp1500": [40, 15, 15, 15],
            "cp2500": [40, 15, 15, 15]
        }
    }, {
        "dex": 229,
        "speciesName": "Houndoom",
        "speciesId": "houndoom",
        "baseStats": {
            "atk": 224,
            "def": 144,
            "hp": 181
        },
        "types": ["dark", "fire"],
        "fastMoves": ["FIRE_FANG", "SNARL"],
        "chargedMoves": ["CRUNCH", "FIRE_BLAST", "FLAMETHROWER", "FOUL_PLAY"],
        "defaultIVs": {
            "cp1500": [20.5, 11, 12, 14],
            "cp2500": [39.5, 11, 14, 5]
        }
    }, {
        "dex": 228,
        "speciesName": "Houndour",
        "speciesId": "houndour",
        "baseStats": {
            "atk": 152,
            "def": 83,
            "hp": 128
        },
        "types": ["dark", "fire"],
        "fastMoves": ["EMBER", "FEINT_ATTACK"],
        "chargedMoves": ["CRUNCH", "DARK_PULSE", "FLAMETHROWER"],
        "defaultIVs": {
            "cp1500": [40, 15, 15, 15],
            "cp2500": [40, 15, 15, 15]
        }
    }, {
        "dex": 367,
        "speciesName": "Huntail",
        "speciesId": "huntail",
        "baseStats": {
            "atk": 197,
            "def": 179,
            "hp": 146
        },
        "types": ["water", "none"],
        "fastMoves": ["BITE", "WATER_GUN"],
        "chargedMoves": ["AQUA_TAIL", "CRUNCH", "ICE_BEAM"],
        "defaultIVs": {
            "cp1500": [24, 8, 8, 10],
            "cp2500": [40, 15, 15, 15]
        }
    }, {
        "dex": 97,
        "speciesName": "Hypno",
        "speciesId": "hypno",
        "baseStats": {
            "atk": 144,
            "def": 193,
            "hp": 198
        },
        "types": ["psychic", "none"],
        "fastMoves": ["CONFUSION", "ZEN_HEADBUTT"],
        "chargedMoves": ["FOCUS_BLAST", "FUTURE_SIGHT", "PSYCHIC", "PSYSHOCK", "SHADOW_BALL","FIRE_PUNCH","ICE_PUNCH","THUNDER_PUNCH"],
        "legacyMoves": ["PSYSHOCK", "SHADOW_BALL"],
        "defaultIVs": {
            "cp1500": [27.5, 4, 5, 15],
            "cp2500": [40, 15, 15, 15]
        }
    }, {
        "dex": 174,
        "speciesName": "Igglybuff",
        "speciesId": "igglybuff",
        "baseStats": {
            "atk": 69,
            "def": 32,
            "hp": 207
        },
        "types": ["normal", "fairy"],
        "fastMoves": ["FEINT_ATTACK", "POUND"],
        "chargedMoves": ["BODY_SLAM", "PSYCHIC", "SHADOW_BALL", "WILD_CHARGE"],
        "legacyMoves": ["BODY_SLAM"],
        "defaultIVs": {
            "cp1500": [40, 15, 15, 15],
            "cp2500": [40, 15, 15, 15]
        }
    }, {
        "dex": 314,
        "speciesName": "Illumise",
        "speciesId": "illumise",
        "baseStats": {
            "atk": 143,
            "def": 166,
            "hp": 163
        },
        "types": ["bug", "none"],
        "fastMoves": ["STRUGGLE_BUG", "TACKLE"],
        "chargedMoves": ["BUG_BUZZ", "DAZZLING_GLEAM", "SILVER_WIND"],
        "defaultIVs": {
            "cp1500": [36.5, 1, 8, 12],
            "cp2500": [40, 15, 15, 15]
        },
		"tags": ["regional"]
    }, {
        "dex": 392,
        "speciesName": "Infernape",
        "speciesId": "infernape",
        "baseStats": {
            "atk": 222,
            "def": 151,
            "hp": 183
        },
        "types": ["fire", "fighting"],
        "fastMoves": ["FIRE_SPIN", "ROCK_SMASH"],
        "chargedMoves": ["CLOSE_COMBAT", "FLAMETHROWER", "SOLAR_BEAM"],
        "defaultIVs": {
            "cp1500": [22, 1, 5, 5],
            "cp2500": [37, 11, 14, 12]
        }
    }, {
        "dex": 2,
        "speciesName": "Ivysaur",
        "speciesId": "ivysaur",
        "baseStats": {
            "atk": 151,
            "def": 143,
            "hp": 155
        },
        "types": ["grass", "poison"],
        "fastMoves": ["RAZOR_LEAF", "VINE_WHIP"],
        "chargedMoves": ["POWER_WHIP", "SLUDGE_BOMB", "SOLAR_BEAM"],
        "defaultIVs": {
            "cp1500": [36, 6, 13, 12],
            "cp2500": [40, 15, 15, 15]
        }
    }, {
        "dex": 39,
        "speciesName": "Jigglypuff",
        "speciesId": "jigglypuff",
        "baseStats": {
            "atk": 80,
            "def": 41,
            "hp": 251
        },
        "types": ["normal", "fairy"],
        "fastMoves": ["FEINT_ATTACK", "POUND"],
        "chargedMoves": ["BODY_SLAM", "DAZZLING_GLEAM", "DISARMING_VOICE", "GYRO_BALL", "PLAY_ROUGH"],
        "legacyMoves": ["BODY_SLAM", "PLAY_ROUGH"],
        "defaultIVs": {
            "cp1500": [40, 15, 15, 15],
            "cp2500": [40, 15, 15, 15]
        }
    }, {
        "dex": 385,
        "speciesName": "Jirachi",
        "speciesId": "jirachi",
        "baseStats": {
            "atk": 210,
            "def": 210,
            "hp": 225
        },
        "types": ["steel", "psychic"],
        "fastMoves": ["CHARGE_BEAM", "CONFUSION"],
        "chargedMoves": ["DAZZLING_GLEAM", "DOOM_DESIRE", "PSYCHIC"],
        "defaultIVs": {
            "cp1500": [16.5, 13, 11, 11],
            "cp2500": [27.5, 12, 14, 10]
        },
		"tags": ["mythical"]
    }, {
        "dex": 135,
        "speciesName": "Jolteon",
        "speciesId": "jolteon",
        "baseStats": {
            "atk": 232,
            "def": 182,
            "hp": 163
        },
        "types": ["electric", "none"],
        "fastMoves": ["THUNDER_SHOCK", "VOLT_SWITCH"],
        "chargedMoves": ["DISCHARGE", "LAST_RESORT", "THUNDER", "THUNDERBOLT"],
        "legacyMoves": ["LAST_RESORT"],
        "defaultIVs": {
            "cp1500": [19.5, 0, 9, 13],
            "cp2500": [36.5, 1, 10, 7]
        }
    }, {
        "dex": 189,
        "speciesName": "Jumpluff",
        "speciesId": "jumpluff",
        "baseStats": {
            "atk": 118,
            "def": 183,
            "hp": 181
        },
        "types": ["grass", "flying"],
        "fastMoves": ["BULLET_SEED", "INFESTATION"],
        "chargedMoves": ["DAZZLING_GLEAM", "ENERGY_BALL", "SOLAR_BEAM"],
        "defaultIVs": {
            "cp1500": [38, 10, 12, 10],
            "cp2500": [40, 15, 15, 15]
        }
    }, {
        "dex": 124,
        "speciesName": "Jynx",
        "speciesId": "jynx",
        "baseStats": {
            "atk": 223,
            "def": 151,
            "hp": 163
        },
        "types": ["ice", "psychic"],
        "fastMoves": ["CONFUSION", "FROST_BREATH", "POUND"],
        "chargedMoves": ["AVALANCHE", "DRAINING_KISS", "FOCUS_BLAST", "ICE_PUNCH", "PSYSHOCK"],
        "legacyMoves": ["ICE_PUNCH", "POUND"],
        "defaultIVs": {
            "cp1500": [23.5, 0, 7, 0],
            "cp2500": [40, 1, 15, 14]
        }
    }, {
        "dex": 140,
        "speciesName": "Kabuto",
        "speciesId": "kabuto",
        "baseStats": {
            "atk": 148,
            "def": 140,
            "hp": 102
        },
        "types": ["rock", "water"],
        "fastMoves": ["MUD_SHOT", "SCRATCH"],
        "chargedMoves": ["ANCIENT_POWER", "AQUA_JET", "ROCK_TOMB"],
        "defaultIVs": {
            "cp1500": [40, 15, 15, 15],
            "cp2500": [40, 15, 15, 15]
        }
    }, {
        "dex": 141,
        "speciesName": "Kabutops",
        "speciesId": "kabutops",
        "baseStats": {
            "atk": 220,
            "def": 186,
            "hp": 155
        },
        "types": ["rock", "water"],
        "fastMoves": ["FURY_CUTTER", "MUD_SHOT", "ROCK_SMASH", "WATERFALL"],
        "chargedMoves": ["ANCIENT_POWER", "STONE_EDGE", "WATER_PULSE"],
        "legacyMoves": ["FURY_CUTTER"],
        "defaultIVs": {
            "cp1500": [20.5, 6, 8, 13],
            "cp2500": [39.5, 5, 3, 15]
        }
    }, {
        "dex": 64,
        "speciesName": "Kadabra",
        "speciesId": "kadabra",
        "baseStats": {
            "atk": 232,
            "def": 117,
            "hp": 120
        },
        "types": ["psychic", "none"],
        "fastMoves": ["CONFUSION", "PSYCHO_CUT"],
        "chargedMoves": ["DAZZLING_GLEAM", "PSYBEAM", "SHADOW_BALL"],
        "defaultIVs": {
            "cp1500": [27.5, 8, 15, 3],
            "cp2500": [40, 15, 15, 15]
        }
    }, {
        "dex": 14,
        "speciesName": "Kakuna",
        "speciesId": "kakuna",
        "baseStats": {
            "atk": 46,
            "def": 75,
            "hp": 128
        },
        "types": ["bug", "poison"],
        "fastMoves": ["BUG_BITE", "POISON_STING"],
        "chargedMoves": ["STRUGGLE"],
        "defaultIVs": {
            "cp1500": [40, 15, 15, 15],
            "cp2500": [40, 15, 15, 15]
        }
    }, {
        "dex": 115,
        "speciesName": "Kangaskhan",
        "speciesId": "kangaskhan",
        "baseStats": {
            "atk": 181,
            "def": 165,
            "hp": 233
        },
        "types": ["normal", "none"],
        "fastMoves": ["LOW_KICK", "MUD_SLAP"],
        "chargedMoves": ["BRICK_BREAK", "CRUNCH", "EARTHQUAKE", "OUTRAGE", "STOMP", "POWER_UP_PUNCH"],
        "legacyMoves": ["BRICK_BREAK", "STOMP"],
        "defaultIVs": {
            "cp1500": [21.5, 6, 14, 9],
            "cp2500": [40, 9, 10, 13]
        },
		"tags": ["regional"]
    }, {
        "dex": 352,
        "speciesName": "Kecleon",
        "speciesId": "kecleon",
        "baseStats": {
            "atk": 161,
            "def": 189,
            "hp": 155
        },
        "types": ["normal", "none"],
        "fastMoves": ["LICK", "SUCKER_PUNCH"],
        "chargedMoves": ["AERIAL_ACE", "FLAMETHROWER", "FOUL_PLAY", "ICE_BEAM", "SHADOW_SNEAK", "THUNDER"],
        "defaultIVs": {
            "cp1500": [28, 5, 14, 6],
            "cp2500": [40, 15, 15, 15]
        }
    }, {
        "dex": 230,
        "speciesName": "Kingdra",
        "speciesId": "kingdra",
        "baseStats": {
            "atk": 194,
            "def": 194,
            "hp": 181
        },
        "types": ["water", "dragon"],
        "fastMoves": ["DRAGON_BREATH", "WATER_GUN", "WATERFALL"],
        "chargedMoves": ["BLIZZARD", "HYDRO_PUMP", "OUTRAGE"],
        "legacyMoves": ["WATER_GUN"],
        "defaultIVs": {
            "cp1500": [21.5, 2, 15, 6],
            "cp2500": [38.5, 11, 10, 13]
        }
    }, {
        "dex": 99,
        "speciesName": "Kingler",
        "speciesId": "kingler",
        "baseStats": {
            "atk": 240,
            "def": 181,
            "hp": 146
        },
        "types": ["water", "none"],
        "fastMoves": ["BUBBLE", "METAL_CLAW", "MUD_SHOT"],
        "chargedMoves": ["VICE_GRIP", "WATER_PULSE", "X_SCISSOR"],
        "legacyMoves": ["MUD_SHOT"],
        "defaultIVs": {
            "cp1500": [19, 11, 13, 12],
            "cp2500": [34.5, 6, 15, 12]
        }
    }, {
        "dex": 281,
        "speciesName": "Kirlia",
        "speciesId": "kirlia",
        "baseStats": {
            "atk": 117,
            "def": 90,
            "hp": 116
        },
        "types": ["psychic", "fairy"],
        "fastMoves": ["CHARGE_BEAM", "CONFUSION"],
        "chargedMoves": ["DISARMING_VOICE", "PSYCHIC", "SHADOW_SNEAK"],
        "defaultIVs": {
            "cp1500": [40, 15, 15, 15],
            "cp2500": [40, 15, 15, 15]
        }
    }, {
        "dex": 109,
        "speciesName": "Koffing",
        "speciesId": "koffing",
        "baseStats": {
            "atk": 119,
            "def": 141,
            "hp": 120
        },
        "types": ["poison", "none"],
        "fastMoves": ["ACID", "INFESTATION", "TACKLE"],
        "chargedMoves": ["DARK_PULSE", "SLUDGE", "SLUDGE_BOMB"],
        "legacyMoves": ["ACID"],
        "defaultIVs": {
            "cp1500": [40, 15, 15, 15],
            "cp2500": [40, 15, 15, 15]
        }
    }, {
        "dex": 98,
        "speciesName": "Krabby",
        "speciesId": "krabby",
        "baseStats": {
            "atk": 181,
            "def": 124,
            "hp": 102
        },
        "types": ["water", "none"],
        "fastMoves": ["BUBBLE", "MUD_SHOT"],
        "chargedMoves": ["BUBBLE_BEAM", "VICE_GRIP", "WATER_PULSE"],
        "defaultIVs": {
            "cp1500": [40, 6, 12, 13],
            "cp2500": [40, 15, 15, 15]
        }
    }, {
        "dex": 401,
        "speciesName": "Kricketot",
        "speciesId": "kricketot",
        "baseStats": {
            "atk": 45,
            "def": 74,
            "hp": 114
        },
        "types": ["bug", "none"],
        "fastMoves": ["BUG_BITE", "STRUGGLE_BUG"],
        "chargedMoves": ["STRUGGLE"],
        "defaultIVs": {
            "cp1500": [40, 15, 15, 15],
            "cp2500": [40, 15, 15, 15]
        }
    }, {
        "dex": 402,
        "speciesName": "Kricketune",
        "speciesId": "kricketune",
        "baseStats": {
            "atk": 160,
            "def": 100,
            "hp": 184
        },
        "types": ["bug", "none"],
        "fastMoves": ["FURY_CUTTER", "STRUGGLE_BUG"],
        "chargedMoves": ["AERIAL_ACE", "BUG_BUZZ", "X_SCISSOR"],
        "defaultIVs": {
            "cp1500": [40, 0, 15, 5],
            "cp2500": [40, 15, 15, 15]
        }
    }, {
        "dex": 382,
        "speciesName": "Kyogre",
        "speciesId": "kyogre",
        "baseStats": {
            "atk": 270,
            "def": 228,
            "hp": 205
        },
        "types": ["water", "none"],
        "fastMoves": ["WATERFALL"],
        "chargedMoves": ["BLIZZARD", "HYDRO_PUMP", "THUNDER"],
        "defaultIVs": {
            "cp1500": [13.5, 2, 10, 9],
            "cp2500": [23, 4, 7, 5]
        },
		"tags": ["legendary"]
    }, {
        "dex": 305,
        "speciesName": "Lairon",
        "speciesId": "lairon",
        "baseStats": {
            "atk": 158,
            "def": 198,
            "hp": 155
        },
        "types": ["steel", "rock"],
        "fastMoves": ["IRON_TAIL", "METAL_CLAW"],
        "chargedMoves": ["BODY_SLAM", "HEAVY_SLAM", "ROCK_SLIDE"],
        "defaultIVs": {
            "cp1500": [29, 1, 9, 4],
            "cp2500": [40, 15, 15, 15]
        }
    }, {
        "dex": 171,
        "speciesName": "Lanturn",
        "speciesId": "lanturn",
        "baseStats": {
            "atk": 146,
            "def": 137,
            "hp": 268
        },
        "types": ["water", "electric"],
        "fastMoves": ["CHARGE_BEAM", "WATER_GUN"],
        "chargedMoves": ["HYDRO_PUMP", "THUNDER", "THUNDERBOLT"],
        "defaultIVs": {
            "cp1500": [28, 0, 10, 12],
            "cp2500": [40, 15, 15, 15]
        }
    }, {
        "dex": 131,
        "speciesName": "Lapras",
        "speciesId": "lapras",
        "baseStats": {
            "atk": 165,
            "def": 174,
            "hp": 277
        },
        "types": ["water", "ice"],
        "fastMoves": ["FROST_BREATH", "ICE_SHARD", "WATER_GUN"],
        "chargedMoves": ["BLIZZARD", "DRAGON_PULSE", "HYDRO_PUMP", "ICE_BEAM", "SURF","SKULL_BASH"],
        "legacyMoves": ["DRAGON_PULSE", "ICE_BEAM", "ICE_SHARD"],
        "defaultIVs": {
            "cp1500": [22, 4, 2, 13],
            "cp2500": [38.5, 12, 13, 7]
        }
    }, {
        "dex": 246,
        "speciesName": "Larvitar",
        "speciesId": "larvitar",
        "baseStats": {
            "atk": 115,
            "def": 93,
            "hp": 137
        },
        "types": ["rock", "ground"],
        "fastMoves": ["BITE", "ROCK_SMASH"],
        "chargedMoves": ["ANCIENT_POWER", "CRUNCH", "STOMP"],
        "defaultIVs": {
            "cp1500": [40, 15, 15, 15],
            "cp2500": [40, 15, 15, 15]
        }
    }, {
        "dex": 380,
        "speciesName": "Latias",
        "speciesId": "latias",
        "baseStats": {
            "atk": 228,
            "def": 246,
            "hp": 190
        },
        "types": ["dragon", "psychic"],
        "fastMoves": ["DRAGON_BREATH", "ZEN_HEADBUTT","CHARM"],
        "chargedMoves": ["OUTRAGE", "PSYCHIC", "THUNDER"],
        "defaultIVs": {
            "cp1500": [16, 6, 8, 7],
            "cp2500": [27.5, 2, 7, 3]
        },
		"tags": ["legendary"]
    }, {
        "dex": 381,
        "speciesName": "Latios",
        "speciesId": "latios",
        "baseStats": {
            "atk": 268,
            "def": 212,
            "hp": 190
        },
        "types": ["dragon", "psychic"],
        "fastMoves": ["DRAGON_BREATH", "ZEN_HEADBUTT"],
        "chargedMoves": ["DRAGON_CLAW", "PSYCHIC", "SOLAR_BEAM"],
        "defaultIVs": {
            "cp1500": [14, 11, 11, 15],
            "cp2500": [25, 3, 3, 8]
        },
		"tags": ["legendary"]
    }, {
        "dex": 470,
        "speciesName": "Leafeon",
        "speciesId": "leafeon",
        "baseStats": {
            "atk": 216,
            "def": 219,
            "hp": 163
        },
        "types": ["grass", "none"],
        "fastMoves": ["QUICK_ATTACK", "RAZOR_LEAF"],
        "chargedMoves": ["ENERGY_BALL", "LEAF_BLADE", "SOLAR_BEAM"],
        "defaultIVs": {
            "cp1500": [18.5, 11, 15, 8],
            "cp2500": [35, 1, 11, 7]
        }
    }, {
        "dex": 166,
        "speciesName": "Ledian",
        "speciesId": "ledian",
        "baseStats": {
            "atk": 107,
            "def": 179,
            "hp": 146
        },
        "types": ["bug", "flying"],
        "fastMoves": ["BUG_BITE", "STRUGGLE_BUG"],
        "chargedMoves": ["AERIAL_ACE", "BUG_BUZZ", "SILVER_WIND"],
        "defaultIVs": {
            "cp1500": [40, 15, 15, 15],
            "cp2500": [40, 15, 15, 15]
        }
    }, {
        "dex": 165,
        "speciesName": "Ledyba",
        "speciesId": "ledyba",
        "baseStats": {
            "atk": 72,
            "def": 118,
            "hp": 120
        },
        "types": ["bug", "flying"],
        "fastMoves": ["BUG_BITE", "TACKLE"],
        "chargedMoves": ["AERIAL_ACE", "SILVER_WIND", "SWIFT"],
        "defaultIVs": {
            "cp1500": [40, 15, 15, 15],
            "cp2500": [40, 15, 15, 15]
        }
    }, {
        "dex": 463,
        "speciesName": "Lickilicky",
        "speciesId": "lickilicky",
        "baseStats": {
            "atk": 161,
            "def": 181,
            "hp": 242
        },
        "types": ["normal", "none"],
        "fastMoves": ["LICK", "ZEN_HEADBUTT"],
        "chargedMoves": ["EARTHQUAKE", "HYPER_BEAM", "SOLAR_BEAM"],
        "defaultIVs": {
            "cp1500": [23, 5, 11, 9],
            "cp2500": [40, 15, 15, 15]
        }
    }, {
        "dex": 108,
        "speciesName": "Lickitung",
        "speciesId": "lickitung",
        "baseStats": {
            "atk": 108,
            "def": 137,
            "hp": 207
        },
        "types": ["normal", "none"],
        "fastMoves": ["LICK", "ZEN_HEADBUTT"],
        "chargedMoves": ["HYPER_BEAM", "POWER_WHIP", "STOMP"],
        "defaultIVs": {
            "cp1500": [40, 15, 15, 15],
            "cp2500": [40, 15, 15, 15]
        }
    }, {
        "dex": 345,
        "speciesName": "Lileep",
        "speciesId": "lileep",
        "baseStats": {
            "atk": 105,
            "def": 150,
            "hp": 165
        },
        "types": ["rock", "grass"],
        "fastMoves": ["ACID", "INFESTATION"],
        "chargedMoves": ["ANCIENT_POWER", "GRASS_KNOT", "MIRROR_COAT"],
        "defaultIVs": {
            "cp1500": [40, 15, 15, 15],
            "cp2500": [40, 15, 15, 15]
        }
    }, {
        "dex": 264,
        "speciesName": "Linoone",
        "speciesId": "linoone",
        "baseStats": {
            "atk": 142,
            "def": 128,
            "hp": 186
        },
        "types": ["normal", "none"],
        "fastMoves": ["SHADOW_CLAW", "TACKLE"],
        "chargedMoves": ["DIG", "GRASS_KNOT", "THUNDER"],
        "defaultIVs": {
            "cp1500": [40, 5, 8, 9],
            "cp2500": [40, 15, 15, 15]
        }
    }, {
        "dex": 271,
        "speciesName": "Lombre",
        "speciesId": "lombre",
        "baseStats": {
            "atk": 112,
            "def": 119,
            "hp": 155
        },
        "types": ["water", "grass"],
        "fastMoves": ["BUBBLE", "RAZOR_LEAF"],
        "chargedMoves": ["BUBBLE_BEAM", "GRASS_KNOT", "ICE_BEAM"],
        "defaultIVs": {
            "cp1500": [40, 15, 15, 15],
            "cp2500": [40, 15, 15, 15]
        }
    }, {
        "dex": 428,
        "speciesName": "Lopunny",
        "speciesId": "lopunny",
        "baseStats": {
            "atk": 156,
            "def": 194,
            "hp": 163
        },
        "types": ["normal", "none"],
        "fastMoves": ["LOW_KICK", "POUND"],
        "chargedMoves": ["FIRE_PUNCH", "FOCUS_BLAST", "HYPER_BEAM"],
        "defaultIVs": {
            "cp1500": [27.5, 3, 11, 13],
            "cp2500": [40, 15, 15, 15]
        }
    }, {
        "dex": 270,
        "speciesName": "Lotad",
        "speciesId": "lotad",
        "baseStats": {
            "atk": 71,
            "def": 77,
            "hp": 120
        },
        "types": ["water", "grass"],
        "fastMoves": ["RAZOR_LEAF", "WATER_GUN"],
        "chargedMoves": ["BUBBLE_BEAM", "ENERGY_BALL"],
        "defaultIVs": {
            "cp1500": [40, 15, 15, 15],
            "cp2500": [40, 15, 15, 15]
        }
    }, {
        "dex": 294,
        "speciesName": "Loudred",
        "speciesId": "loudred",
        "baseStats": {
            "atk": 134,
            "def": 81,
            "hp": 197
        },
        "types": ["normal", "none"],
        "fastMoves": ["BITE", "ROCK_SMASH"],
        "chargedMoves": ["CRUNCH", "DISARMING_VOICE", "FLAMETHROWER", "STOMP"],
        "legacyMoves": ["CRUNCH"],
        "defaultIVs": {
            "cp1500": [40, 15, 15, 15],
            "cp2500": [40, 15, 15, 15]
        }
    }, {
        "dex": 448,
        "speciesName": "Lucario",
        "speciesId": "lucario",
        "baseStats": {
            "atk": 236,
            "def": 144,
            "hp": 172
        },
        "types": ["fighting", "steel"],
        "fastMoves": ["BULLET_PUNCH", "COUNTER"],
        "chargedMoves": ["CLOSE_COMBAT", "FLASH_CANNON", "SHADOW_BALL", "POWER_UP_PUNCH"],
        "defaultIVs": {
            "cp1500": [20.5, 4, 11, 13],
            "cp2500": [39.5, 5, 9, 10]
        }
    }, {
        "dex": 272,
        "speciesName": "Ludicolo",
        "speciesId": "ludicolo",
        "baseStats": {
            "atk": 173,
            "def": 176,
            "hp": 190
        },
        "types": ["water", "grass"],
        "fastMoves": ["BUBBLE", "RAZOR_LEAF"],
        "chargedMoves": ["BLIZZARD", "HYDRO_PUMP", "ICE_BEAM", "SOLAR_BEAM"],
        "defaultIVs": {
            "cp1500": [26, 0, 4, 3],
            "cp2500": [40, 15, 15, 15]
        }
    }, {
        "dex": 249,
        "speciesName": "Lugia",
        "speciesId": "lugia",
        "baseStats": {
            "atk": 193,
            "def": 310,
            "hp": 235
        },
        "types": ["psychic", "flying"],
        "fastMoves": ["DRAGON_TAIL", "EXTRASENSORY"],
        "chargedMoves": ["FUTURE_SIGHT", "HYDRO_PUMP", "SKY_ATTACK"],
        "defaultIVs": {
            "cp1500": [15.5, 0, 5, 10],
            "cp2500": [25.5, 2, 8, 11]
        },
		"tags": ["legendary"]
    }, {
        "dex": 457,
        "speciesName": "Lumineon",
        "speciesId": "lumineon",
        "baseStats": {
            "atk": 142,
            "def": 170,
            "hp": 170
        },
        "types": ["water", "none"],
        "fastMoves": ["WATER_GUN", "WATERFALL"],
        "chargedMoves": ["BLIZZARD", "SILVER_WIND", "WATER_PULSE"],
        "defaultIVs": {
            "cp1500": [34.5, 2, 5, 15],
            "cp2500": [40, 15, 15, 15]
        }
    }, {
        "dex": 337,
        "speciesName": "Lunatone",
        "speciesId": "lunatone",
        "baseStats": {
            "atk": 178,
            "def": 153,
            "hp": 207
        },
        "types": ["rock", "psychic"],
        "fastMoves": ["CONFUSION", "ROCK_THROW"],
        "chargedMoves": ["MOONBLAST", "PSYCHIC", "ROCK_SLIDE"],
        "defaultIVs": {
            "cp1500": [25, 2, 11, 4],
            "cp2500": [40, 15, 15, 15]
        },
		"tags": ["regional"]
    }, {
        "dex": 370,
        "speciesName": "Luvdisc",
        "speciesId": "luvdisc",
        "baseStats": {
            "atk": 81,
            "def": 128,
            "hp": 125
        },
        "types": ["water", "none"],
        "fastMoves": ["SPLASH", "WATER_GUN"],
        "chargedMoves": ["AQUA_JET", "DRAINING_KISS", "WATER_PULSE"],
        "defaultIVs": {
            "cp1500": [40, 15, 15, 15],
            "cp2500": [40, 15, 15, 15]
        }
    }, {
        "dex": 404,
        "speciesName": "Luxio",
        "speciesId": "luxio",
        "baseStats": {
            "atk": 159,
            "def": 95,
            "hp": 155
        },
        "types": ["electric", "none"],
        "fastMoves": ["BITE", "SPARK"],
        "chargedMoves": ["CRUNCH", "THUNDERBOLT", "WILD_CHARGE"],
        "defaultIVs": {
            "cp1500": [40, 15, 15, 15],
            "cp2500": [40, 15, 15, 15]
        }
    }, {
        "dex": 405,
        "speciesName": "Luxray",
        "speciesId": "luxray",
        "baseStats": {
            "atk": 232,
            "def": 156,
            "hp": 190
        },
        "types": ["electric", "none"],
        "fastMoves": ["HIDDEN_POWER_BUG", "HIDDEN_POWER_DARK", "HIDDEN_POWER_DRAGON", "HIDDEN_POWER_ELECTRIC", "HIDDEN_POWER_FIGHTING", "HIDDEN_POWER_FIRE", "HIDDEN_POWER_FLYING", "HIDDEN_POWER_GHOST", "HIDDEN_POWER_GRASS", "HIDDEN_POWER_GROUND", "HIDDEN_POWER_ICE", "HIDDEN_POWER_POISON", "HIDDEN_POWER_PSYCHIC", "HIDDEN_POWER_ROCK", "HIDDEN_POWER_STEEL", "HIDDEN_POWER_WATER", "SNARL", "SPARK"],
        "chargedMoves": ["CRUNCH", "HYPER_BEAM", "WILD_CHARGE"],
        "defaultIVs": {
            "cp1500": [19, 3, 13, 14],
            "cp2500": [36, 2, 11, 6]
        }
    }, {
        "dex": 68,
        "speciesName": "Machamp",
        "speciesId": "machamp",
        "baseStats": {
            "atk": 234,
            "def": 159,
            "hp": 207
        },
        "types": ["fighting", "none"],
        "fastMoves": ["BULLET_PUNCH", "COUNTER", "KARATE_CHOP"],
        "chargedMoves": ["CLOSE_COMBAT", "CROSS_CHOP", "DYNAMIC_PUNCH", "HEAVY_SLAM", "ROCK_SLIDE", "STONE_EDGE", "SUBMISSION"],
        "legacyMoves": ["CROSS_CHOP", "KARATE_CHOP", "STONE_EDGE", "SUBMISSION"],
        "defaultIVs": {
            "cp1500": [18, 4, 12, 13],
            "cp2500": [33.5, 0, 3, 11]
        }
    }, {
        "dex": 67,
        "speciesName": "Machoke",
        "speciesId": "machoke",
        "baseStats": {
            "atk": 177,
            "def": 125,
            "hp": 190
        },
        "types": ["fighting", "none"],
        "fastMoves": ["KARATE_CHOP", "LOW_KICK"],
        "chargedMoves": ["BRICK_BREAK", "CROSS_CHOP", "DYNAMIC_PUNCH", "SUBMISSION"],
        "legacyMoves": ["CROSS_CHOP"],
        "defaultIVs": {
            "cp1500": [28.5, 3, 14, 2],
            "cp2500": [40, 15, 15, 15]
        }
    }, {
        "dex": 66,
        "speciesName": "Machop",
        "speciesId": "machop",
        "baseStats": {
            "atk": 137,
            "def": 82,
            "hp": 172
        },
        "types": ["fighting", "none"],
        "fastMoves": ["KARATE_CHOP", "LOW_KICK", "ROCK_SMASH"],
        "chargedMoves": ["BRICK_BREAK", "CROSS_CHOP", "LOW_SWEEP"],
        "legacyMoves": ["LOW_KICK"],
        "defaultIVs": {
            "cp1500": [40, 15, 15, 15],
            "cp2500": [40, 15, 15, 15]
        }
    }, {
        "dex": 240,
        "speciesName": "Magby",
        "speciesId": "magby",
        "baseStats": {
            "atk": 151,
            "def": 99,
            "hp": 128
        },
        "types": ["fire", "none"],
        "fastMoves": ["EMBER", "KARATE_CHOP"],
        "chargedMoves": ["BRICK_BREAK", "FIRE_PUNCH", "FLAME_BURST", "FLAMETHROWER"],
        "legacyMoves": ["FLAMETHROWER"],
        "defaultIVs": {
            "cp1500": [40, 15, 15, 15],
            "cp2500": [40, 15, 15, 15]
        }
    }, {
        "dex": 219,
        "speciesName": "Magcargo",
        "speciesId": "magcargo",
        "baseStats": {
            "atk": 139,
            "def": 191,
            "hp": 137
        },
        "types": ["fire", "rock"],
        "fastMoves": ["EMBER", "ROCK_THROW"],
        "chargedMoves": ["HEAT_WAVE", "OVERHEAT", "STONE_EDGE"],
        "defaultIVs": {
            "cp1500": [39.5, 4, 12, 4],
            "cp2500": [40, 15, 15, 15]
        }
    }, {
        "dex": 129,
        "speciesName": "Magikarp",
        "speciesId": "magikarp",
        "baseStats": {
            "atk": 29,
            "def": 85,
            "hp": 85
        },
        "types": ["water", "none"],
        "fastMoves": ["SPLASH"],
        "chargedMoves": ["STRUGGLE"],
        "defaultIVs": {
            "cp1500": [40, 15, 15, 15],
            "cp2500": [40, 15, 15, 15]
        }
    }, {
        "dex": 126,
        "speciesName": "Magmar",
        "speciesId": "magmar",
        "baseStats": {
            "atk": 206,
            "def": 154,
            "hp": 163
        },
        "types": ["fire", "none"],
        "fastMoves": ["EMBER", "KARATE_CHOP"],
        "chargedMoves": ["FIRE_BLAST", "FIRE_PUNCH", "FLAMETHROWER"],
        "defaultIVs": {
            "cp1500": [24.5, 0, 4, 10],
            "cp2500": [40, 15, 15, 15]
        }
    }, {
        "dex": 467,
        "speciesName": "Magmortar",
        "speciesId": "magmortar",
        "baseStats": {
            "atk": 247,
            "def": 172,
            "hp": 181
        },
        "types": ["fire", "none"],
        "fastMoves": ["FIRE_SPIN", "KARATE_CHOP"],
        "chargedMoves": ["BRICK_BREAK", "FIRE_BLAST", "FIRE_PUNCH", "PSYCHIC"],
        "defaultIVs": {
            "cp1500": [17.5, 1, 14, 13],
            "cp2500": [31, 2, 6, 10]
        }
    }, {
        "dex": 81,
        "speciesName": "Magnemite",
        "speciesId": "magnemite",
        "baseStats": {
            "atk": 165,
            "def": 121,
            "hp": 93
        },
        "types": ["electric", "steel"],
        "fastMoves": ["SPARK", "THUNDER_SHOCK"],
        "chargedMoves": ["DISCHARGE", "MAGNET_BOMB", "THUNDERBOLT"],
        "defaultIVs": {
            "cp1500": [40, 15, 15, 15],
            "cp2500": [40, 15, 15, 15]
        }
    }, {
        "dex": 82,
        "speciesName": "Magneton",
        "speciesId": "magneton",
        "baseStats": {
            "atk": 223,
            "def": 169,
            "hp": 137
        },
        "types": ["electric", "steel"],
        "fastMoves": ["CHARGE_BEAM", "SPARK", "THUNDER_SHOCK"],
        "chargedMoves": ["DISCHARGE", "FLASH_CANNON", "MAGNET_BOMB", "ZAP_CANNON"],
        "legacyMoves": ["DISCHARGE", "THUNDER_SHOCK"],
        "defaultIVs": {
            "cp1500": [22.5, 2, 13, 11],
            "cp2500": [40, 15, 15, 15]
        }
    }, {
        "dex": 462,
        "speciesName": "Magnezone",
        "speciesId": "magnezone",
        "baseStats": {
            "atk": 238,
            "def": 205,
            "hp": 172
        },
        "types": ["electric", "steel"],
        "fastMoves": ["CHARGE_BEAM", "SPARK"],
        "chargedMoves": ["FLASH_CANNON", "WILD_CHARGE", "ZAP_CANNON"],
        "defaultIVs": {
            "cp1500": [17.5, 8, 14, 2],
            "cp2500": [29.5, 4, 10, 6]
        }
    }, {
        "dex": 296,
        "speciesName": "Makuhita",
        "speciesId": "makuhita",
        "baseStats": {
            "atk": 99,
            "def": 54,
            "hp": 176
        },
        "types": ["fighting", "none"],
        "fastMoves": ["ROCK_SMASH", "TACKLE"],
        "chargedMoves": ["CROSS_CHOP", "HEAVY_SLAM", "LOW_SWEEP"],
        "defaultIVs": {
            "cp1500": [40, 15, 15, 15],
            "cp2500": [40, 15, 15, 15]
        }
    }, {
        "dex": 473,
        "speciesName": "Mamoswine",
        "speciesId": "mamoswine",
        "baseStats": {
            "atk": 247,
            "def": 146,
            "hp": 242
        },
        "types": ["ice", "ground"],
        "fastMoves": ["MUD_SLAP", "POWDER_SNOW"],
        "chargedMoves": ["AVALANCHE", "BULLDOZE", "STONE_EDGE", "ANCIENT_POWER"],
        "defaultIVs": {
            "cp1500": [16.5, 8, 9, 13],
            "cp2500": [29, 0, 5, 9]
        }
    }, {
        "dex": 490,
        "speciesName": "Manaphy",
        "speciesId": "manaphy",
        "baseStats": {
            "atk": 210,
            "def": 210,
            "hp": 225
        },
        "types": ["water", "none"],
        "fastMoves": ["BUBBLE", "WATERFALL"],
        "chargedMoves": ["BUBBLE_BEAM", "PSYCHIC", "SURF"],
        "defaultIVs": {
            "cp1500": [17.5, 0, 2, 15],
            "cp2500": [28.5, 0, 12, 14]
        }
    }, {
        "dex": 310,
        "speciesName": "Manectric",
        "speciesId": "manectric",
        "baseStats": {
            "atk": 215,
            "def": 127,
            "hp": 172
        },
        "types": ["electric", "none"],
        "fastMoves": ["CHARGE_BEAM", "SNARL"],
        "chargedMoves": ["FLAME_BURST", "THUNDER", "WILD_CHARGE"],
        "defaultIVs": {
            "cp1500": [24, 2, 11, 12],
            "cp2500": [40, 15, 15, 15]
        }
    }, {
        "dex": 56,
        "speciesName": "Mankey",
        "speciesId": "mankey",
        "baseStats": {
            "atk": 148,
            "def": 82,
            "hp": 120
        },
        "types": ["fighting", "none"],
        "fastMoves": ["KARATE_CHOP", "SCRATCH"],
        "chargedMoves": ["BRICK_BREAK", "CROSS_CHOP", "LOW_SWEEP"],
        "defaultIVs": {
            "cp1500": [40, 15, 15, 15],
            "cp2500": [40, 15, 15, 15]
        }
    }, {
        "dex": 226,
        "speciesName": "Mantine",
        "speciesId": "mantine",
        "baseStats": {
            "atk": 148,
            "def": 226,
            "hp": 163
        },
        "types": ["water", "flying"],
        "fastMoves": ["BUBBLE", "BULLET_SEED", "WING_ATTACK"],
        "chargedMoves": ["AERIAL_ACE", "ICE_BEAM", "WATER_PULSE"],
        "defaultIVs": {
            "cp1500": [27.5, 2, 11, 9],
            "cp2500": [40, 15, 15, 15]
        }
    }, {
        "dex": 458,
        "speciesName": "Mantyke",
        "speciesId": "mantyke",
        "baseStats": {
            "atk": 105,
            "def": 179,
            "hp": 128
        },
        "types": ["water", "flying"],
        "fastMoves": ["BUBBLE", "TACKLE"],
        "chargedMoves": ["AERIAL_ACE", "ICE_BEAM", "WATER_PULSE"],
        "defaultIVs": {
            "cp1500": [40, 15, 15, 15],
            "cp2500": [40, 15, 15, 15]
        }
    }, {
        "dex": 179,
        "speciesName": "Mareep",
        "speciesId": "mareep",
        "baseStats": {
            "atk": 114,
            "def": 79,
            "hp": 146
        },
        "types": ["electric", "none"],
        "fastMoves": ["TACKLE", "THUNDER_SHOCK"],
        "chargedMoves": ["BODY_SLAM", "DISCHARGE", "THUNDERBOLT"],
        "defaultIVs": {
            "cp1500": [40, 15, 15, 15],
            "cp2500": [40, 15, 15, 15]
        }
    }, {
        "dex": 183,
        "speciesName": "Marill",
        "speciesId": "marill",
        "baseStats": {
            "atk": 37,
            "def": 93,
            "hp": 172
        },
        "types": ["water", "fairy"],
        "fastMoves": ["BUBBLE", "TACKLE"],
        "chargedMoves": ["AQUA_TAIL", "BODY_SLAM", "BUBBLE_BEAM"],
        "defaultIVs": {
            "cp1500": [40, 15, 15, 15],
            "cp2500": [40, 15, 15, 15]
        }
    }, {
        "dex": 105,
        "speciesName": "Marowak",
        "speciesId": "marowak",
        "baseStats": {
            "atk": 144,
            "def": 186,
            "hp": 155
        },
        "types": ["ground", "none"],
        "fastMoves": ["MUD_SLAP", "ROCK_SMASH"],
        "chargedMoves": ["BONE_CLUB", "DIG", "EARTHQUAKE"],
        "defaultIVs": {
            "cp1500": [36, 0, 4, 9],
            "cp2500": [40, 15, 15, 15]
        }
    }, {
        "dex": 105,
        "speciesName": "Marowak (Alolan)",
        "speciesId": "marowak_alolan",
        "baseStats": {
            "atk": 144,
            "def": 186,
            "hp": 155
        },
        "types": ["fire", "ghost"],
        "fastMoves": ["HEX", "ROCK_SMASH"],
        "chargedMoves": ["BONE_CLUB", "FIRE_BLAST", "SHADOW_BALL"],
        "defaultIVs": {
            "cp1500": [36, 0, 4, 9],
            "cp2500": [40, 15, 15, 15]
        },
		"tags": ["alolan"]
    }, {
        "dex": 259,
        "speciesName": "Marshtomp",
        "speciesId": "marshtomp",
        "baseStats": {
            "atk": 156,
            "def": 133,
            "hp": 172
        },
        "types": ["water", "ground"],
        "fastMoves": ["MUD_SHOT", "WATER_GUN"],
        "chargedMoves": ["MUD_BOMB", "SLUDGE", "SURF"],
        "defaultIVs": {
            "cp1500": [33, 5, 14, 13],
            "cp2500": [40, 15, 15, 15]
        }
    }, {
        "dex": 284,
        "speciesName": "Masquerain",
        "speciesId": "masquerain",
        "baseStats": {
            "atk": 192,
            "def": 150,
            "hp": 172
        },
        "types": ["bug", "flying"],
        "fastMoves": ["AIR_SLASH", "INFESTATION"],
        "chargedMoves": ["AIR_CUTTER", "OMINOUS_WIND", "SILVER_WIND"],
        "defaultIVs": {
            "cp1500": [24.5, 3, 14, 11],
            "cp2500": [40, 15, 15, 15]
        }
    }, {
        "dex": 303,
        "speciesName": "Mawile",
        "speciesId": "mawile",
        "baseStats": {
            "atk": 155,
            "def": 141,
            "hp": 137
        },
        "types": ["steel", "fairy"],
        "fastMoves": ["ASTONISH", "BITE"],
        "chargedMoves": ["IRON_HEAD", "PLAY_ROUGH", "VICE_GRIP"],
        "defaultIVs": {
            "cp1500": [39.5, 7, 14, 6],
            "cp2500": [40, 15, 15, 15]
        }
    }, {
        "dex": 308,
        "speciesName": "Medicham",
        "speciesId": "medicham",
        "baseStats": {
            "atk": 121,
            "def": 152,
            "hp": 155
        },
        "types": ["fighting", "psychic"],
        "fastMoves": ["COUNTER", "PSYCHO_CUT"],
        "chargedMoves": ["DYNAMIC_PUNCH", "ICE_PUNCH", "PSYCHIC", "POWER_UP_PUNCH"],
        "defaultIVs": {
            "cp1500": [40, 15, 15, 15],
            "cp2500": [40, 15, 15, 15]
        }
    }, {
        "dex": 307,
        "speciesName": "Meditite",
        "speciesId": "meditite",
        "baseStats": {
            "atk": 78,
            "def": 107,
            "hp": 102
        },
        "types": ["fighting", "psychic"],
        "fastMoves": ["CONFUSION", "ROCK_SMASH"],
        "chargedMoves": ["ICE_PUNCH", "LOW_SWEEP", "PSYSHOCK"],
        "defaultIVs": {
            "cp1500": [40, 15, 15, 15],
            "cp2500": [40, 15, 15, 15]
        }
    }, {
        "dex": 154,
        "speciesName": "Meganium",
        "speciesId": "meganium",
        "baseStats": {
            "atk": 168,
            "def": 202,
            "hp": 190
        },
        "types": ["grass", "none"],
        "fastMoves": ["RAZOR_LEAF", "VINE_WHIP"],
        "chargedMoves": ["EARTHQUAKE", "FRENZY_PLANT", "PETAL_BLIZZARD", "SOLAR_BEAM"],
        "legacyMoves": ["FRENZY_PLANT"],
        "defaultIVs": {
            "cp1500": [25, 0, 0, 7],
            "cp2500": [40, 15, 15, 15]
        }
    }, {
        "dex": 809,
        "speciesName": "Melmetal",
        "speciesId": "melmetal",
        "baseStats": {
            "atk": 226,
            "def": 190,
            "hp": 264
        },
        "types": ["steel", "none"],
        "fastMoves": ["THUNDER_SHOCK"],
        "chargedMoves": ["FLASH_CANNON", "HYPER_BEAM", "ROCK_SLIDE", "THUNDERBOLT"],
        "defaultIVs": {
            "cp1500": [15.5, 1, 13, 8],
            "cp2500": [25.5, 7, 11, 11]
        },
		"tags": ["mythical"]
    }, {
        "dex": 808,
        "speciesName": "Meltan",
        "speciesId": "meltan",
        "baseStats": {
            "atk": 118,
            "def": 99,
            "hp": 130
        },
        "types": ["steel", "none"],
        "fastMoves": ["THUNDER_SHOCK"],
        "chargedMoves": ["FLASH_CANNON", "THUNDERBOLT"],
        "defaultIVs": {
            "cp1500": [40, 15, 15, 15],
            "cp2500": [40, 15, 15, 15]
        },
		"tags": ["mythical"]
    }, {
        "dex": 52,
        "speciesName": "Meowth",
        "speciesId": "meowth",
        "baseStats": {
            "atk": 92,
            "def": 78,
            "hp": 120
        },
        "types": ["normal", "none"],
        "fastMoves": ["BITE", "SCRATCH"],
        "chargedMoves": ["BODY_SLAM", "DARK_PULSE", "FOUL_PLAY", "NIGHT_SLASH"],
        "legacyMoves": ["BODY_SLAM"],
        "defaultIVs": {
            "cp1500": [40, 15, 15, 15],
            "cp2500": [40, 15, 15, 15]
        }
    }, {
        "dex": 52,
        "speciesName": "Meowth (Alolan)",
        "speciesId": "meowth_alolan",
        "baseStats": {
            "atk": 99,
            "def": 78,
            "hp": 120
        },
        "types": ["dark", "none"],
        "fastMoves": ["BITE", "SCRATCH"],
        "chargedMoves": ["DARK_PULSE", "FOUL_PLAY", "NIGHT_SLASH"],
        "defaultIVs": {
            "cp1500": [40, 15, 15, 15],
            "cp2500": [40, 15, 15, 15]
        },
		"tags": ["alolan"]
    }, {
        "dex": 481,
        "speciesName": "Mesprit",
        "speciesId": "mesprit",
        "baseStats": {
            "atk": 212,
            "def": 212,
            "hp": 190
        },
        "types": ["psychic", "none"],
        "fastMoves": ["CONFUSION", "EXTRASENSORY"],
        "chargedMoves": ["BLIZZARD", "FUTURE_SIGHT", "SWIFT"],
        "defaultIVs": {
            "cp1500": [18.5, 6, 2, 13],
            "cp2500": [31, 3, 9, 14]
        },
		"tags": ["legendary", "regional"]
    }, {
        "dex": 376,
        "speciesName": "Metagross",
        "speciesId": "metagross",
        "baseStats": {
            "atk": 257,
            "def": 228,
            "hp": 190
        },
        "types": ["steel", "psychic"],
        "fastMoves": ["BULLET_PUNCH", "ZEN_HEADBUTT"],
        "chargedMoves": ["EARTHQUAKE", "FLASH_CANNON", "METEOR_MASH", "PSYCHIC"],
        "legacyMoves": ["METEOR_MASH"],
        "defaultIVs": {
            "cp1500": [14.5, 6, 7, 14],
            "cp2500": [23.5, 10, 15, 13]
        }
    }, {
        "dex": 375,
        "speciesName": "Metang",
        "speciesId": "metang",
        "baseStats": {
            "atk": 138,
            "def": 176,
            "hp": 155
        },
        "types": ["steel", "psychic"],
        "fastMoves": ["METAL_CLAW", "ZEN_HEADBUTT"],
        "chargedMoves": ["GYRO_BALL", "PSYCHIC", "PSYSHOCK"],
        "defaultIVs": {
            "cp1500": [38, 3, 5, 14],
            "cp2500": [40, 15, 15, 15]
        }
    }, {
        "dex": 11,
        "speciesName": "Metapod",
        "speciesId": "metapod",
        "baseStats": {
            "atk": 45,
            "def": 80,
            "hp": 137
        },
        "types": ["bug", "none"],
        "fastMoves": ["BUG_BITE", "TACKLE"],
        "chargedMoves": ["STRUGGLE"],
        "defaultIVs": {
            "cp1500": [40, 15, 15, 15],
            "cp2500": [40, 15, 15, 15]
        }
    }, {
        "dex": 151,
        "speciesName": "Mew",
        "speciesId": "mew",
        "baseStats": {
            "atk": 210,
            "def": 210,
            "hp": 225
        },
        "types": ["psychic", "none"],
        "fastMoves": ["CHARGE_BEAM", "CUT", "DRAGON_TAIL", "FROST_BREATH", "INFESTATION", "POISON_JAB", "POUND", "ROCK_SMASH", "SHADOW_CLAW", "SNARL", "STEEL_WING", "STRUGGLE_BUG", "VOLT_SWITCH", "WATERFALL"],
        "chargedMoves": ["ANCIENT_POWER", "BLIZZARD", "BULLDOZE", "DARK_PULSE", "DAZZLING_GLEAM", "DRAGON_CLAW", "ENERGY_BALL", "FLAME_CHARGE", "FLASH_CANNON", "FOCUS_BLAST", "GRASS_KNOT", "GYRO_BALL", "HYPER_BEAM", "ICE_BEAM", "LOW_SWEEP", "OVERHEAT", "PSYCHIC", "PSYSHOCK", "ROCK_SLIDE", "SOLAR_BEAM", "STONE_EDGE", "SURF", "THUNDER", "THUNDERBOLT", "WILD_CHARGE"],
        "defaultIVs": {
            "cp1500": [16.5, 13, 11, 11],
            "cp2500": [27.5, 12, 14, 10]
        },
		"tags": ["mythical"]
    }, {
        "dex": 150,
        "speciesName": "Mewtwo",
        "speciesId": "mewtwo",
        "baseStats": {
            "atk": 300,
            "def": 182,
            "hp": 214
        },
        "types": ["psychic", "none"],
        "fastMoves": ["CONFUSION", "PSYCHO_CUT"],
        "chargedMoves": ["FLAMETHROWER", "FOCUS_BLAST", "HYPER_BEAM", "ICE_BEAM", "PSYCHIC", "SHADOW_BALL", "THUNDERBOLT"],
        "legacyMoves": ["HYPER_BEAM", "SHADOW_BALL"],
        "defaultIVs": {
            "cp1500": [13.5, 3, 12, 0],
            "cp2500": [22, 5, 10, 10]
        },
		"tags": ["legendary"]
    }, {
        "dex": 150,
        "speciesName": "Mewtwo (Armored)",
        "speciesId": "mewtwo_armored",
        "baseStats": {
            "atk": 182,
            "def": 278,
            "hp": 214
        },
        "types": ["psychic", "none"],
        "fastMoves": ["CONFUSION", "IRON_TAIL"],
        "chargedMoves": ["DYNAMIC_PUNCH", "ROCK_SLIDE", "EARTHQUAKE", "FUTURE_SIGHT"],
        "defaultIVs": {
            "cp1500": [18, 1, 11, 5],
            "cp2500": [30.5, 1, 11, 5]
        },
		"tags": ["legendary"]
    },	{
        "dex": 262,
        "speciesName": "Mightyena",
        "speciesId": "mightyena",
        "baseStats": {
            "atk": 171,
            "def": 132,
            "hp": 172
        },
        "types": ["dark", "none"],
        "fastMoves": ["BITE", "FIRE_FANG"],
        "chargedMoves": ["CRUNCH", "PLAY_ROUGH", "POISON_FANG"],
        "defaultIVs": {
            "cp1500": [31.5, 0, 9, 7],
            "cp2500": [40, 15, 15, 15]
        }
    }, {
        "dex": 350,
        "speciesName": "Milotic",
        "speciesId": "milotic",
        "baseStats": {
            "atk": 192,
            "def": 219,
            "hp": 216
        },
        "types": ["water", "none"],
        "fastMoves": ["DRAGON_TAIL", "WATERFALL"],
        "chargedMoves": ["BLIZZARD", "HYPER_BEAM", "SURF"],
        "defaultIVs": {
            "cp1500": [18.5, 0, 14, 14],
            "cp2500": [32.5, 2, 10, 14]
        }
    }, {
        "dex": 241,
        "speciesName": "Miltank",
        "speciesId": "miltank",
        "baseStats": {
            "atk": 157,
            "def": 193,
            "hp": 216
        },
        "types": ["normal", "none"],
        "fastMoves": ["TACKLE", "ZEN_HEADBUTT"],
        "chargedMoves": ["BODY_SLAM", "GYRO_BALL", "ICE_BEAM", "STOMP", "THUNDERBOLT"],
        "defaultIVs": {
            "cp1500": [24.5, 0, 9, 13],
            "cp2500": [40, 15, 15, 15]
        }
    }, {
        "dex": 439,
        "speciesName": "Mime (Jr)",
        "speciesId": "mime_jr",
        "baseStats": {
            "atk": 125,
            "def": 142,
            "hp": 85
        },
        "types": ["psychic", "fairy"],
        "fastMoves": ["CONFUSION", "POUND"],
        "chargedMoves": ["PSYBEAM", "PSYCHIC", "PSYSHOCK"],
        "defaultIVs": {
            "cp1500": [40, 15, 15, 15],
            "cp2500": [40, 15, 15, 15]
        }
    }, {
        "dex": 312,
        "speciesName": "Minun",
        "speciesId": "minun",
        "baseStats": {
            "atk": 147,
            "def": 150,
            "hp": 155
        },
        "types": ["electric", "none"],
        "fastMoves": ["QUICK_ATTACK", "SPARK"],
        "chargedMoves": ["DISCHARGE", "SWIFT", "THUNDERBOLT"],
        "defaultIVs": {
            "cp1500": [39, 4, 4, 14],
            "cp2500": [40, 15, 15, 15]
        }
    }, {
        "dex": 200,
        "speciesName": "Misdreavus",
        "speciesId": "misdreavus",
        "baseStats": {
            "atk": 167,
            "def": 154,
            "hp": 155
        },
        "types": ["ghost", "none"],
        "fastMoves": ["ASTONISH", "HEX"],
        "chargedMoves": ["DARK_PULSE", "OMINOUS_WIND", "SHADOW_SNEAK"],
        "defaultIVs": {
            "cp1500": [29.5, 2, 12, 13],
            "cp2500": [40, 15, 15, 15]
        }
    }, {
        "dex": 429,
        "speciesName": "Mismagius",
        "speciesId": "mismagius",
        "baseStats": {
            "atk": 211,
            "def": 187,
            "hp": 155
        },
        "types": ["ghost", "none"],
        "fastMoves": ["HEX", "SUCKER_PUNCH"],
        "chargedMoves": ["DARK_PULSE", "DAZZLING_GLEAM", "SHADOW_BALL"],
        "defaultIVs": {
            "cp1500": [21.5, 1, 7, 15],
            "cp2500": [40, 3, 13, 13]
        }
    }, {
        "dex": 146,
        "speciesName": "Moltres",
        "speciesId": "moltres",
        "baseStats": {
            "atk": 251,
            "def": 181,
            "hp": 207
        },
        "types": ["fire", "flying"],
        "fastMoves": ["EMBER", "FIRE_SPIN", "WING_ATTACK"],
        "chargedMoves": ["FIRE_BLAST", "HEAT_WAVE", "OVERHEAT", "SKY_ATTACK", "ANCIENT_POWER"],
        "legacyMoves": ["EMBER", "SKY_ATTACK"],
        "defaultIVs": {
            "cp1500": [16, 8, 12, 6],
            "cp2500": [26, 10, 15, 10]
        },
		"tags": ["legendary"]
    }, {
        "dex": 391,
        "speciesName": "Monferno",
        "speciesId": "monferno",
        "baseStats": {
            "atk": 158,
            "def": 105,
            "hp": 162
        },
        "types": ["fire", "fighting"],
        "fastMoves": ["EMBER", "ROCK_SMASH"],
        "chargedMoves": ["FLAME_WHEEL", "FLAMETHROWER", "LOW_SWEEP"],
        "defaultIVs": {
            "cp1500": [40, 3, 13, 15],
            "cp2500": [40, 15, 15, 15]
        }
    }, {
        "dex": 414,
        "speciesName": "Mothim",
        "speciesId": "mothim",
        "baseStats": {
            "atk": 185,
            "def": 98,
            "hp": 172
        },
        "types": ["bug", "flying"],
        "fastMoves": ["AIR_SLASH", "BUG_BITE"],
        "chargedMoves": ["AERIAL_ACE", "BUG_BUZZ", "PSYBEAM"],
        "defaultIVs": {
            "cp1500": [34, 2, 8, 12],
            "cp2500": [40, 15, 15, 15]
        }
    }, {
        "dex": 122,
        "speciesName": "Mr. Mime",
        "speciesId": "mr_mime",
        "baseStats": {
            "atk": 192,
            "def": 205,
            "hp": 120
        },
        "types": ["psychic", "fairy"],
        "fastMoves": ["CONFUSION", "ZEN_HEADBUTT"],
        "chargedMoves": ["PSYBEAM", "PSYCHIC", "SHADOW_BALL"],
        "defaultIVs": {
            "cp1500": [26, 0, 6, 11],
            "cp2500": [40, 15, 15, 15]
        },
		"tags": ["regional"]
    }, {
        "dex": 258,
        "speciesName": "Mudkip",
        "speciesId": "mudkip",
        "baseStats": {
            "atk": 126,
            "def": 93,
            "hp": 137
        },
        "types": ["water", "none"],
        "fastMoves": ["TACKLE", "WATER_GUN"],
        "chargedMoves": ["DIG", "SLUDGE", "STOMP"],
        "defaultIVs": {
            "cp1500": [40, 15, 15, 15],
            "cp2500": [40, 15, 15, 15]
        }
    }, {
        "dex": 89,
        "speciesName": "Muk",
        "speciesId": "muk",
        "baseStats": {
            "atk": 190,
            "def": 172,
            "hp": 233
        },
        "types": ["poison", "none"],
        "fastMoves": ["ACID", "INFESTATION", "LICK", "POISON_JAB"],
        "chargedMoves": ["DARK_PULSE", "GUNK_SHOT", "SLUDGE_WAVE", "THUNDER_PUNCH", "ACID_SPRAY"],
        "legacyMoves": ["ACID", "LICK"],
        "defaultIVs": {
            "cp1500": [19.5, 12, 13, 13],
            "cp2500": [39, 3, 14, 4]
        }
    }, {
        "dex": 89,
        "speciesName": "Muk (Alolan)",
        "speciesId": "muk_alolan",
        "baseStats": {
            "atk": 190,
            "def": 172,
            "hp": 233
        },
        "types": ["poison", "dark"],
        "fastMoves": ["BITE", "POISON_JAB", "SNARL"],
        "chargedMoves": ["DARK_PULSE", "GUNK_SHOT", "SLUDGE_WAVE", "ACID_SPRAY"],
        "defaultIVs": {
            "cp1500": [19.5, 12, 13, 13],
            "cp2500": [39, 3, 14, 4]
        },
		"tags": ["alolan"]
    }, {
        "dex": 446,
        "speciesName": "Munchlax",
        "speciesId": "munchlax",
        "baseStats": {
            "atk": 137,
            "def": 117,
            "hp": 286
        },
        "types": ["normal", "none"],
        "fastMoves": ["LICK", "TACKLE"],
        "chargedMoves": ["BODY_SLAM", "BULLDOZE", "GUNK_SHOT"],
        "defaultIVs": {
            "cp1500": [31.5, 4, 8, 15],
            "cp2500": [40, 15, 15, 15]
        }
    }, {
        "dex": 198,
        "speciesName": "Murkrow",
        "speciesId": "murkrow",
        "baseStats": {
            "atk": 175,
            "def": 87,
            "hp": 155
        },
        "types": ["dark", "flying"],
        "fastMoves": ["FEINT_ATTACK", "PECK"],
        "chargedMoves": ["DARK_PULSE", "DRILL_PECK", "FOUL_PLAY"],
        "defaultIVs": {
            "cp1500": [39.5, 15, 9, 12],
            "cp2500": [40, 15, 15, 15]
        }
    }, {
        "dex": 177,
        "speciesName": "Natu",
        "speciesId": "natu",
        "baseStats": {
            "atk": 134,
            "def": 89,
            "hp": 120
        },
        "types": ["psychic", "flying"],
        "fastMoves": ["PECK", "QUICK_ATTACK"],
        "chargedMoves": ["DRILL_PECK", "NIGHT_SHADE", "PSYSHOCK"],
        "defaultIVs": {
            "cp1500": [40, 15, 15, 15],
            "cp2500": [40, 15, 15, 15]
        }
    }, {
        "dex": 34,
        "speciesName": "Nidoking",
        "speciesId": "nidoking",
        "baseStats": {
            "atk": 204,
            "def": 156,
            "hp": 191
        },
        "types": ["poison", "ground"],
        "fastMoves": ["FURY_CUTTER", "IRON_TAIL", "POISON_JAB"],
        "chargedMoves": ["EARTHQUAKE", "MEGAHORN", "SLUDGE_WAVE", "EARTH_POWER"],
        "legacyMoves": ["FURY_CUTTER"],
        "defaultIVs": {
            "cp1500": [21.5, 8, 15, 7],
            "cp2500": [40, 9, 13, 10]
        }
    }, {
        "dex": 31,
        "speciesName": "Nidoqueen",
        "speciesId": "nidoqueen",
        "baseStats": {
            "atk": 180,
            "def": 173,
            "hp": 207
        },
        "types": ["poison", "ground"],
        "fastMoves": ["BITE", "POISON_JAB"],
        "chargedMoves": ["EARTHQUAKE", "SLUDGE_WAVE", "STONE_EDGE", "EARTH_POWER"],
        "defaultIVs": {
            "cp1500": [23, 5, 2, 15],
            "cp2500": [40, 15, 15, 15]
        }
    }, {
        "dex": 29,
        "speciesName": "Nidoran♀",
        "speciesId": "nidoran_female",
        "baseStats": {
            "atk": 86,
            "def": 89,
            "hp": 146
        },
        "types": ["poison", "none"],
        "fastMoves": ["BITE", "POISON_STING"],
        "chargedMoves": ["BODY_SLAM", "POISON_FANG", "SLUDGE_BOMB"],
        "defaultIVs": {
            "cp1500": [40, 15, 15, 15],
            "cp2500": [40, 15, 15, 15]
        }
    }, {
        "dex": 32,
        "speciesName": "Nidoran♂",
        "speciesId": "nidoran_male",
        "baseStats": {
            "atk": 105,
            "def": 76,
            "hp": 130
        },
        "types": ["poison", "none"],
        "fastMoves": ["PECK", "POISON_STING"],
        "chargedMoves": ["BODY_SLAM", "HORN_ATTACK", "SLUDGE_BOMB"],
        "defaultIVs": {
            "cp1500": [40, 15, 15, 15],
            "cp2500": [40, 15, 15, 15]
        }
    }, {
        "dex": 30,
        "speciesName": "Nidorina",
        "speciesId": "nidorina",
        "baseStats": {
            "atk": 117,
            "def": 120,
            "hp": 172
        },
        "types": ["poison", "none"],
        "fastMoves": ["BITE", "POISON_STING"],
        "chargedMoves": ["DIG", "POISON_FANG", "SLUDGE_BOMB"],
        "defaultIVs": {
            "cp1500": [40, 15, 15, 15],
            "cp2500": [40, 15, 15, 15]
        }
    }, {
        "dex": 33,
        "speciesName": "Nidorino",
        "speciesId": "nidorino",
        "baseStats": {
            "atk": 137,
            "def": 111,
            "hp": 156
        },
        "types": ["poison", "none"],
        "fastMoves": ["POISON_JAB", "POISON_STING"],
        "chargedMoves": ["DIG", "HORN_ATTACK", "SLUDGE_BOMB"],
        "defaultIVs": {
            "cp1500": [40, 15, 15, 15],
            "cp2500": [40, 15, 15, 15]
        }
    }, {
        "dex": 290,
        "speciesName": "Nincada",
        "speciesId": "nincada",
        "baseStats": {
            "atk": 80,
            "def": 126,
            "hp": 104
        },
        "types": ["bug", "ground"],
        "fastMoves": ["BUG_BITE", "SCRATCH"],
        "chargedMoves": ["AERIAL_ACE", "BUG_BUZZ", "NIGHT_SLASH"],
        "defaultIVs": {
            "cp1500": [40, 15, 15, 15],
            "cp2500": [40, 15, 15, 15]
        }
    }, {
        "dex": 38,
        "speciesName": "Ninetales",
        "speciesId": "ninetales",
        "baseStats": {
            "atk": 169,
            "def": 190,
            "hp": 177
        },
        "types": ["fire", "none"],
        "fastMoves": ["EMBER", "FEINT_ATTACK", "FIRE_SPIN"],
        "chargedMoves": ["FIRE_BLAST", "FLAMETHROWER", "HEAT_WAVE", "OVERHEAT", "PSYSHOCK", "SOLAR_BEAM"],
        "legacyMoves": ["EMBER", "FIRE_BLAST", "FLAMETHROWER"],
        "defaultIVs": {
            "cp1500": [25, 5, 6, 13],
            "cp2500": [40, 15, 15, 15]
        }
    }, {
        "dex": 38,
        "speciesName": "Ninetales (Alolan)",
        "speciesId": "ninetales_alolan",
        "baseStats": {
            "atk": 170,
            "def": 193,
            "hp": 177
        },
        "types": ["ice", "fairy"],
        "fastMoves": ["FEINT_ATTACK", "POWDER_SNOW"],
        "chargedMoves": ["BLIZZARD", "DAZZLING_GLEAM", "ICE_BEAM", "PSYSHOCK"],
        "defaultIVs": {
            "cp1500": [25.5, 2, 0, 12],
            "cp2500": [40, 15, 15, 15]
        },
		"tags": ["alolan"]
    }, {
        "dex": 291,
        "speciesName": "Ninjask",
        "speciesId": "ninjask",
        "baseStats": {
            "atk": 199,
            "def": 112,
            "hp": 156
        },
        "types": ["bug", "flying"],
        "fastMoves": ["FURY_CUTTER", "METAL_CLAW"],
        "chargedMoves": ["AERIAL_ACE", "BUG_BUZZ", "SHADOW_BALL"],
        "defaultIVs": {
            "cp1500": [31.5, 0, 5, 5],
            "cp2500": [40, 15, 15, 15]
        }
    }, {
        "dex": 164,
        "speciesName": "Noctowl",
        "speciesId": "noctowl",
        "baseStats": {
            "atk": 145,
            "def": 156,
            "hp": 225
        },
        "types": ["normal", "flying"],
        "fastMoves": ["EXTRASENSORY", "WING_ATTACK"],
        "chargedMoves": ["NIGHT_SHADE", "PSYCHIC", "SKY_ATTACK"],
        "defaultIVs": {
            "cp1500": [29, 1, 11, 7],
            "cp2500": [40, 15, 15, 15]
        }
    }, {
        "dex": 299,
        "speciesName": "Nosepass",
        "speciesId": "nosepass",
        "baseStats": {
            "atk": 82,
            "def": 215,
            "hp": 102
        },
        "types": ["rock", "none"],
        "fastMoves": ["ROCK_THROW", "SPARK"],
        "chargedMoves": ["ROCK_BLAST", "ROCK_SLIDE", "THUNDERBOLT"],
        "defaultIVs": {
            "cp1500": [40, 15, 15, 15],
            "cp2500": [40, 15, 15, 15]
        }
    }, {
        "dex": 322,
        "speciesName": "Numel",
        "speciesId": "numel",
        "baseStats": {
            "atk": 119,
            "def": 79,
            "hp": 155
        },
        "types": ["fire", "ground"],
        "fastMoves": ["EMBER", "TACKLE"],
        "chargedMoves": ["BULLDOZE", "HEAT_WAVE", "STOMP"],
        "defaultIVs": {
            "cp1500": [40, 15, 15, 15],
            "cp2500": [40, 15, 15, 15]
        }
    }, {
        "dex": 274,
        "speciesName": "Nuzleaf",
        "speciesId": "nuzleaf",
        "baseStats": {
            "atk": 134,
            "def": 78,
            "hp": 172
        },
        "types": ["grass", "dark"],
        "fastMoves": ["FEINT_ATTACK", "RAZOR_LEAF"],
        "chargedMoves": ["FOUL_PLAY", "GRASS_KNOT", "LEAF_BLADE"],
        "defaultIVs": {
            "cp1500": [40, 15, 15, 15],
            "cp2500": [40, 15, 15, 15]
        }
    }, {
        "dex": 224,
        "speciesName": "Octillery",
        "speciesId": "octillery",
        "baseStats": {
            "atk": 197,
            "def": 141,
            "hp": 181
        },
        "types": ["water", "none"],
        "fastMoves": ["MUD_SHOT", "WATER_GUN"],
        "chargedMoves": ["AURORA_BEAM", "GUNK_SHOT", "WATER_PULSE", "ACID_SPRAY"],
        "defaultIVs": {
            "cp1500": [25, 1, 4, 15],
            "cp2500": [40, 15, 15, 15]
        }
    }, {
        "dex": 43,
        "speciesName": "Oddish",
        "speciesId": "oddish",
        "baseStats": {
            "atk": 131,
            "def": 112,
            "hp": 128
        },
        "types": ["grass", "poison"],
        "fastMoves": ["ACID", "RAZOR_LEAF"],
        "chargedMoves": ["MOONBLAST", "SEED_BOMB", "SLUDGE_BOMB"],
        "defaultIVs": {
            "cp1500": [40, 15, 15, 15],
            "cp2500": [40, 15, 15, 15]
        }
    }, {
        "dex": 138,
        "speciesName": "Omanyte",
        "speciesId": "omanyte",
        "baseStats": {
            "atk": 155,
            "def": 153,
            "hp": 111
        },
        "types": ["rock", "water"],
        "fastMoves": ["MUD_SHOT", "WATER_GUN"],
        "chargedMoves": ["ANCIENT_POWER", "BRINE", "BUBBLE_BEAM", "ROCK_BLAST", "ROCK_TOMB"],
        "legacyMoves": ["BRINE", "ROCK_TOMB"],
        "defaultIVs": {
            "cp1500": [40, 8, 11, 12],
            "cp2500": [40, 15, 15, 15]
        }
    }, {
        "dex": 139,
        "speciesName": "Omastar",
        "speciesId": "omastar",
        "baseStats": {
            "atk": 207,
            "def": 201,
            "hp": 172
        },
        "types": ["rock", "water"],
        "fastMoves": ["MUD_SHOT", "ROCK_THROW", "WATER_GUN"],
        "chargedMoves": ["ANCIENT_POWER", "HYDRO_PUMP", "ROCK_BLAST", "ROCK_SLIDE"],
        "legacyMoves": ["ROCK_SLIDE", "ROCK_THROW"],
        "defaultIVs": {
            "cp1500": [20.5, 6, 8, 5],
            "cp2500": [39, 2, 2, 14]
        }
    }, {
        "dex": 95,
        "speciesName": "Onix",
        "speciesId": "onix",
        "baseStats": {
            "atk": 85,
            "def": 232,
            "hp": 111
        },
        "types": ["rock", "ground"],
        "fastMoves": ["ROCK_THROW", "TACKLE"],
        "chargedMoves": ["HEAVY_SLAM", "IRON_HEAD", "ROCK_SLIDE", "SAND_TOMB", "STONE_EDGE"],
        "legacyMoves": ["IRON_HEAD", "ROCK_SLIDE"],
        "defaultIVs": {
            "cp1500": [40, 15, 15, 15],
            "cp2500": [40, 15, 15, 15]
        }
    }, {
        "dex": 417,
        "speciesName": "Pachirisu",
        "speciesId": "pachirisu",
        "baseStats": {
            "atk": 94,
            "def": 172,
            "hp": 155
        },
        "types": ["electric", "none"],
        "fastMoves": ["SPARK", "VOLT_SWITCH"],
        "chargedMoves": ["THUNDER", "THUNDER_PUNCH", "THUNDERBOLT"],
        "defaultIVs": {
            "cp1500": [40, 15, 15, 15],
            "cp2500": [40, 15, 15, 15]
        },
		"tags": ["regional"]
    }, {
        "dex": 484,
        "speciesName": "Palkia",
        "speciesId": "palkia",
        "baseStats": {
            "atk": 280,
            "def": 215,
            "hp": 189
        },
        "types": ["water", "dragon"],
        "fastMoves": ["DRAGON_BREATH", "DRAGON_TAIL"],
        "chargedMoves": ["DRACO_METEOR", "FIRE_BLAST", "HYDRO_PUMP"],
        "defaultIVs": {
            "cp1500": [14, 5, 1, 15],
            "cp2500": [23.5, 1, 8, 10]
        },
		"tags": ["legendary"]
    }, {
        "dex": 46,
        "speciesName": "Paras",
        "speciesId": "paras",
        "baseStats": {
            "atk": 121,
            "def": 99,
            "hp": 111
        },
        "types": ["bug", "grass"],
        "fastMoves": ["BUG_BITE", "SCRATCH"],
        "chargedMoves": ["CROSS_POISON", "SEED_BOMB", "X_SCISSOR"],
        "defaultIVs": {
            "cp1500": [40, 15, 15, 15],
            "cp2500": [40, 15, 15, 15]
        }
    }, {
        "dex": 47,
        "speciesName": "Parasect",
        "speciesId": "parasect",
        "baseStats": {
            "atk": 165,
            "def": 146,
            "hp": 155
        },
        "types": ["bug", "grass"],
        "fastMoves": ["BUG_BITE", "FURY_CUTTER", "STRUGGLE_BUG"],
        "chargedMoves": ["CROSS_POISON", "SOLAR_BEAM", "X_SCISSOR"],
        "legacyMoves": ["BUG_BITE"],
        "defaultIVs": {
            "cp1500": [32, 2, 13, 9],
            "cp2500": [40, 15, 15, 15]
        }
    }, {
        "dex": 279,
        "speciesName": "Pelipper",
        "speciesId": "pelipper",
        "baseStats": {
            "atk": 175,
            "def": 174,
            "hp": 155
        },
        "types": ["water", "flying"],
        "fastMoves": ["WATER_GUN", "WING_ATTACK"],
        "chargedMoves": ["BLIZZARD", "HURRICANE", "HYDRO_PUMP"],
        "defaultIVs": {
            "cp1500": [27.5, 3, 14, 1],
            "cp2500": [40, 15, 15, 15]
        }
    }, {
        "dex": 53,
        "speciesName": "Persian",
        "speciesId": "persian",
        "baseStats": {
            "atk": 150,
            "def": 136,
            "hp": 163
        },
        "types": ["normal", "none"],
        "fastMoves": ["FEINT_ATTACK", "SCRATCH"],
        "chargedMoves": ["FOUL_PLAY", "NIGHT_SLASH", "PLAY_ROUGH", "POWER_GEM"],
        "legacyMoves": ["NIGHT_SLASH"],
        "defaultIVs": {
            "cp1500": [39, 3, 14, 4],
            "cp2500": [40, 15, 15, 15]
        }
    }, {
        "dex": 53,
        "speciesName": "Persian (Alolan)",
        "speciesId": "persian_alolan",
        "baseStats": {
            "atk": 158,
            "def": 136,
            "hp": 163
        },
        "types": ["dark", "none"],
        "fastMoves": ["FEINT_ATTACK", "SCRATCH"],
        "chargedMoves": ["DARK_PULSE", "FOUL_PLAY", "PLAY_ROUGH"],
        "defaultIVs": {
            "cp1500": [37.5, 0, 7, 9],
            "cp2500": [40, 15, 15, 15]
        },
		"tags": ["alolan"]
    }, {
        "dex": 231,
        "speciesName": "Phanpy",
        "speciesId": "phanpy",
        "baseStats": {
            "atk": 107,
            "def": 98,
            "hp": 207
        },
        "types": ["ground", "none"],
        "fastMoves": ["ROCK_SMASH", "TACKLE"],
        "chargedMoves": ["BODY_SLAM", "BULLDOZE", "ROCK_SLIDE"],
        "defaultIVs": {
            "cp1500": [40, 15, 15, 15],
            "cp2500": [40, 15, 15, 15]
        }
    }, {
        "dex": 489,
        "speciesName": "Phione",
        "speciesId": "phione",
        "baseStats": {
            "atk": 162,
            "def": 162,
            "hp": 190
        },
        "types": ["water", "none"],
        "fastMoves": ["BUBBLE", "WATERFALL"],
        "chargedMoves": ["BUBBLE_BEAM", "SURF", "WATER_PULSE"],
        "defaultIVs": {
            "cp1500": [27.5, 1, 7, 14],
            "cp2500": [40, 15, 15, 15]
        }
    }, {
        "dex": 172,
        "speciesName": "Pichu",
        "speciesId": "pichu",
        "baseStats": {
            "atk": 77,
            "def": 53,
            "hp": 85
        },
        "types": ["electric", "none"],
        "fastMoves": ["QUICK_ATTACK", "THUNDER_SHOCK"],
        "chargedMoves": ["DISARMING_VOICE", "THUNDER_PUNCH", "THUNDERBOLT"],
        "legacyMoves": ["QUICK_ATTACK"],
        "defaultIVs": {
            "cp1500": [40, 15, 15, 15],
            "cp2500": [40, 15, 15, 15]
        }
    }, {
        "dex": 18,
        "speciesName": "Pidgeot",
        "speciesId": "pidgeot",
        "baseStats": {
            "atk": 166,
            "def": 154,
            "hp": 195
        },
        "types": ["normal", "flying"],
        "fastMoves": ["AIR_SLASH", "STEEL_WING", "WING_ATTACK"],
        "chargedMoves": ["AERIAL_ACE", "AIR_CUTTER", "BRAVE_BIRD", "HURRICANE"],
        "legacyMoves": ["AIR_CUTTER", "WING_ATTACK"],
        "defaultIVs": {
            "cp1500": [26.5, 5, 15, 7],
            "cp2500": [40, 15, 15, 15]
        }
    }, {
        "dex": 17,
        "speciesName": "Pidgeotto",
        "speciesId": "pidgeotto",
        "baseStats": {
            "atk": 117,
            "def": 105,
            "hp": 160
        },
        "types": ["normal", "flying"],
        "fastMoves": ["STEEL_WING", "WING_ATTACK"],
        "chargedMoves": ["AERIAL_ACE", "AIR_CUTTER", "TWISTER"],
        "defaultIVs": {
            "cp1500": [40, 15, 15, 15],
            "cp2500": [40, 15, 15, 15]
        }
    }, {
        "dex": 16,
        "speciesName": "Pidgey",
        "speciesId": "pidgey",
        "baseStats": {
            "atk": 85,
            "def": 73,
            "hp": 120
        },
        "types": ["normal", "flying"],
        "fastMoves": ["QUICK_ATTACK", "TACKLE"],
        "chargedMoves": ["AERIAL_ACE", "AIR_CUTTER", "TWISTER"],
        "defaultIVs": {
            "cp1500": [40, 15, 15, 15],
            "cp2500": [40, 15, 15, 15]
        }
    }, {
        "dex": 25,
        "speciesName": "Pikachu",
        "speciesId": "pikachu",
        "baseStats": {
            "atk": 112,
            "def": 96,
            "hp": 111
        },
        "types": ["electric", "none"],
        "fastMoves": ["PRESENT", "QUICK_ATTACK", "THUNDER_SHOCK"],
        "chargedMoves": ["DISCHARGE", "SURF", "THUNDER", "THUNDERBOLT", "WILD_CHARGE"],
        "legacyMoves": ["PRESENT", "SURF", "THUNDER"],
        "defaultIVs": {
            "cp1500": [40, 15, 15, 15],
            "cp2500": [40, 15, 15, 15]
        }
    }, {
        "dex": 221,
        "speciesName": "Piloswine",
        "speciesId": "piloswine",
        "baseStats": {
            "atk": 181,
            "def": 138,
            "hp": 225
        },
        "types": ["ice", "ground"],
        "fastMoves": ["ICE_SHARD", "POWDER_SNOW"],
        "chargedMoves": ["AVALANCHE", "BULLDOZE", "STONE_EDGE"],
        "defaultIVs": {
            "cp1500": [24, 2, 12, 12],
            "cp2500": [40, 15, 15, 15]
        }
    }, {
        "dex": 204,
        "speciesName": "Pineco",
        "speciesId": "pineco",
        "baseStats": {
            "atk": 108,
            "def": 122,
            "hp": 137
        },
        "types": ["bug", "none"],
        "fastMoves": ["BUG_BITE", "TACKLE"],
        "chargedMoves": ["GYRO_BALL", "ROCK_TOMB", "SAND_TOMB"],
        "defaultIVs": {
            "cp1500": [40, 15, 15, 15],
            "cp2500": [40, 15, 15, 15]
        }
    }, {
        "dex": 127,
        "speciesName": "Pinsir",
        "speciesId": "pinsir",
        "baseStats": {
            "atk": 238,
            "def": 182,
            "hp": 163
        },
        "types": ["bug", "none"],
        "fastMoves": ["BUG_BITE", "FURY_CUTTER", "ROCK_SMASH"],
        "chargedMoves": ["CLOSE_COMBAT", "SUBMISSION", "VICE_GRIP", "X_SCISSOR"],
        "legacyMoves": ["FURY_CUTTER", "SUBMISSION"],
        "defaultIVs": {
            "cp1500": [18.5, 8, 11, 12],
            "cp2500": [35, 1, 13, 3]
        }
    }, {
        "dex": 393,
        "speciesName": "Piplup",
        "speciesId": "piplup",
        "baseStats": {
            "atk": 112,
            "def": 102,
            "hp": 142
        },
        "types": ["water", "none"],
        "fastMoves": ["BUBBLE", "POUND"],
        "chargedMoves": ["BUBBLE_BEAM", "DRILL_PECK", "ICY_WIND"],
        "defaultIVs": {
            "cp1500": [40, 15, 15, 15],
            "cp2500": [40, 15, 15, 15]
        }
    }, {
        "dex": 311,
        "speciesName": "Plusle",
        "speciesId": "plusle",
        "baseStats": {
            "atk": 167,
            "def": 129,
            "hp": 155
        },
        "types": ["electric", "none"],
        "fastMoves": ["QUICK_ATTACK", "SPARK"],
        "chargedMoves": ["DISCHARGE", "SWIFT", "THUNDERBOLT"],
        "defaultIVs": {
            "cp1500": [36.5, 2, 7, 9],
            "cp2500": [40, 15, 15, 15]
        }
    }, {
        "dex": 186,
        "speciesName": "Politoed",
        "speciesId": "politoed",
        "baseStats": {
            "atk": 174,
            "def": 179,
            "hp": 207
        },
        "types": ["water", "none"],
        "fastMoves": ["BUBBLE", "MUD_SHOT"],
        "chargedMoves": ["BLIZZARD", "EARTHQUAKE", "HYDRO_PUMP", "SURF"],
        "legacyMoves": ["EARTHQUAKE"],
        "defaultIVs": {
            "cp1500": [23.5, 0, 9, 12],
            "cp2500": [40, 15, 15, 15]
        }
    }, {
        "dex": 60,
        "speciesName": "Poliwag",
        "speciesId": "poliwag",
        "baseStats": {
            "atk": 101,
            "def": 82,
            "hp": 120
        },
        "types": ["water", "none"],
        "fastMoves": ["BUBBLE", "MUD_SHOT"],
        "chargedMoves": ["BODY_SLAM", "BUBBLE_BEAM", "MUD_BOMB"],
        "defaultIVs": {
            "cp1500": [40, 15, 15, 15],
            "cp2500": [40, 15, 15, 15]
        }
    }, {
        "dex": 61,
        "speciesName": "Poliwhirl",
        "speciesId": "poliwhirl",
        "baseStats": {
            "atk": 130,
            "def": 123,
            "hp": 163
        },
        "types": ["water", "none"],
        "fastMoves": ["BUBBLE", "MUD_SHOT"],
        "chargedMoves": ["BUBBLE_BEAM", "MUD_BOMB", "SCALD", "WATER_PULSE"],
        "legacyMoves": ["SCALD"],
        "defaultIVs": {
            "cp1500": [40, 15, 15, 15],
            "cp2500": [40, 15, 15, 15]
        }
    }, {
        "dex": 62,
        "speciesName": "Poliwrath",
        "speciesId": "poliwrath",
        "baseStats": {
            "atk": 182,
            "def": 184,
            "hp": 207
        },
        "types": ["water", "fighting"],
        "fastMoves": ["BUBBLE", "MUD_SHOT", "ROCK_SMASH"],
        "chargedMoves": ["DYNAMIC_PUNCH", "HYDRO_PUMP", "ICE_PUNCH", "SUBMISSION", "POWER_UP_PUNCH"],
        "legacyMoves": ["MUD_SHOT", "SUBMISSION"],
        "defaultIVs": {
            "cp1500": [21, 8, 14, 15],
            "cp2500": [40, 10, 9, 12]
        }
    }, {
        "dex": 77,
        "speciesName": "Ponyta",
        "speciesId": "ponyta",
        "baseStats": {
            "atk": 170,
            "def": 127,
            "hp": 137
        },
        "types": ["fire", "none"],
        "fastMoves": ["EMBER", "TACKLE"],
        "chargedMoves": ["FIRE_BLAST", "FLAME_CHARGE", "FLAME_WHEEL", "STOMP"],
        "legacyMoves": ["FIRE_BLAST"],
        "defaultIVs": {
            "cp1500": [35, 7, 15, 12],
            "cp2500": [40, 15, 15, 15]
        }
    }, {
        "dex": 261,
        "speciesName": "Poochyena",
        "speciesId": "poochyena",
        "baseStats": {
            "atk": 96,
            "def": 61,
            "hp": 111
        },
        "types": ["dark", "none"],
        "fastMoves": ["SNARL", "TACKLE"],
        "chargedMoves": ["CRUNCH", "DIG", "POISON_FANG"],
        "defaultIVs": {
            "cp1500": [40, 15, 15, 15],
            "cp2500": [40, 15, 15, 15]
        }
    }, {
        "dex": 137,
        "speciesName": "Porygon",
        "speciesId": "porygon",
        "baseStats": {
            "atk": 153,
            "def": 136,
            "hp": 163
        },
        "types": ["normal", "none"],
        "fastMoves": ["CHARGE_BEAM", "HIDDEN_POWER_BUG", "HIDDEN_POWER_DARK", "HIDDEN_POWER_DRAGON", "HIDDEN_POWER_ELECTRIC", "HIDDEN_POWER_FIGHTING", "HIDDEN_POWER_FIRE", "HIDDEN_POWER_FLYING", "HIDDEN_POWER_GHOST", "HIDDEN_POWER_GRASS", "HIDDEN_POWER_GROUND", "HIDDEN_POWER_ICE", "HIDDEN_POWER_POISON", "HIDDEN_POWER_PSYCHIC", "HIDDEN_POWER_ROCK", "HIDDEN_POWER_STEEL", "HIDDEN_POWER_WATER", "QUICK_ATTACK", "TACKLE", "ZEN_HEADBUTT"],
        "chargedMoves": ["DISCHARGE", "HYPER_BEAM", "PSYBEAM", "SIGNAL_BEAM", "SOLAR_BEAM", "ZAP_CANNON"],
        "legacyMoves": ["DISCHARGE", "PSYBEAM", "QUICK_ATTACK", "SIGNAL_BEAM", "TACKLE", "ZEN_HEADBUTT"],
        "defaultIVs": {
            "cp1500": [38, 2, 11, 9],
            "cp2500": [40, 15, 15, 15]
        }
    }, {
        "dex": 474,
        "speciesName": "Porygon-Z",
        "speciesId": "porygon_z",
        "baseStats": {
            "atk": 264,
            "def": 150,
            "hp": 198
        },
        "types": ["normal", "none"],
        "fastMoves": ["CHARGE_BEAM", "HIDDEN_POWER_BUG", "HIDDEN_POWER_DARK", "HIDDEN_POWER_DRAGON", "HIDDEN_POWER_ELECTRIC", "HIDDEN_POWER_FIGHTING", "HIDDEN_POWER_FIRE", "HIDDEN_POWER_FLYING", "HIDDEN_POWER_GHOST", "HIDDEN_POWER_GRASS", "HIDDEN_POWER_GROUND", "HIDDEN_POWER_ICE", "HIDDEN_POWER_POISON", "HIDDEN_POWER_PSYCHIC", "HIDDEN_POWER_ROCK", "HIDDEN_POWER_STEEL", "HIDDEN_POWER_WATER"],
        "chargedMoves": ["BLIZZARD", "HYPER_BEAM", "SOLAR_BEAM", "ZAP_CANNON"],
        "defaultIVs": {
            "cp1500": [16.5, 6, 13, 14],
            "cp2500": [27.5, 12, 13, 11]
        }
    }, {
        "dex": 233,
        "speciesName": "Porygon2",
        "speciesId": "porygon2",
        "baseStats": {
            "atk": 198,
            "def": 180,
            "hp": 198
        },
        "types": ["normal", "none"],
        "fastMoves": ["CHARGE_BEAM", "HIDDEN_POWER_BUG", "HIDDEN_POWER_DARK", "HIDDEN_POWER_DRAGON", "HIDDEN_POWER_ELECTRIC", "HIDDEN_POWER_FIGHTING", "HIDDEN_POWER_FIRE", "HIDDEN_POWER_FLYING", "HIDDEN_POWER_GHOST", "HIDDEN_POWER_GRASS", "HIDDEN_POWER_GROUND", "HIDDEN_POWER_ICE", "HIDDEN_POWER_POISON", "HIDDEN_POWER_PSYCHIC", "HIDDEN_POWER_ROCK", "HIDDEN_POWER_STEEL", "HIDDEN_POWER_WATER"],
        "chargedMoves": ["HYPER_BEAM", "SOLAR_BEAM", "ZAP_CANNON"],
        "defaultIVs": {
            "cp1500": [20, 10, 12, 14],
            "cp2500": [37, 7, 13, 15]
        }
    }, {
        "dex": 57,
        "speciesName": "Primeape",
        "speciesId": "primeape",
        "baseStats": {
            "atk": 207,
            "def": 138,
            "hp": 163
        },
        "types": ["fighting", "none"],
        "fastMoves": ["COUNTER", "KARATE_CHOP", "LOW_KICK"],
        "chargedMoves": ["CLOSE_COMBAT", "CROSS_CHOP", "LOW_SWEEP", "NIGHT_SLASH"],
        "legacyMoves": ["CROSS_CHOP", "KARATE_CHOP"],
        "defaultIVs": {
            "cp1500": [24.5, 8, 8, 11],
            "cp2500": [40, 15, 15, 15]
        }
    }, {
        "dex": 394,
        "speciesName": "Prinplup",
        "speciesId": "prinplup",
        "baseStats": {
            "atk": 150,
            "def": 139,
            "hp": 162
        },
        "types": ["water", "none"],
        "fastMoves": ["BUBBLE", "METAL_CLAW"],
        "chargedMoves": ["BUBBLE_BEAM", "HYDRO_PUMP", "ICY_WIND"],
        "defaultIVs": {
            "cp1500": [39, 2, 5, 15],
            "cp2500": [40, 15, 15, 15]
        }
    }, {
        "dex": 476,
        "speciesName": "Probopass",
        "speciesId": "probopass",
        "baseStats": {
            "atk": 135,
            "def": 275,
            "hp": 155
        },
        "types": ["rock", "steel"],
        "fastMoves": ["ROCK_THROW", "SPARK"],
        "chargedMoves": ["MAGNET_BOMB", "ROCK_SLIDE", "THUNDERBOLT"],
        "defaultIVs": {
            "cp1500": [28, 4, 2, 12],
            "cp2500": [40, 15, 15, 15]
        }
    }, {
        "dex": 54,
        "speciesName": "Psyduck",
        "speciesId": "psyduck",
        "baseStats": {
            "atk": 122,
            "def": 95,
            "hp": 137
        },
        "types": ["water", "none"],
        "fastMoves": ["WATER_GUN", "ZEN_HEADBUTT"],
        "chargedMoves": ["AQUA_TAIL", "CROSS_CHOP", "PSYBEAM"],
        "defaultIVs": {
            "cp1500": [40, 15, 15, 15],
            "cp2500": [40, 15, 15, 15]
        }
    }, {
        "dex": 247,
        "speciesName": "Pupitar",
        "speciesId": "pupitar",
        "baseStats": {
            "atk": 155,
            "def": 133,
            "hp": 172
        },
        "types": ["rock", "ground"],
        "fastMoves": ["BITE", "ROCK_SMASH"],
        "chargedMoves": ["ANCIENT_POWER", "CRUNCH", "DIG"],
        "defaultIVs": {
            "cp1500": [37.5, 1, 9, 7],
            "cp2500": [40, 15, 15, 15]
        }
    }, {
        "dex": 432,
        "speciesName": "Purugly",
        "speciesId": "purugly",
        "baseStats": {
            "atk": 172,
            "def": 133,
            "hp": 174
        },
        "types": ["normal", "none"],
        "fastMoves": ["SCRATCH", "SHADOW_CLAW"],
        "chargedMoves": ["AERIAL_ACE", "PLAY_ROUGH", "THUNDER"],
        "defaultIVs": {
            "cp1500": [32, 0, 3, 8],
            "cp2500": [40, 15, 15, 15]
        }
    }, {
        "dex": 195,
        "speciesName": "Quagsire",
        "speciesId": "quagsire",
        "baseStats": {
            "atk": 152,
            "def": 143,
            "hp": 216
        },
        "types": ["water", "ground"],
        "fastMoves": ["MUD_SHOT", "WATER_GUN"],
        "chargedMoves": ["EARTHQUAKE", "SLUDGE_BOMB", "STONE_EDGE", "ACID_SPRAY"],
        "defaultIVs": {
            "cp1500": [30.5, 2, 1, 10],
            "cp2500": [40, 15, 15, 15]
        }
    }, {
        "dex": 156,
        "speciesName": "Quilava",
        "speciesId": "quilava",
        "baseStats": {
            "atk": 158,
            "def": 126,
            "hp": 151
        },
        "types": ["fire", "none"],
        "fastMoves": ["EMBER", "TACKLE"],
        "chargedMoves": ["DIG", "FLAME_CHARGE", "FLAMETHROWER"],
        "defaultIVs": {
            "cp1500": [35, 10, 15, 15],
            "cp2500": [40, 15, 15, 15]
        }
    }, {
        "dex": 211,
        "speciesName": "Qwilfish",
        "speciesId": "qwilfish",
        "baseStats": {
            "atk": 184,
            "def": 138,
            "hp": 163
        },
        "types": ["water", "poison"],
        "fastMoves": ["POISON_STING", "WATER_GUN"],
        "chargedMoves": ["AQUA_TAIL", "ICE_BEAM", "SLUDGE_WAVE", "ACID_SPRAY"],
        "defaultIVs": {
            "cp1500": [26.5, 11, 12, 13],
            "cp2500": [40, 15, 15, 15]
        }
    }, {
        "dex": 26,
        "speciesName": "Raichu",
        "speciesId": "raichu",
        "baseStats": {
            "atk": 193,
            "def": 151,
            "hp": 155
        },
        "types": ["electric", "none"],
        "fastMoves": ["SPARK", "THUNDER_SHOCK", "VOLT_SWITCH","CHARM"],
        "chargedMoves": ["BRICK_BREAK", "THUNDER", "THUNDER_PUNCH", "WILD_CHARGE","SKULL_BASH"],
        "legacyMoves": ["THUNDER", "THUNDER_SHOCK"],
        "defaultIVs": {
            "cp1500": [26.5, 4, 7, 9],
            "cp2500": [40, 15, 15, 15]
        }
    }, {
        "dex": 26,
        "speciesName": "Raichu (Alolan)",
        "speciesId": "raichu_alolan",
        "baseStats": {
            "atk": 201,
            "def": 154,
            "hp": 155
        },
        "types": ["electric", "psychic"],
        "fastMoves": ["SPARK", "VOLT_SWITCH"],
        "chargedMoves": ["PSYCHIC", "THUNDER_PUNCH", "WILD_CHARGE","GRASS_KNOT"],
        "defaultIVs": {
            "cp1500": [25, 0, 12, 9],
            "cp2500": [40, 15, 15, 15]
        },
		"tags": ["alolan"]
    }, {
        "dex": 243,
        "speciesName": "Raikou",
        "speciesId": "raikou",
        "baseStats": {
            "atk": 241,
            "def": 195,
            "hp": 207
        },
        "types": ["electric", "none"],
        "fastMoves": ["THUNDER_SHOCK", "VOLT_SWITCH"],
        "chargedMoves": ["SHADOW_BALL", "THUNDER", "THUNDERBOLT", "WILD_CHARGE"],
        "defaultIVs": {
            "cp1500": [15.5, 10, 13, 15],
            "cp2500": [26.5, 3, 13, 13]
        },
		"tags": ["legendary"]
    }, {
        "dex": 280,
        "speciesName": "Ralts",
        "speciesId": "ralts",
        "baseStats": {
            "atk": 79,
            "def": 59,
            "hp": 99
        },
        "types": ["psychic", "fairy"],
        "fastMoves": ["CHARGE_BEAM", "CONFUSION"],
        "chargedMoves": ["DISARMING_VOICE", "PSYSHOCK", "SHADOW_SNEAK"],
        "defaultIVs": {
            "cp1500": [40, 15, 15, 15],
            "cp2500": [40, 15, 15, 15]
        }
    }, {
        "dex": 409,
        "speciesName": "Rampardos",
        "speciesId": "rampardos",
        "baseStats": {
            "atk": 295,
            "def": 109,
            "hp": 219
        },
        "types": ["rock", "none"],
        "fastMoves": ["SMACK_DOWN", "ZEN_HEADBUTT"],
        "chargedMoves": ["FLAMETHROWER", "OUTRAGE", "ROCK_SLIDE"],
        "defaultIVs": {
            "cp1500": [16.5, 9, 10, 14],
            "cp2500": [28, 9, 12, 5]
        }
    }, {
        "dex": 78,
        "speciesName": "Rapidash",
        "speciesId": "rapidash",
        "baseStats": {
            "atk": 207,
            "def": 162,
            "hp": 163
        },
        "types": ["fire", "none"],
        "fastMoves": ["EMBER", "FIRE_SPIN", "LOW_KICK"],
        "chargedMoves": ["DRILL_RUN", "FIRE_BLAST", "HEAT_WAVE"],
        "legacyMoves": ["EMBER"],
        "defaultIVs": {
            "cp1500": [23.5, 3, 15, 0],
            "cp2500": [40, 15, 15, 15]
        }
    }, {
        "dex": 20,
        "speciesName": "Raticate",
        "speciesId": "raticate",
        "baseStats": {
            "atk": 161,
            "def": 139,
            "hp": 146
        },
        "types": ["normal", "none"],
        "fastMoves": ["BITE", "QUICK_ATTACK"],
        "chargedMoves": ["DIG", "HYPER_BEAM", "HYPER_FANG"],
        "defaultIVs": {
            "cp1500": [38.5, 1, 10, 7],
            "cp2500": [40, 15, 15, 15]
        }
    }, {
        "dex": 20,
        "speciesName": "Raticate (Alolan)",
        "speciesId": "raticate_alolan",
        "baseStats": {
            "atk": 135,
            "def": 154,
            "hp": 181
        },
        "types": ["dark", "normal"],
        "fastMoves": ["BITE", "QUICK_ATTACK"],
        "chargedMoves": ["CRUNCH", "HYPER_BEAM", "HYPER_FANG"],
        "defaultIVs": {
            "cp1500": [38.5, 4, 13, 5],
            "cp2500": [40, 15, 15, 15]
        },
		"tags": ["alolan"]
    }, {
        "dex": 19,
        "speciesName": "Rattata",
        "speciesId": "rattata",
        "baseStats": {
            "atk": 103,
            "def": 70,
            "hp": 102
        },
        "types": ["normal", "none"],
        "fastMoves": ["QUICK_ATTACK", "TACKLE"],
        "chargedMoves": ["BODY_SLAM", "DIG", "HYPER_FANG"],
        "defaultIVs": {
            "cp1500": [40, 15, 15, 15],
            "cp2500": [40, 15, 15, 15]
        }
    }, {
        "dex": 19,
        "speciesName": "Rattata (Alolan)",
        "speciesId": "rattata_alolan",
        "baseStats": {
            "atk": 103,
            "def": 70,
            "hp": 102
        },
        "types": ["dark", "normal"],
        "fastMoves": ["QUICK_ATTACK", "TACKLE"],
        "chargedMoves": ["CRUNCH", "HYPER_FANG", "SHADOW_BALL"],
        "defaultIVs": {
            "cp1500": [40, 15, 15, 15],
            "cp2500": [40, 15, 15, 15]
        },
		"tags": ["alolan"]
    }, {
        "dex": 384,
        "speciesName": "Rayquaza",
        "speciesId": "rayquaza",
        "baseStats": {
            "atk": 284,
            "def": 170,
            "hp": 213
        },
        "types": ["dragon", "flying"],
        "fastMoves": ["AIR_SLASH", "DRAGON_TAIL"],
        "chargedMoves": ["AERIAL_ACE", "ANCIENT_POWER", "OUTRAGE"],
        "defaultIVs": {
            "cp1500": [14.5, 8, 14, 0],
            "cp2500": [24.5, 5, 4, 11]
        },
		"tags": ["legendary"]
    }, {
        "dex": 378,
        "speciesName": "Regice",
        "speciesId": "regice",
        "baseStats": {
            "atk": 179,
            "def": 309,
            "hp": 190
        },
        "types": ["ice", "none"],
        "fastMoves": ["FROST_BREATH", "ROCK_SMASH"],
        "chargedMoves": ["BLIZZARD", "EARTHQUAKE", "FOCUS_BLAST"],
        "defaultIVs": {
            "cp1500": [17.5, 8, 13, 13],
            "cp2500": [30, 3, 9, 14]
        },
		"tags": ["legendary"]
    }, {
        "dex": 486,
        "speciesName": "Regigigas",
        "speciesId": "regigigas",
        "baseStats": {
            "atk": 287,
            "def": 210,
            "hp": 221
        },
        "types": ["normal", "none"],
        "fastMoves": ["ROCK_SMASH", "ZEN_HEADBUTT"],
        "chargedMoves": ["AVALANCHE", "HEAVY_SLAM", "STONE_EDGE"],
        "defaultIVs": {
            "cp1500": [12.5, 4, 14, 10],
            "cp2500": [22, 0, 9, 2]
        },
		"tags": ["legendary"]
    }, {
        "dex": 377,
        "speciesName": "Regirock",
        "speciesId": "regirock",
        "baseStats": {
            "atk": 179,
            "def": 309,
            "hp": 190
        },
        "types": ["rock", "none"],
        "fastMoves": ["ROCK_SMASH", "ROCK_THROW"],
        "chargedMoves": ["FOCUS_BLAST", "STONE_EDGE", "ZAP_CANNON"],
        "defaultIVs": {
            "cp1500": [17.5, 8, 13, 13],
            "cp2500": [30, 3, 9, 14]
        },
		"tags": ["legendary"]
    }, {
        "dex": 379,
        "speciesName": "Registeel",
        "speciesId": "registeel",
        "baseStats": {
            "atk": 143,
            "def": 285,
            "hp": 190
        },
        "types": ["steel", "none"],
        "fastMoves": ["METAL_CLAW", "ROCK_SMASH"],
        "chargedMoves": ["FLASH_CANNON", "FOCUS_BLAST", "HYPER_BEAM"],
        "defaultIVs": {
            "cp1500": [23, 6, 13, 10],
            "cp2500": [40, 15, 15, 15]
        },
		"tags": ["legendary"]
    }, {
        "dex": 369,
        "speciesName": "Relicanth",
        "speciesId": "relicanth",
        "baseStats": {
            "atk": 162,
            "def": 203,
            "hp": 225
        },
        "types": ["water", "rock"],
        "fastMoves": ["WATER_GUN", "ZEN_HEADBUTT"],
        "chargedMoves": ["ANCIENT_POWER", "AQUA_TAIL", "HYDRO_PUMP"],
        "defaultIVs": {
            "cp1500": [22.5, 1, 13, 11],
            "cp2500": [40, 15, 3, 13]
        },
		"tags": ["regional"]
    }, {
        "dex": 223,
        "speciesName": "Remoraid",
        "speciesId": "remoraid",
        "baseStats": {
            "atk": 127,
            "def": 69,
            "hp": 111
        },
        "types": ["water", "none"],
        "fastMoves": ["MUD_SHOT", "WATER_GUN"],
        "chargedMoves": ["AURORA_BEAM", "ROCK_BLAST", "WATER_PULSE"],
        "defaultIVs": {
            "cp1500": [40, 15, 15, 15],
            "cp2500": [40, 15, 15, 15]
        }
    }, {
        "dex": 112,
        "speciesName": "Rhydon",
        "speciesId": "rhydon",
        "baseStats": {
            "atk": 222,
            "def": 171,
            "hp": 233
        },
        "types": ["ground", "rock"],
        "fastMoves": ["MUD_SLAP", "ROCK_SMASH"],
        "chargedMoves": ["EARTHQUAKE", "MEGAHORN", "STONE_EDGE", "SURF"],
        "legacyMoves": ["MEGAHORN"],
        "defaultIVs": {
            "cp1500": [18, 2, 7, 8],
            "cp2500": [30.5, 0, 11, 3]
        }
    }, {
        "dex": 111,
        "speciesName": "Rhyhorn",
        "speciesId": "rhyhorn",
        "baseStats": {
            "atk": 140,
            "def": 127,
            "hp": 190
        },
        "types": ["ground", "rock"],
        "fastMoves": ["MUD_SLAP", "ROCK_SMASH"],
        "chargedMoves": ["BULLDOZE", "HORN_ATTACK", "STOMP"],
        "defaultIVs": {
            "cp1500": [39.5, 5, 12, 8],
            "cp2500": [40, 15, 15, 15]
        }
    }, {
        "dex": 464,
        "speciesName": "Rhyperior",
        "speciesId": "rhyperior",
        "baseStats": {
            "atk": 241,
            "def": 190,
            "hp": 251
        },
        "types": ["ground", "rock"],
        "fastMoves": ["MUD_SLAP", "SMACK_DOWN"],
        "chargedMoves": ["EARTHQUAKE", "STONE_EDGE", "SURF","SKULL_BASH"],
        "defaultIVs": {
            "cp1500": [15, 2, 10, 8],
            "cp2500": [24.5, 5, 15, 9]
        }
    }, {
        "dex": 447,
        "speciesName": "Riolu",
        "speciesId": "riolu",
        "baseStats": {
            "atk": 127,
            "def": 78,
            "hp": 120
        },
        "types": ["fighting", "none"],
        "fastMoves": ["COUNTER", "QUICK_ATTACK"],
        "chargedMoves": ["BRICK_BREAK", "CROSS_CHOP", "LOW_SWEEP"],
        "defaultIVs": {
            "cp1500": [40, 15, 15, 15],
            "cp2500": [40, 15, 15, 15]
        }
    }, {
        "dex": 315,
        "speciesName": "Roselia",
        "speciesId": "roselia",
        "baseStats": {
            "atk": 186,
            "def": 131,
            "hp": 137
        },
        "types": ["grass", "poison"],
        "fastMoves": ["POISON_JAB", "RAZOR_LEAF"],
        "chargedMoves": ["DAZZLING_GLEAM", "PETAL_BLIZZARD", "SLUDGE_BOMB"],
        "defaultIVs": {
            "cp1500": [30.5, 3, 13, 11],
            "cp2500": [40, 15, 15, 15]
        }
    }, {
        "dex": 407,
        "speciesName": "Roserade",
        "speciesId": "roserade",
        "baseStats": {
            "atk": 243,
            "def": 185,
            "hp": 155
        },
        "types": ["grass", "poison"],
        "fastMoves": ["POISON_JAB", "RAZOR_LEAF"],
        "chargedMoves": ["DAZZLING_GLEAM", "GRASS_KNOT", "SLUDGE_BOMB", "SOLAR_BEAM"],
        "defaultIVs": {
            "cp1500": [18.5, 6, 8, 14],
            "cp2500": [34.5, 1, 7, 9]
        }
    }, {
        "dex": 479,
        "speciesName": "Rotom",
        "speciesId": "rotom",
        "baseStats": {
            "atk": 185,
            "def": 159,
            "hp": 137
        },
        "types": ["electric", "ghost"],
        "fastMoves": ["ASTONISH", "THUNDER_SHOCK"],
        "chargedMoves": ["OMINOUS_WIND", "THUNDER", "THUNDERBOLT"],
        "defaultIVs": {
            "cp1500": [27, 6, 14, 14],
            "cp2500": [40, 15, 15, 15]
        }
    }, {
        "dex": 479,
        "speciesName": "Rotom (Fan)",
        "speciesId": "rotom_fan",
        "baseStats": {
            "atk": 204,
            "def": 219,
            "hp": 137
        },
        "types": ["electric", "flying"],
        "fastMoves": ["AIR_SLASH", "ASTONISH"],
        "chargedMoves": ["OMINOUS_WIND", "THUNDER", "THUNDERBOLT"],
        "defaultIVs": {
            "cp1500": [21, 7, 12, 15],
            "cp2500": [40, 14, 2, 14]
        }
    }, {
        "dex": 479,
        "speciesName": "Rotom (Frost)",
        "speciesId": "rotom_frost",
        "baseStats": {
            "atk": 204,
            "def": 219,
            "hp": 137
        },
        "types": ["electric", "ice"],
        "fastMoves": ["ASTONISH", "THUNDER_SHOCK"],
        "chargedMoves": ["BLIZZARD", "THUNDER", "THUNDERBOLT"],
        "defaultIVs": {
            "cp1500": [21, 7, 12, 15],
            "cp2500": [40, 14, 2, 14]
        }
    }, {
        "dex": 479,
        "speciesName": "Rotom (Heat)",
        "speciesId": "rotom_heat",
        "baseStats": {
            "atk": 204,
            "def": 219,
            "hp": 137
        },
        "types": ["electric", "fire"],
        "fastMoves": ["ASTONISH", "THUNDER_SHOCK"],
        "chargedMoves": ["OVERHEAT", "THUNDER", "THUNDERBOLT"],
        "defaultIVs": {
            "cp1500": [21, 7, 12, 15],
            "cp2500": [40, 14, 2, 14]
        }
    }, {
        "dex": 479,
        "speciesName": "Rotom (Mow)",
        "speciesId": "rotom_mow",
        "baseStats": {
            "atk": 204,
            "def": 219,
            "hp": 137
        },
        "types": ["electric", "grass"],
        "fastMoves": ["ASTONISH", "THUNDER_SHOCK"],
        "chargedMoves": ["OMINOUS_WIND", "THUNDER", "THUNDERBOLT"],
        "defaultIVs": {
            "cp1500": [21, 7, 12, 15],
            "cp2500": [40, 14, 2, 14]
        }
    }, {
        "dex": 479,
        "speciesName": "Rotom (Wash)",
        "speciesId": "rotom_wash",
        "baseStats": {
            "atk": 204,
            "def": 219,
            "hp": 137
        },
        "types": ["electric", "water"],
        "fastMoves": ["ASTONISH", "THUNDER_SHOCK"],
        "chargedMoves": ["HYDRO_PUMP", "THUNDER", "THUNDERBOLT"],
        "defaultIVs": {
            "cp1500": [21, 7, 12, 15],
            "cp2500": [40, 14, 2, 14]
        }
    }, {
        "dex": 302,
        "speciesName": "Sableye",
        "speciesId": "sableye",
        "baseStats": {
            "atk": 141,
            "def": 136,
            "hp": 137
        },
        "types": ["dark", "ghost"],
        "fastMoves": ["FEINT_ATTACK", "SHADOW_CLAW"],
        "chargedMoves": ["FOUL_PLAY", "POWER_GEM", "SHADOW_SNEAK"],
        "defaultIVs": {
            "cp1500": [40, 15, 15, 15],
            "cp2500": [40, 15, 15, 15]
        }
    }, {
        "dex": 373,
        "speciesName": "Salamence",
        "speciesId": "salamence",
        "baseStats": {
            "atk": 277,
            "def": 168,
            "hp": 216
        },
        "types": ["dragon", "flying"],
        "fastMoves": ["BITE", "DRAGON_TAIL", "FIRE_FANG"],
        "chargedMoves": ["DRACO_METEOR", "FIRE_BLAST", "HYDRO_PUMP", "OUTRAGE"],
        "defaultIVs": {
            "cp1500": [14.5, 12, 6, 15],
            "cp2500": [25.5, 3, 0, 13]
        }
    }, {
        "dex": 27,
        "speciesName": "Sandshrew",
        "speciesId": "sandshrew",
        "baseStats": {
            "atk": 126,
            "def": 120,
            "hp": 137
        },
        "types": ["ground", "none"],
        "fastMoves": ["MUD_SHOT", "SCRATCH"],
        "chargedMoves": ["DIG", "ROCK_SLIDE", "ROCK_TOMB", "SAND_TOMB"],
        "legacyMoves": ["ROCK_TOMB"],
        "defaultIVs": {
            "cp1500": [40, 15, 15, 15],
            "cp2500": [40, 15, 15, 15]
        }
    }, {
        "dex": 27,
        "speciesName": "Sandshrew (Alolan)",
        "speciesId": "sandshrew_alolan",
        "baseStats": {
            "atk": 125,
            "def": 129,
            "hp": 137
        },
        "types": ["ice", "steel"],
        "fastMoves": ["METAL_CLAW", "POWDER_SNOW"],
        "chargedMoves": ["BLIZZARD", "GYRO_BALL", "NIGHT_SLASH"],
        "defaultIVs": {
            "cp1500": [40, 15, 15, 15],
            "cp2500": [40, 15, 15, 15]
        },
		"tags": ["alolan"]
    }, {
        "dex": 28,
        "speciesName": "Sandslash",
        "speciesId": "sandslash",
        "baseStats": {
            "atk": 182,
            "def": 175,
            "hp": 181
        },
        "types": ["ground", "none"],
        "fastMoves": ["METAL_CLAW", "MUD_SHOT"],
        "chargedMoves": ["BULLDOZE", "EARTHQUAKE", "ROCK_TOMB"],
        "defaultIVs": {
            "cp1500": [24, 6, 12, 4],
            "cp2500": [40, 15, 15, 15]
        }
    }, {
        "dex": 28,
        "speciesName": "Sandslash (Alolan)",
        "speciesId": "sandslash_alolan",
        "baseStats": {
            "atk": 177,
            "def": 195,
            "hp": 181
        },
        "types": ["ice", "steel"],
        "fastMoves": ["METAL_CLAW", "POWDER_SNOW"],
        "chargedMoves": ["BLIZZARD", "BULLDOZE", "GYRO_BALL"],
        "defaultIVs": {
            "cp1500": [24, 2, 11, 3],
            "cp2500": [40, 15, 15, 15]
        },
		"tags": ["alolan"]
    }, {
        "dex": 254,
        "speciesName": "Sceptile",
        "speciesId": "sceptile",
        "baseStats": {
            "atk": 223,
            "def": 169,
            "hp": 172
        },
        "types": ["grass", "none"],
        "fastMoves": ["BULLET_SEED", "FURY_CUTTER"],
        "chargedMoves": ["AERIAL_ACE", "EARTHQUAKE", "LEAF_BLADE", "FRENZY_PLANT", "DRAGON_CLAW"],
        "defaultIVs": {
            "cp1500": [20, 7, 8, 15],
            "cp2500": [40, 1, 6, 10]
        }
    }, {
        "dex": 212,
        "speciesName": "Scizor",
        "speciesId": "scizor",
        "baseStats": {
            "atk": 236,
            "def": 181,
            "hp": 172
        },
        "types": ["bug", "steel"],
        "fastMoves": ["BULLET_PUNCH", "FURY_CUTTER"],
        "chargedMoves": ["IRON_HEAD", "NIGHT_SLASH", "X_SCISSOR"],
        "defaultIVs": {
            "cp1500": [18.5, 8, 9, 10],
            "cp2500": [33, 3, 7, 11]
        }
    }, {
        "dex": 123,
        "speciesName": "Scyther",
        "speciesId": "scyther",
        "baseStats": {
            "atk": 218,
            "def": 170,
            "hp": 172
        },
        "types": ["bug", "flying"],
        "fastMoves": ["AIR_SLASH", "FURY_CUTTER", "STEEL_WING"],
        "chargedMoves": ["AERIAL_ACE", "BUG_BUZZ", "NIGHT_SLASH", "X_SCISSOR"],
        "legacyMoves": ["BUG_BUZZ", "STEEL_WING"],
        "defaultIVs": {
            "cp1500": [21, 5, 11, 5],
            "cp2500": [38.5, 8, 14, 6]
        }
    }, {
        "dex": 117,
        "speciesName": "Seadra",
        "speciesId": "seadra",
        "baseStats": {
            "atk": 187,
            "def": 156,
            "hp": 146
        },
        "types": ["water", "none"],
        "fastMoves": ["DRAGON_BREATH", "WATER_GUN"],
        "chargedMoves": ["AURORA_BEAM", "BLIZZARD", "DRAGON_PULSE", "HYDRO_PUMP"],
        "legacyMoves": ["BLIZZARD"],
        "defaultIVs": {
            "cp1500": [27, 5, 9, 12],
            "cp2500": [40, 15, 15, 15]
        }
    }, {
        "dex": 119,
        "speciesName": "Seaking",
        "speciesId": "seaking",
        "baseStats": {
            "atk": 175,
            "def": 147,
            "hp": 190
        },
        "types": ["water", "none"],
        "fastMoves": ["PECK", "POISON_JAB", "WATERFALL"],
        "chargedMoves": ["DRILL_RUN", "ICE_BEAM", "ICY_WIND", "MEGAHORN", "WATER_PULSE"],
        "legacyMoves": ["DRILL_RUN", "ICY_WIND", "POISON_JAB"],
        "defaultIVs": {
            "cp1500": [27.5, 1, 9, 2],
            "cp2500": [40, 15, 15, 15]
        }
    }, {
        "dex": 364,
        "speciesName": "Sealeo",
        "speciesId": "sealeo",
        "baseStats": {
            "atk": 137,
            "def": 132,
            "hp": 207
        },
        "types": ["ice", "water"],
        "fastMoves": ["POWDER_SNOW", "WATER_GUN"],
        "chargedMoves": ["AURORA_BEAM", "BODY_SLAM", "WATER_PULSE"],
        "defaultIVs": {
            "cp1500": [38, 4, 9, 11],
            "cp2500": [40, 15, 15, 15]
        }
    }, {
        "dex": 273,
        "speciesName": "Seedot",
        "speciesId": "seedot",
        "baseStats": {
            "atk": 71,
            "def": 77,
            "hp": 120
        },
        "types": ["grass", "none"],
        "fastMoves": ["BULLET_SEED", "QUICK_ATTACK"],
        "chargedMoves": ["ENERGY_BALL", "FOUL_PLAY", "GRASS_KNOT"],
        "defaultIVs": {
            "cp1500": [40, 15, 15, 15],
            "cp2500": [40, 15, 15, 15]
        }
    }, {
        "dex": 86,
        "speciesName": "Seel",
        "speciesId": "seel",
        "baseStats": {
            "atk": 85,
            "def": 121,
            "hp": 163
        },
        "types": ["water", "none"],
        "fastMoves": ["ICE_SHARD", "LICK", "WATER_GUN"],
        "chargedMoves": ["AQUA_JET", "AQUA_TAIL", "AURORA_BEAM", "ICY_WIND"],
        "legacyMoves": ["AQUA_JET", "WATER_GUN"],
        "defaultIVs": {
            "cp1500": [40, 15, 15, 15],
            "cp2500": [40, 15, 15, 15]
        }
    }, {
        "dex": 161,
        "speciesName": "Sentret",
        "speciesId": "sentret",
        "baseStats": {
            "atk": 79,
            "def": 73,
            "hp": 111
        },
        "types": ["normal", "none"],
        "fastMoves": ["QUICK_ATTACK", "SCRATCH"],
        "chargedMoves": ["BRICK_BREAK", "DIG", "GRASS_KNOT"],
        "defaultIVs": {
            "cp1500": [40, 15, 15, 15],
            "cp2500": [40, 15, 15, 15]
        }
    }, {
        "dex": 336,
        "speciesName": "Seviper",
        "speciesId": "seviper",
        "baseStats": {
            "atk": 196,
            "def": 118,
            "hp": 177
        },
        "types": ["poison", "none"],
        "fastMoves": ["IRON_TAIL", "POISON_JAB"],
        "chargedMoves": ["CRUNCH", "POISON_FANG", "WRAP"],
        "defaultIVs": {
            "cp1500": [27, 3, 11, 9],
            "cp2500": [40, 15, 15, 15]
        },
		"tags": ["regional"]
    }, {
        "dex": 319,
        "speciesName": "Sharpedo",
        "speciesId": "sharpedo",
        "baseStats": {
            "atk": 243,
            "def": 83,
            "hp": 172
        },
        "types": ["water", "dark"],
        "fastMoves": ["BITE", "WATERFALL"],
        "chargedMoves": ["CRUNCH", "HYDRO_PUMP", "POISON_FANG"],
        "defaultIVs": {
            "cp1500": [25, 8, 15, 9],
            "cp2500": [40, 15, 15, 15]
        }
    }, {
        "dex": 492,
        "speciesName": "Shaymin (Land)",
        "speciesId": "shaymin_land",
        "baseStats": {
            "atk": 210,
            "def": 210,
            "hp": 225
        },
        "types": ["grass", "none"],
        "fastMoves": ["HIDDEN_POWER_BUG", "HIDDEN_POWER_DARK", "HIDDEN_POWER_DRAGON", "HIDDEN_POWER_ELECTRIC", "HIDDEN_POWER_FIGHTING", "HIDDEN_POWER_FIRE", "HIDDEN_POWER_FLYING", "HIDDEN_POWER_GHOST", "HIDDEN_POWER_GRASS", "HIDDEN_POWER_GROUND", "HIDDEN_POWER_ICE", "HIDDEN_POWER_POISON", "HIDDEN_POWER_PSYCHIC", "HIDDEN_POWER_ROCK", "HIDDEN_POWER_STEEL", "HIDDEN_POWER_WATER", "ZEN_HEADBUTT"],
        "chargedMoves": ["ENERGY_BALL", "GRASS_KNOT", "SOLAR_BEAM"],
        "defaultIVs": {
            "cp1500": [17.5, 0, 2, 15],
            "cp2500": [28.5, 0, 12, 14]
        }
    }, {
        "dex": 492,
        "speciesName": "Shaymin (Sky)",
        "speciesId": "shaymin_sky",
        "baseStats": {
            "atk": 261,
            "def": 166,
            "hp": 225
        },
        "types": ["grass", "flying"],
        "fastMoves": ["HIDDEN_POWER_BUG", "HIDDEN_POWER_DARK", "HIDDEN_POWER_DRAGON", "HIDDEN_POWER_ELECTRIC", "HIDDEN_POWER_FIGHTING", "HIDDEN_POWER_FIRE", "HIDDEN_POWER_FLYING", "HIDDEN_POWER_GHOST", "HIDDEN_POWER_GRASS", "HIDDEN_POWER_GROUND", "HIDDEN_POWER_ICE", "HIDDEN_POWER_POISON", "HIDDEN_POWER_PSYCHIC", "HIDDEN_POWER_ROCK", "HIDDEN_POWER_STEEL", "HIDDEN_POWER_WATER", "ZEN_HEADBUTT"],
        "chargedMoves": ["ENERGY_BALL", "GRASS_KNOT", "SOLAR_BEAM"],
        "defaultIVs": {
            "cp1500": [15.5, 6, 4, 15],
            "cp2500": [25, 10, 13, 12]
        }
    }, {
        "dex": 292,
        "speciesName": "Shedinja",
        "speciesId": "shedinja",
        "baseStats": {
            "atk": 153,
            "def": 73,
            "hp": 1
        },
        "types": ["bug", "ghost"],
        "fastMoves": ["BUG_BITE", "SHADOW_CLAW"],
        "chargedMoves": ["AERIAL_ACE", "DIG", "SHADOW_SNEAK"],
        "defaultIVs": {
            "cp1500": [40, 15, 15, 15],
            "cp2500": [40, 15, 15, 15]
        }
    }, {
        "dex": 372,
        "speciesName": "Shelgon",
        "speciesId": "shelgon",
        "baseStats": {
            "atk": 172,
            "def": 155,
            "hp": 163
        },
        "types": ["dragon", "none"],
        "fastMoves": ["DRAGON_BREATH", "EMBER"],
        "chargedMoves": ["DRAGON_PULSE", "FLAMETHROWER", "TWISTER"],
        "defaultIVs": {
            "cp1500": [28, 3, 9, 13],
            "cp2500": [40, 15, 15, 15]
        }
    }, {
        "dex": 90,
        "speciesName": "Shellder",
        "speciesId": "shellder",
        "baseStats": {
            "atk": 116,
            "def": 134,
            "hp": 102
        },
        "types": ["water", "none"],
        "fastMoves": ["ICE_SHARD", "TACKLE"],
        "chargedMoves": ["BUBBLE_BEAM", "ICY_WIND", "WATER_PULSE"],
        "defaultIVs": {
            "cp1500": [40, 15, 15, 15],
            "cp2500": [40, 15, 15, 15]
        }
    }, {
        "dex": 422,
        "speciesName": "Shellos (East)",
        "speciesId": "shellos_east_sea",
        "baseStats": {
            "atk": 103,
            "def": 105,
            "hp": 183
        },
        "types": ["water", "none"],
        "fastMoves": ["HIDDEN_POWER_BUG", "HIDDEN_POWER_DARK", "HIDDEN_POWER_DRAGON", "HIDDEN_POWER_ELECTRIC", "HIDDEN_POWER_FIGHTING", "HIDDEN_POWER_FIRE", "HIDDEN_POWER_FLYING", "HIDDEN_POWER_GHOST", "HIDDEN_POWER_GRASS", "HIDDEN_POWER_GROUND", "HIDDEN_POWER_ICE", "HIDDEN_POWER_POISON", "HIDDEN_POWER_PSYCHIC", "HIDDEN_POWER_ROCK", "HIDDEN_POWER_STEEL", "HIDDEN_POWER_WATER", "MUD_SLAP"],
        "chargedMoves": ["BODY_SLAM", "MUD_BOMB", "WATER_PULSE"],
        "defaultIVs": {
            "cp1500": [40, 15, 15, 15],
            "cp2500": [40, 15, 15, 15]
        }
    }, {
        "dex": 422,
        "speciesName": "Shellos (West)",
        "speciesId": "shellos_west_sea",
        "baseStats": {
            "atk": 103,
            "def": 105,
            "hp": 183
        },
        "types": ["water", "none"],
        "fastMoves": ["HIDDEN_POWER_BUG", "HIDDEN_POWER_DARK", "HIDDEN_POWER_DRAGON", "HIDDEN_POWER_ELECTRIC", "HIDDEN_POWER_FIGHTING", "HIDDEN_POWER_FIRE", "HIDDEN_POWER_FLYING", "HIDDEN_POWER_GHOST", "HIDDEN_POWER_GRASS", "HIDDEN_POWER_GROUND", "HIDDEN_POWER_ICE", "HIDDEN_POWER_POISON", "HIDDEN_POWER_PSYCHIC", "HIDDEN_POWER_ROCK", "HIDDEN_POWER_STEEL", "HIDDEN_POWER_WATER", "MUD_SLAP"],
        "chargedMoves": ["BODY_SLAM", "MUD_BOMB", "WATER_PULSE"],
        "defaultIVs": {
            "cp1500": [40, 15, 15, 15],
            "cp2500": [40, 15, 15, 15]
        }
    }, {
        "dex": 410,
        "speciesName": "Shieldon",
        "speciesId": "shieldon",
        "baseStats": {
            "atk": 76,
            "def": 195,
            "hp": 102
        },
        "types": ["rock", "steel"],
        "fastMoves": ["IRON_TAIL", "TACKLE"],
        "chargedMoves": ["ANCIENT_POWER", "HEAVY_SLAM", "ROCK_TOMB"],
        "defaultIVs": {
            "cp1500": [40, 15, 15, 15],
            "cp2500": [40, 15, 15, 15]
        }
    }, {
        "dex": 275,
        "speciesName": "Shiftry",
        "speciesId": "shiftry",
        "baseStats": {
            "atk": 200,
            "def": 121,
            "hp": 207
        },
        "types": ["grass", "dark"],
        "fastMoves": ["FEINT_ATTACK", "RAZOR_LEAF"],
        "chargedMoves": ["FOUL_PLAY", "HURRICANE", "LEAF_BLADE", "LEAF_TORNADO"],
        "defaultIVs": {
            "cp1500": [24.5, 3, 8, 12],
            "cp2500": [40, 15, 15, 15]
        }
    }, {
        "dex": 403,
        "speciesName": "Shinx",
        "speciesId": "shinx",
        "baseStats": {
            "atk": 117,
            "def": 64,
            "hp": 128
        },
        "types": ["electric", "none"],
        "fastMoves": ["SPARK", "TACKLE"],
        "chargedMoves": ["DISCHARGE", "SWIFT", "THUNDERBOLT"],
        "defaultIVs": {
            "cp1500": [40, 15, 15, 15],
            "cp2500": [40, 15, 15, 15]
        }
    }, {
        "dex": 285,
        "speciesName": "Shroomish",
        "speciesId": "shroomish",
        "baseStats": {
            "atk": 74,
            "def": 110,
            "hp": 155
        },
        "types": ["grass", "none"],
        "fastMoves": ["BULLET_SEED", "TACKLE"],
        "chargedMoves": ["ENERGY_BALL", "GRASS_KNOT", "SEED_BOMB"],
        "defaultIVs": {
            "cp1500": [40, 15, 15, 15],
            "cp2500": [40, 15, 15, 15]
        }
    }, {
        "dex": 213,
        "speciesName": "Shuckle",
        "speciesId": "shuckle",
        "baseStats": {
            "atk": 17,
            "def": 396,
            "hp": 85
        },
        "types": ["bug", "rock"],
        "fastMoves": ["ROCK_THROW", "STRUGGLE_BUG"],
        "chargedMoves": ["GYRO_BALL", "ROCK_BLAST", "STONE_EDGE"],
        "defaultIVs": {
            "cp1500": [40, 15, 15, 15],
            "cp2500": [40, 15, 15, 15]
        }
    }, {
        "dex": 353,
        "speciesName": "Shuppet",
        "speciesId": "shuppet",
        "baseStats": {
            "atk": 138,
            "def": 65,
            "hp": 127
        },
        "types": ["ghost", "none"],
        "fastMoves": ["ASTONISH", "FEINT_ATTACK"],
        "chargedMoves": ["NIGHT_SHADE", "OMINOUS_WIND", "SHADOW_SNEAK"],
        "defaultIVs": {
            "cp1500": [40, 15, 15, 15],
            "cp2500": [40, 15, 15, 15]
        }
    }, {
        "dex": 266,
        "speciesName": "Silcoon",
        "speciesId": "silcoon",
        "baseStats": {
            "atk": 60,
            "def": 77,
            "hp": 137
        },
        "types": ["bug", "none"],
        "fastMoves": ["BUG_BITE", "POISON_STING"],
        "chargedMoves": ["STRUGGLE"],
        "defaultIVs": {
            "cp1500": [40, 15, 15, 15],
            "cp2500": [40, 15, 15, 15]
        }
    }, {
        "dex": 227,
        "speciesName": "Skarmory",
        "speciesId": "skarmory",
        "baseStats": {
            "atk": 148,
            "def": 226,
            "hp": 163
        },
        "types": ["steel", "flying"],
        "fastMoves": ["AIR_SLASH", "STEEL_WING"],
        "chargedMoves": ["BRAVE_BIRD", "FLASH_CANNON", "SKY_ATTACK"],
        "defaultIVs": {
            "cp1500": [27.5, 2, 11, 9],
            "cp2500": [40, 15, 15, 15]
        }
    }, {
        "dex": 188,
        "speciesName": "Skiploom",
        "speciesId": "skiploom",
        "baseStats": {
            "atk": 91,
            "def": 120,
            "hp": 146
        },
        "types": ["grass", "flying"],
        "fastMoves": ["BULLET_SEED", "TACKLE"],
        "chargedMoves": ["DAZZLING_GLEAM", "ENERGY_BALL", "GRASS_KNOT"],
        "defaultIVs": {
            "cp1500": [40, 15, 15, 15],
            "cp2500": [40, 15, 15, 15]
        }
    }, {
        "dex": 300,
        "speciesName": "Skitty",
        "speciesId": "skitty",
        "baseStats": {
            "atk": 84,
            "def": 79,
            "hp": 137
        },
        "types": ["normal", "none"],
        "fastMoves": ["FEINT_ATTACK", "TACKLE"],
        "chargedMoves": ["DIG", "DISARMING_VOICE", "WILD_CHARGE"],
        "defaultIVs": {
            "cp1500": [40, 15, 15, 15],
            "cp2500": [40, 15, 15, 15]
        }
    }, {
        "dex": 451,
        "speciesName": "Skorupi",
        "speciesId": "skorupi",
        "baseStats": {
            "atk": 93,
            "def": 151,
            "hp": 120
        },
        "types": ["poison", "bug"],
        "fastMoves": ["INFESTATION", "POISON_STING"],
        "chargedMoves": ["AQUA_TAIL", "CROSS_POISON", "SLUDGE_BOMB"],
        "defaultIVs": {
            "cp1500": [40, 15, 15, 15],
            "cp2500": [40, 15, 15, 15]
        }
    }, {
        "dex": 435,
        "speciesName": "Skuntank",
        "speciesId": "skuntank",
        "baseStats": {
            "atk": 184,
            "def": 132,
            "hp": 230
        },
        "types": ["poison", "dark"],
        "fastMoves": ["BITE", "POISON_JAB"],
        "chargedMoves": ["CRUNCH", "FLAMETHROWER", "SLUDGE_BOMB"],
        "defaultIVs": {
            "cp1500": [24, 6, 7, 13],
            "cp2500": [40, 15, 15, 15]
        }
    }, {
        "dex": 289,
        "speciesName": "Slaking",
        "speciesId": "slaking",
        "baseStats": {
            "atk": 290,
            "def": 166,
            "hp": 284
        },
        "types": ["normal", "none"],
        "fastMoves": ["YAWN"],
        "chargedMoves": ["EARTHQUAKE", "HYPER_BEAM", "PLAY_ROUGH", "BODY_SLAM"],
        "defaultIVs": {
            "cp1500": [12.5, 9, 5, 12],
            "cp2500": [20, 10, 14, 14]
        }
    }, {
        "dex": 287,
        "speciesName": "Slakoth",
        "speciesId": "slakoth",
        "baseStats": {
            "atk": 104,
            "def": 92,
            "hp": 155
        },
        "types": ["normal", "none"],
        "fastMoves": ["YAWN"],
        "chargedMoves": ["BODY_SLAM", "BRICK_BREAK", "NIGHT_SLASH"],
        "defaultIVs": {
            "cp1500": [40, 15, 15, 15],
            "cp2500": [40, 15, 15, 15]
        }
    }, {
        "dex": 80,
        "speciesName": "Slowbro",
        "speciesId": "slowbro",
        "baseStats": {
            "atk": 177,
            "def": 180,
            "hp": 216
        },
        "types": ["water", "psychic"],
        "fastMoves": ["CONFUSION", "WATER_GUN"],
        "chargedMoves": ["ICE_BEAM", "PSYCHIC", "WATER_PULSE"],
        "defaultIVs": {
            "cp1500": [22.5, 5, 11, 4],
            "cp2500": [40, 13, 9, 10]
        }
    }, {
        "dex": 199,
        "speciesName": "Slowking",
        "speciesId": "slowking",
        "baseStats": {
            "atk": 177,
            "def": 180,
            "hp": 216
        },
        "types": ["water", "psychic"],
        "fastMoves": ["CONFUSION", "WATER_GUN"],
        "chargedMoves": ["BLIZZARD", "FIRE_BLAST", "PSYCHIC"],
        "defaultIVs": {
            "cp1500": [22.5, 5, 11, 4],
            "cp2500": [40, 13, 9, 10]
        }
    }, {
        "dex": 79,
        "speciesName": "Slowpoke",
        "speciesId": "slowpoke",
        "baseStats": {
            "atk": 109,
            "def": 98,
            "hp": 207
        },
        "types": ["water", "psychic"],
        "fastMoves": ["CONFUSION", "WATER_GUN"],
        "chargedMoves": ["PSYCHIC", "PSYSHOCK", "WATER_PULSE"],
        "defaultIVs": {
            "cp1500": [40, 15, 15, 15],
            "cp2500": [40, 15, 15, 15]
        }
    }, {
        "dex": 218,
        "speciesName": "Slugma",
        "speciesId": "slugma",
        "baseStats": {
            "atk": 118,
            "def": 71,
            "hp": 120
        },
        "types": ["fire", "none"],
        "fastMoves": ["EMBER", "ROCK_THROW"],
        "chargedMoves": ["FLAME_BURST", "FLAME_CHARGE", "ROCK_SLIDE"],
        "defaultIVs": {
            "cp1500": [40, 15, 15, 15],
            "cp2500": [40, 15, 15, 15]
        }
    }, {
        "dex": 235,
        "speciesName": "Smeargle",
        "speciesId": "smeargle",
        "baseStats": {
            "atk": 40,
            "def": 83,
            "hp": 146
        },
        "types": ["normal", "none"],
        "fastMoves": ["TACKLE", "FURY_CUTTER", "BUG_BITE", "BITE", "SUCKER_PUNCH", "DRAGON_BREATH", "THUNDER_SHOCK", "SPARK", "LOW_KICK", "KARATE_CHOP", "EMBER", "WING_ATTACK", "PECK", "LICK", "SHADOW_CLAW", "VINE_WHIP", "RAZOR_LEAF", "MUD_SHOT", "ICE_SHARD", "FROST_BREATH", "QUICK_ATTACK", "SCRATCH", "POUND", "CUT", "POISON_JAB", "ACID", "PSYCHO_CUT", "ROCK_THROW", "METAL_CLAW", "BULLET_PUNCH", "WATER_GUN", "SPLASH", "MUD_SLAP", "ZEN_HEADBUTT", "CONFUSION", "POISON_STING", "BUBBLE", "FEINT_ATTACK", "STEEL_WING", "FIRE_FANG", "ROCK_SMASH", "COUNTER", "POWDER_SNOW", "CHARGE_BEAM", "VOLT_SWITCH", "DRAGON_TAIL", "AIR_SLASH", "INFESTATION", "STRUGGLE_BUG", "ASTONISH", "HEX", "IRON_TAIL", "FIRE_SPIN", "BULLET_SEED", "EXTRASENSORY", "SNARL", "HIDDEN_POWER_BUG", "HIDDEN_POWER_DARK", "HIDDEN_POWER_DRAGON", "HIDDEN_POWER_ELECTRIC", "HIDDEN_POWER_FIGHTING", "HIDDEN_POWER_FIRE", "HIDDEN_POWER_FLYING", "HIDDEN_POWER_GHOST", "HIDDEN_POWER_GRASS", "HIDDEN_POWER_GROUND", "HIDDEN_POWER_ICE", "HIDDEN_POWER_POISON", "HIDDEN_POWER_PSYCHIC", "HIDDEN_POWER_ROCK", "HIDDEN_POWER_STEEL", "HIDDEN_POWER_WATER", "TAKE_DOWN", "WATERFALL", "YAWN", "PRESENT"],
        "chargedMoves": ["STRUGGLE", "WRAP", "HYPER_BEAM", "DARK_PULSE", "SLUDGE", "VICE_GRIP", "FLAME_WHEEL", "MEGAHORN", "FLAMETHROWER", "DIG", "CROSS_CHOP", "PSYBEAM", "EARTHQUAKE", "STONE_EDGE", "ICE_PUNCH", "DISCHARGE", "FLASH_CANNON", "DRILL_PECK", "ICE_BEAM", "BLIZZARD", "HEAT_WAVE", "AERIAL_ACE", "DRILL_RUN", "PETAL_BLIZZARD", "BUG_BUZZ", "POISON_FANG", "NIGHT_SLASH", "BUBBLE_BEAM", "SUBMISSION", "LOW_SWEEP", "AQUA_JET", "AQUA_TAIL", "SEED_BOMB", "PSYSHOCK", "ANCIENT_POWER", "ROCK_TOMB", "ROCK_SLIDE", "POWER_GEM", "SHADOW_SNEAK", "SHADOW_PUNCH", "OMINOUS_WIND", "SHADOW_BALL", "MAGNET_BOMB", "IRON_HEAD", "THUNDER_PUNCH", "THUNDER", "THUNDERBOLT", "TWISTER", "DRAGON_PULSE", "DRAGON_CLAW", "DISARMING_VOICE", "DRAINING_KISS", "DAZZLING_GLEAM", "MOONBLAST", "PLAY_ROUGH", "CROSS_POISON", "SLUDGE_BOMB", "SLUDGE_WAVE", "GUNK_SHOT", "BONE_CLUB", "BULLDOZE", "MUD_BOMB", "SIGNAL_BEAM", "X_SCISSOR", "FLAME_CHARGE", "FLAME_BURST", "FIRE_BLAST", "WATER_PULSE", "HYDRO_PUMP", "PSYCHIC", "ICY_WIND", "FIRE_PUNCH", "SOLAR_BEAM", "LEAF_BLADE", "POWER_WHIP", "AIR_CUTTER", "HURRICANE", "BRICK_BREAK", "SWIFT", "HORN_ATTACK", "STOMP", "HYPER_FANG", "BODY_SLAM", "CLOSE_COMBAT", "DYNAMIC_PUNCH", "FOCUS_BLAST", "AURORA_BEAM", "WILD_CHARGE", "ZAP_CANNON", "AVALANCHE", "BRAVE_BIRD", "SKY_ATTACK", "SAND_TOMB", "ROCK_BLAST", "SILVER_WIND", "NIGHT_SHADE", "GYRO_BALL", "HEAVY_SLAM", "OVERHEAT", "GRASS_KNOT", "ENERGY_BALL", "FUTURE_SIGHT", "MIRROR_COAT", "OUTRAGE", "CRUNCH", "FOUL_PLAY", "SURF", "DRACO_METEOR", "PSYCHO_BOOST", "FRENZY_PLANT", "BLAST_BURN", "HYDRO_CANNON", "LAST_RESORT", "METEOR_MASH"],
        "defaultIVs": {
            "cp1500": [40, 15, 15, 15],
            "cp2500": [40, 15, 15, 15]
        }
    }, {
        "dex": 238,
        "speciesName": "Smoochum",
        "speciesId": "smoochum",
        "baseStats": {
            "atk": 153,
            "def": 91,
            "hp": 128
        },
        "types": ["ice", "psychic"],
        "fastMoves": ["FROST_BREATH", "POUND", "POWDER_SNOW"],
        "chargedMoves": ["ICE_BEAM", "ICE_PUNCH", "PSYSHOCK"],
        "legacyMoves": ["FROST_BREATH"],
        "defaultIVs": {
            "cp1500": [40, 15, 15, 15],
            "cp2500": [40, 15, 15, 15]
        }
    }, {
        "dex": 215,
        "speciesName": "Sneasel",
        "speciesId": "sneasel",
        "baseStats": {
            "atk": 189,
            "def": 146,
            "hp": 146
        },
        "types": ["dark", "ice"],
        "fastMoves": ["FEINT_ATTACK", "ICE_SHARD"],
        "chargedMoves": ["AVALANCHE", "FOUL_PLAY", "ICE_PUNCH"],
        "defaultIVs": {
            "cp1500": [28, 4, 15, 3],
            "cp2500": [40, 15, 15, 15]
        }
    }, {
        "dex": 143,
        "speciesName": "Snorlax",
        "speciesId": "snorlax",
        "baseStats": {
            "atk": 190,
            "def": 169,
            "hp": 330
        },
        "types": ["normal", "none"],
        "fastMoves": ["LICK", "ZEN_HEADBUTT", "YAWN"],
        "chargedMoves": ["BODY_SLAM", "EARTHQUAKE", "HEAVY_SLAM", "HYPER_BEAM", "OUTRAGE","SKULL_BASH"],
        "legacyMoves": ["BODY_SLAM"],
        "defaultIVs": {
            "cp1500": [17.5, 3, 15, 1],
            "cp2500": [29, 0, 13, 14]
        }
    }, {
        "dex": 361,
        "speciesName": "Snorunt",
        "speciesId": "snorunt",
        "baseStats": {
            "atk": 95,
            "def": 95,
            "hp": 137
        },
        "types": ["ice", "none"],
        "fastMoves": ["HEX", "POWDER_SNOW"],
        "chargedMoves": ["AVALANCHE", "ICY_WIND", "SHADOW_BALL"],
        "defaultIVs": {
            "cp1500": [40, 15, 15, 15],
            "cp2500": [40, 15, 15, 15]
        }
    }, {
        "dex": 459,
        "speciesName": "Snover",
        "speciesId": "snover",
        "baseStats": {
            "atk": 115,
            "def": 105,
            "hp": 155
        },
        "types": ["grass", "ice"],
        "fastMoves": ["ICE_SHARD", "POWDER_SNOW"],
        "chargedMoves": ["ENERGY_BALL", "ICE_BEAM", "STOMP"],
        "defaultIVs": {
            "cp1500": [40, 15, 15, 15],
            "cp2500": [40, 15, 15, 15]
        }
    }, {
        "dex": 209,
        "speciesName": "Snubbull",
        "speciesId": "snubbull",
        "baseStats": {
            "atk": 137,
            "def": 85,
            "hp": 155
        },
        "types": ["fairy", "none"],
        "fastMoves": ["BITE", "TACKLE"],
        "chargedMoves": ["BRICK_BREAK", "CRUNCH", "DAZZLING_GLEAM"],
        "defaultIVs": {
            "cp1500": [40, 15, 15, 15],
            "cp2500": [40, 15, 15, 15]
        }
    }, {
        "dex": 338,
        "speciesName": "Solrock",
        "speciesId": "solrock",
        "baseStats": {
            "atk": 178,
            "def": 153,
            "hp": 207
        },
        "types": ["rock", "psychic"],
        "fastMoves": ["CONFUSION", "ROCK_THROW"],
        "chargedMoves": ["PSYCHIC", "ROCK_SLIDE", "SOLAR_BEAM"],
        "defaultIVs": {
            "cp1500": [25, 2, 11, 4],
            "cp2500": [40, 15, 15, 15]
        },
		"tags": ["regional"]
    }, {
        "dex": 21,
        "speciesName": "Spearow",
        "speciesId": "spearow",
        "baseStats": {
            "atk": 112,
            "def": 60,
            "hp": 120
        },
        "types": ["normal", "flying"],
        "fastMoves": ["PECK", "QUICK_ATTACK"],
        "chargedMoves": ["AERIAL_ACE", "DRILL_PECK", "SKY_ATTACK", "TWISTER"],
        "legacyMoves": ["TWISTER"],
        "defaultIVs": {
            "cp1500": [40, 15, 15, 15],
            "cp2500": [40, 15, 15, 15]
        }
    }, {
        "dex": 363,
        "speciesName": "Spheal",
        "speciesId": "spheal",
        "baseStats": {
            "atk": 95,
            "def": 90,
            "hp": 172
        },
        "types": ["ice", "water"],
        "fastMoves": ["ROCK_SMASH", "WATER_GUN"],
        "chargedMoves": ["AURORA_BEAM", "BODY_SLAM", "WATER_PULSE"],
        "defaultIVs": {
            "cp1500": [40, 15, 15, 15],
            "cp2500": [40, 15, 15, 15]
        }
    }, {
        "dex": 167,
        "speciesName": "Spinarak",
        "speciesId": "spinarak",
        "baseStats": {
            "atk": 105,
            "def": 73,
            "hp": 120
        },
        "types": ["bug", "poison"],
        "fastMoves": ["BUG_BITE", "POISON_STING"],
        "chargedMoves": ["CROSS_POISON", "NIGHT_SLASH", "SIGNAL_BEAM"],
        "defaultIVs": {
            "cp1500": [40, 15, 15, 15],
            "cp2500": [40, 15, 15, 15]
        }
    }, {
        "dex": 327,
        "speciesName": "Spinda",
        "speciesId": "spinda",
        "baseStats": {
            "atk": 116,
            "def": 116,
            "hp": 155
        },
        "types": ["normal", "none"],
        "fastMoves": ["PSYCHO_CUT", "SUCKER_PUNCH"],
        "chargedMoves": ["DIG", "ICY_WIND", "ROCK_TOMB"],
        "defaultIVs": {
            "cp1500": [40, 15, 15, 15],
            "cp2500": [40, 15, 15, 15]
        }
    }, {
        "dex": 442,
        "speciesName": "Spiritomb",
        "speciesId": "spiritomb",
        "baseStats": {
            "atk": 169,
            "def": 199,
            "hp": 137
        },
        "types": ["ghost", "dark"],
        "fastMoves": ["FEINT_ATTACK", "SUCKER_PUNCH"],
        "chargedMoves": ["OMINOUS_WIND", "SHADOW_BALL", "SHADOW_SNEAK"],
        "defaultIVs": {
            "cp1500": [28.5, 1, 4, 10],
            "cp2500": [40, 15, 15, 15]
        }
    }, {
        "dex": 325,
        "speciesName": "Spoink",
        "speciesId": "spoink",
        "baseStats": {
            "atk": 125,
            "def": 122,
            "hp": 155
        },
        "types": ["psychic", "none"],
        "fastMoves": ["SPLASH", "ZEN_HEADBUTT"],
        "chargedMoves": ["MIRROR_COAT", "PSYBEAM", "SHADOW_BALL"],
        "defaultIVs": {
            "cp1500": [40, 15, 15, 15],
            "cp2500": [40, 15, 15, 15]
        }
    }, {
        "dex": 7,
        "speciesName": "Squirtle",
        "speciesId": "squirtle",
        "baseStats": {
            "atk": 94,
            "def": 121,
            "hp": 127
        },
        "types": ["water", "none"],
        "fastMoves": ["BUBBLE", "TACKLE"],
        "chargedMoves": ["AQUA_JET", "AQUA_TAIL", "WATER_PULSE"],
        "defaultIVs": {
            "cp1500": [40, 15, 15, 15],
            "cp2500": [40, 15, 15, 15]
        }
    }, {
        "dex": 234,
        "speciesName": "Stantler",
        "speciesId": "stantler",
        "baseStats": {
            "atk": 192,
            "def": 131,
            "hp": 177
        },
        "types": ["normal", "none"],
        "fastMoves": ["TACKLE", "ZEN_HEADBUTT"],
        "chargedMoves": ["MEGAHORN", "STOMP", "WILD_CHARGE"],
        "defaultIVs": {
            "cp1500": [26.5, 4, 6, 13],
            "cp2500": [40, 15, 15, 15]
        }
    }, {
        "dex": 398,
        "speciesName": "Staraptor",
        "speciesId": "staraptor",
        "baseStats": {
            "atk": 234,
            "def": 140,
            "hp": 198
        },
        "types": ["normal", "flying"],
        "fastMoves": ["QUICK_ATTACK", "WING_ATTACK"],
        "chargedMoves": ["BRAVE_BIRD", "CLOSE_COMBAT", "HEAT_WAVE"],
        "defaultIVs": {
            "cp1500": [20, 5, 11, 6],
            "cp2500": [35.5, 6, 9, 14]
        }
    }, {
        "dex": 397,
        "speciesName": "Staravia",
        "speciesId": "staravia",
        "baseStats": {
            "atk": 142,
            "def": 94,
            "hp": 146
        },
        "types": ["normal", "flying"],
        "fastMoves": ["QUICK_ATTACK", "WING_ATTACK"],
        "chargedMoves": ["AERIAL_ACE", "BRAVE_BIRD", "HEAT_WAVE"],
        "defaultIVs": {
            "cp1500": [40, 15, 15, 15],
            "cp2500": [40, 15, 15, 15]
        }
    }, {
        "dex": 396,
        "speciesName": "Starly",
        "speciesId": "starly",
        "baseStats": {
            "atk": 101,
            "def": 58,
            "hp": 120
        },
        "types": ["normal", "flying"],
        "fastMoves": ["QUICK_ATTACK", "TACKLE"],
        "chargedMoves": ["AERIAL_ACE", "BRAVE_BIRD"],
        "defaultIVs": {
            "cp1500": [40, 15, 15, 15],
            "cp2500": [40, 15, 15, 15]
        }
    }, {
        "dex": 121,
        "speciesName": "Starmie",
        "speciesId": "starmie",
        "baseStats": {
            "atk": 210,
            "def": 184,
            "hp": 155
        },
        "types": ["water", "psychic"],
        "fastMoves": ["HIDDEN_POWER_BUG", "HIDDEN_POWER_DARK", "HIDDEN_POWER_DRAGON", "HIDDEN_POWER_ELECTRIC", "HIDDEN_POWER_FIGHTING", "HIDDEN_POWER_FIRE", "HIDDEN_POWER_FLYING", "HIDDEN_POWER_GHOST", "HIDDEN_POWER_GRASS", "HIDDEN_POWER_GROUND", "HIDDEN_POWER_ICE", "HIDDEN_POWER_POISON", "HIDDEN_POWER_PSYCHIC", "HIDDEN_POWER_ROCK", "HIDDEN_POWER_STEEL", "HIDDEN_POWER_WATER", "QUICK_ATTACK", "TACKLE", "WATER_GUN"],
        "chargedMoves": ["HYDRO_PUMP", "ICE_BEAM", "POWER_GEM", "PSYBEAM", "PSYCHIC", "THUNDER"],
        "legacyMoves": ["PSYBEAM", "QUICK_ATTACK", "TACKLE"],
        "defaultIVs": {
            "cp1500": [21, 11, 10, 14],
            "cp2500": [40, 9, 11, 11]
        }
    }, {
        "dex": 120,
        "speciesName": "Staryu",
        "speciesId": "staryu",
        "baseStats": {
            "atk": 137,
            "def": 112,
            "hp": 102
        },
        "types": ["water", "none"],
        "fastMoves": ["QUICK_ATTACK", "TACKLE", "WATER_GUN"],
        "chargedMoves": ["BUBBLE_BEAM", "POWER_GEM", "SWIFT"],
        "legacyMoves": ["QUICK_ATTACK"],
        "defaultIVs": {
            "cp1500": [40, 15, 15, 15],
            "cp2500": [40, 15, 15, 15]
        }
    }, {
        "dex": 208,
        "speciesName": "Steelix",
        "speciesId": "steelix",
        "baseStats": {
            "atk": 148,
            "def": 272,
            "hp": 181
        },
        "types": ["steel", "ground"],
        "fastMoves": ["DRAGON_TAIL", "IRON_TAIL"],
        "chargedMoves": ["CRUNCH", "EARTHQUAKE", "HEAVY_SLAM"],
        "defaultIVs": {
            "cp1500": [23.5, 7, 13, 6],
            "cp2500": [40, 15, 15, 15]
        }
    }, {
        "dex": 434,
        "speciesName": "Stunky",
        "speciesId": "stunky",
        "baseStats": {
            "atk": 121,
            "def": 90,
            "hp": 160
        },
        "types": ["poison", "dark"],
        "fastMoves": ["BITE", "SCRATCH"],
        "chargedMoves": ["CRUNCH", "FLAMETHROWER", "SLUDGE_BOMB"],
        "defaultIVs": {
            "cp1500": [40, 15, 15, 15],
            "cp2500": [40, 15, 15, 15]
        }
    }, {
        "dex": 185,
        "speciesName": "Sudowoodo",
        "speciesId": "sudowoodo",
        "baseStats": {
            "atk": 167,
            "def": 176,
            "hp": 172
        },
        "types": ["rock", "none"],
        "fastMoves": ["COUNTER", "ROCK_THROW"],
        "chargedMoves": ["EARTHQUAKE", "ROCK_SLIDE", "STONE_EDGE"],
        "defaultIVs": {
            "cp1500": [27, 1, 10, 9],
            "cp2500": [40, 15, 15, 15]
        }
    }, {
        "dex": 245,
        "speciesName": "Suicune",
        "speciesId": "suicune",
        "baseStats": {
            "atk": 180,
            "def": 235,
            "hp": 225
        },
        "types": ["water", "none"],
        "fastMoves": ["EXTRASENSORY", "HIDDEN_POWER_BUG", "HIDDEN_POWER_DARK", "HIDDEN_POWER_DRAGON", "HIDDEN_POWER_ELECTRIC", "HIDDEN_POWER_FIGHTING", "HIDDEN_POWER_FIRE", "HIDDEN_POWER_FLYING", "HIDDEN_POWER_GHOST", "HIDDEN_POWER_GRASS", "HIDDEN_POWER_GROUND", "HIDDEN_POWER_ICE", "HIDDEN_POWER_POISON", "HIDDEN_POWER_PSYCHIC", "HIDDEN_POWER_ROCK", "HIDDEN_POWER_STEEL", "HIDDEN_POWER_WATER", "SNARL"],
        "chargedMoves": ["BUBBLE_BEAM", "HYDRO_PUMP", "ICE_BEAM", "WATER_PULSE"],
        "legacyMoves": ["HIDDEN_POWER_BUG", "HIDDEN_POWER_DARK", "HIDDEN_POWER_DRAGON", "HIDDEN_POWER_ELECTRIC", "HIDDEN_POWER_FIGHTING", "HIDDEN_POWER_FIRE", "HIDDEN_POWER_FLYING", "HIDDEN_POWER_GHOST", "HIDDEN_POWER_GRASS", "HIDDEN_POWER_GROUND", "HIDDEN_POWER_ICE", "HIDDEN_POWER_POISON", "HIDDEN_POWER_PSYCHIC", "HIDDEN_POWER_ROCK", "HIDDEN_POWER_STEEL", "HIDDEN_POWER_WATER"],
        "defaultIVs": {
            "cp1500": [18.5, 8, 10, 12],
            "cp2500": [31.5, 5, 15, 14]
        },
		"tags": ["legendary"]
    }, {
        "dex": 192,
        "speciesName": "Sunflora",
        "speciesId": "sunflora",
        "baseStats": {
            "atk": 185,
            "def": 135,
            "hp": 181
        },
        "types": ["grass", "none"],
        "fastMoves": ["BULLET_SEED", "RAZOR_LEAF"],
        "chargedMoves": ["PETAL_BLIZZARD", "SLUDGE_BOMB", "SOLAR_BEAM"],
        "defaultIVs": {
            "cp1500": [26.5, 7, 5, 14],
            "cp2500": [40, 15, 15, 15]
        }
    }, {
        "dex": 191,
        "speciesName": "Sunkern",
        "speciesId": "sunkern",
        "baseStats": {
            "atk": 55,
            "def": 55,
            "hp": 102
        },
        "types": ["grass", "none"],
        "fastMoves": ["CUT", "RAZOR_LEAF"],
        "chargedMoves": ["ENERGY_BALL", "GRASS_KNOT", "SEED_BOMB"],
        "defaultIVs": {
            "cp1500": [40, 15, 15, 15],
            "cp2500": [40, 15, 15, 15]
        }
    }, {
        "dex": 283,
        "speciesName": "Surskit",
        "speciesId": "surskit",
        "baseStats": {
            "atk": 93,
            "def": 87,
            "hp": 120
        },
        "types": ["bug", "water"],
        "fastMoves": ["BUBBLE", "BUG_BITE"],
        "chargedMoves": ["AQUA_JET", "BUBBLE_BEAM", "SIGNAL_BEAM"],
        "defaultIVs": {
            "cp1500": [40, 15, 15, 15],
            "cp2500": [40, 15, 15, 15]
        }
    }, {
        "dex": 333,
        "speciesName": "Swablu",
        "speciesId": "swablu",
        "baseStats": {
            "atk": 76,
            "def": 132,
            "hp": 128
        },
        "types": ["normal", "flying"],
        "fastMoves": ["ASTONISH", "PECK"],
        "chargedMoves": ["AERIAL_ACE", "DISARMING_VOICE", "ICE_BEAM"],
        "defaultIVs": {
            "cp1500": [40, 15, 15, 15],
            "cp2500": [40, 15, 15, 15]
        }
    }, {
        "dex": 317,
        "speciesName": "Swalot",
        "speciesId": "swalot",
        "baseStats": {
            "atk": 140,
            "def": 159,
            "hp": 225
        },
        "types": ["poison", "none"],
        "fastMoves": ["INFESTATION", "ROCK_SMASH"],
        "chargedMoves": ["GUNK_SHOT", "ICE_BEAM", "SLUDGE_BOMB", "ACID_SPRAY"],
        "defaultIVs": {
            "cp1500": [29, 1, 15, 10],
            "cp2500": [40, 15, 15, 15]
        }
    }, {
        "dex": 260,
        "speciesName": "Swampert",
        "speciesId": "swampert",
        "baseStats": {
            "atk": 208,
            "def": 175,
            "hp": 225
        },
        "types": ["water", "ground"],
        "fastMoves": ["MUD_SHOT", "WATER_GUN"],
        "chargedMoves": ["EARTHQUAKE", "SLUDGE_WAVE", "SURF"],
        "defaultIVs": {
            "cp1500": [19, 3, 15, 2],
            "cp2500": [36, 0, 9, 1]
        }
    }, {
        "dex": 277,
        "speciesName": "Swellow",
        "speciesId": "swellow",
        "baseStats": {
            "atk": 185,
            "def": 124,
            "hp": 155
        },
        "types": ["normal", "flying"],
        "fastMoves": ["STEEL_WING", "WING_ATTACK"],
        "chargedMoves": ["AERIAL_ACE", "BRAVE_BIRD", "SKY_ATTACK"],
        "defaultIVs": {
            "cp1500": [32, 0, 12, 1],
            "cp2500": [40, 15, 15, 15]
        }
    }, {
        "dex": 220,
        "speciesName": "Swinub",
        "speciesId": "swinub",
        "baseStats": {
            "atk": 90,
            "def": 69,
            "hp": 137
        },
        "types": ["ice", "ground"],
        "fastMoves": ["POWDER_SNOW", "TACKLE"],
        "chargedMoves": ["BODY_SLAM", "ICY_WIND", "ROCK_SLIDE"],
        "defaultIVs": {
            "cp1500": [40, 15, 15, 15],
            "cp2500": [40, 15, 15, 15]
        }
    }, {
        "dex": 276,
        "speciesName": "Taillow",
        "speciesId": "taillow",
        "baseStats": {
            "atk": 106,
            "def": 61,
            "hp": 120
        },
        "types": ["normal", "flying"],
        "fastMoves": ["PECK", "QUICK_ATTACK"],
        "chargedMoves": ["AERIAL_ACE"],
        "defaultIVs": {
            "cp1500": [40, 15, 15, 15],
            "cp2500": [40, 15, 15, 15]
        }
    }, {
        "dex": 114,
        "speciesName": "Tangela",
        "speciesId": "tangela",
        "baseStats": {
            "atk": 183,
            "def": 169,
            "hp": 163
        },
        "types": ["grass", "none"],
        "fastMoves": ["INFESTATION", "VINE_WHIP"],
        "chargedMoves": ["GRASS_KNOT", "POWER_WHIP", "SLUDGE_BOMB", "SOLAR_BEAM"],
        "legacyMoves": ["POWER_WHIP"],
        "defaultIVs": {
            "cp1500": [25, 7, 13, 8],
            "cp2500": [40, 15, 15, 15]
        }
    }, {
        "dex": 465,
        "speciesName": "Tangrowth",
        "speciesId": "tangrowth",
        "baseStats": {
            "atk": 207,
            "def": 184,
            "hp": 225
        },
        "types": ["grass", "none"],
        "fastMoves": ["INFESTATION", "VINE_WHIP"],
        "chargedMoves": ["ANCIENT_POWER", "SLUDGE_BOMB", "SOLAR_BEAM"],
        "defaultIVs": {
            "cp1500": [19, 0, 11, 4],
            "cp2500": [34, 1, 2, 13]
        }
    }, {
        "dex": 128,
        "speciesName": "Tauros",
        "speciesId": "tauros",
        "baseStats": {
            "atk": 198,
            "def": 183,
            "hp": 181
        },
        "types": ["normal", "none"],
        "fastMoves": ["TACKLE", "ZEN_HEADBUTT"],
        "chargedMoves": ["EARTHQUAKE", "HORN_ATTACK", "IRON_HEAD"],
        "defaultIVs": {
            "cp1500": [21.5, 6, 13, 6],
            "cp2500": [39.5, 12, 8, 11]
        },
		"tags": ["regional"]
    }, {
        "dex": 216,
        "speciesName": "Teddiursa",
        "speciesId": "teddiursa",
        "baseStats": {
            "atk": 142,
            "def": 93,
            "hp": 155
        },
        "types": ["normal", "none"],
        "fastMoves": ["LICK", "SCRATCH"],
        "chargedMoves": ["CROSS_CHOP", "CRUNCH", "PLAY_ROUGH"],
        "defaultIVs": {
            "cp1500": [40, 15, 15, 15],
            "cp2500": [40, 15, 15, 15]
        }
    }, {
        "dex": 72,
        "speciesName": "Tentacool",
        "speciesId": "tentacool",
        "baseStats": {
            "atk": 97,
            "def": 149,
            "hp": 120
        },
        "types": ["water", "poison"],
        "fastMoves": ["BUBBLE", "POISON_STING"],
        "chargedMoves": ["BUBBLE_BEAM", "WATER_PULSE", "WRAP"],
        "defaultIVs": {
            "cp1500": [40, 15, 15, 15],
            "cp2500": [40, 15, 15, 15]
        }
    }, {
        "dex": 73,
        "speciesName": "Tentacruel",
        "speciesId": "tentacruel",
        "baseStats": {
            "atk": 166,
            "def": 209,
            "hp": 190
        },
        "types": ["water", "poison"],
        "fastMoves": ["ACID", "POISON_JAB"],
        "chargedMoves": ["BLIZZARD", "HYDRO_PUMP", "SLUDGE_WAVE", "ACID_SPRAY"],
        "defaultIVs": {
            "cp1500": [23.5, 3, 11, 10],
            "cp2500": [40, 15, 15, 15]
        }
    }, {
        "dex": 468,
        "speciesName": "Togekiss",
        "speciesId": "togekiss",
        "baseStats": {
            "atk": 225,
            "def": 217,
            "hp": 198
        },
        "types": ["fairy", "flying"],
        "fastMoves": ["AIR_SLASH", "CHARM", "HIDDEN_POWER_BUG", "HIDDEN_POWER_DARK", "HIDDEN_POWER_DRAGON", "HIDDEN_POWER_ELECTRIC", "HIDDEN_POWER_FIGHTING", "HIDDEN_POWER_FIRE", "HIDDEN_POWER_FLYING", "HIDDEN_POWER_GHOST", "HIDDEN_POWER_GRASS", "HIDDEN_POWER_GROUND", "HIDDEN_POWER_ICE", "HIDDEN_POWER_POISON", "HIDDEN_POWER_PSYCHIC", "HIDDEN_POWER_ROCK", "HIDDEN_POWER_STEEL", "HIDDEN_POWER_WATER"],
        "chargedMoves": ["AERIAL_ACE", "ANCIENT_POWER", "DAZZLING_GLEAM", "FLAMETHROWER"],
        "defaultIVs": {
            "cp1500": [16, 12, 13, 14],
            "cp2500": [28.5, 0, 14, 4]
        }
    }, {
        "dex": 175,
        "speciesName": "Togepi",
        "speciesId": "togepi",
        "baseStats": {
            "atk": 67,
            "def": 116,
            "hp": 111
        },
        "types": ["fairy", "none"],
        "fastMoves": ["HIDDEN_POWER_BUG", "HIDDEN_POWER_DARK", "HIDDEN_POWER_DRAGON", "HIDDEN_POWER_ELECTRIC", "HIDDEN_POWER_FIGHTING", "HIDDEN_POWER_FIRE", "HIDDEN_POWER_FLYING", "HIDDEN_POWER_GHOST", "HIDDEN_POWER_GRASS", "HIDDEN_POWER_GROUND", "HIDDEN_POWER_ICE", "HIDDEN_POWER_POISON", "HIDDEN_POWER_PSYCHIC", "HIDDEN_POWER_ROCK", "HIDDEN_POWER_STEEL", "HIDDEN_POWER_WATER", "PECK", "ZEN_HEADBUTT"],
        "chargedMoves": ["ANCIENT_POWER", "DAZZLING_GLEAM", "PSYSHOCK"],
        "legacyMoves": ["ZEN_HEADBUTT"],
        "defaultIVs": {
            "cp1500": [40, 15, 15, 15],
            "cp2500": [40, 15, 15, 15]
        }
    }, {
        "dex": 176,
        "speciesName": "Togetic",
        "speciesId": "togetic",
        "baseStats": {
            "atk": 139,
            "def": 181,
            "hp": 146
        },
        "types": ["fairy", "flying"],
        "fastMoves": ["EXTRASENSORY", "HIDDEN_POWER_BUG", "HIDDEN_POWER_DARK", "HIDDEN_POWER_DRAGON", "HIDDEN_POWER_ELECTRIC", "HIDDEN_POWER_FIGHTING", "HIDDEN_POWER_FIRE", "HIDDEN_POWER_FLYING", "HIDDEN_POWER_GHOST", "HIDDEN_POWER_GRASS", "HIDDEN_POWER_GROUND", "HIDDEN_POWER_ICE", "HIDDEN_POWER_POISON", "HIDDEN_POWER_PSYCHIC", "HIDDEN_POWER_ROCK", "HIDDEN_POWER_STEEL", "HIDDEN_POWER_WATER", "STEEL_WING", "ZEN_HEADBUTT"],
        "chargedMoves": ["AERIAL_ACE", "ANCIENT_POWER", "DAZZLING_GLEAM"],
        "legacyMoves": ["STEEL_WING", "ZEN_HEADBUTT"],
        "defaultIVs": {
            "cp1500": [37.5, 3, 8, 15],
            "cp2500": [40, 15, 15, 15]
        }
    }, {
        "dex": 255,
        "speciesName": "Torchic",
        "speciesId": "torchic",
        "baseStats": {
            "atk": 130,
            "def": 87,
            "hp": 128
        },
        "types": ["fire", "none"],
        "fastMoves": ["EMBER", "SCRATCH"],
        "chargedMoves": ["FLAME_CHARGE", "FLAMETHROWER", "ROCK_TOMB"],
        "defaultIVs": {
            "cp1500": [40, 15, 15, 15],
            "cp2500": [40, 15, 15, 15]
        }
    }, {
        "dex": 324,
        "speciesName": "Torkoal",
        "speciesId": "torkoal",
        "baseStats": {
            "atk": 151,
            "def": 203,
            "hp": 172
        },
        "types": ["fire", "none"],
        "fastMoves": ["EMBER", "FIRE_SPIN"],
        "chargedMoves": ["EARTHQUAKE", "OVERHEAT", "SOLAR_BEAM"],
        "defaultIVs": {
            "cp1500": [28.5, 0, 12, 3],
            "cp2500": [40, 15, 15, 15]
        },
		"tags": ["regional"]
    }, {
        "dex": 389,
        "speciesName": "Torterra",
        "speciesId": "torterra",
        "baseStats": {
            "atk": 202,
            "def": 188,
            "hp": 216
        },
        "types": ["grass", "ground"],
        "fastMoves": ["BITE", "RAZOR_LEAF"],
        "chargedMoves": ["EARTHQUAKE", "SOLAR_BEAM", "STONE_EDGE"],
        "defaultIVs": {
            "cp1500": [18.5, 9, 13, 13],
            "cp2500": [34.5, 3, 13, 6]
        }
    }, {
        "dex": 158,
        "speciesName": "Totodile",
        "speciesId": "totodile",
        "baseStats": {
            "atk": 117,
            "def": 109,
            "hp": 137
        },
        "types": ["water", "none"],
        "fastMoves": ["SCRATCH", "WATER_GUN"],
        "chargedMoves": ["AQUA_JET", "CRUNCH", "WATER_PULSE"],
        "defaultIVs": {
            "cp1500": [40, 15, 15, 15],
            "cp2500": [40, 15, 15, 15]
        }
    }, {
        "dex": 454,
        "speciesName": "Toxicroak",
        "speciesId": "toxicroak",
        "baseStats": {
            "atk": 211,
            "def": 133,
            "hp": 195
        },
        "types": ["poison", "fighting"],
        "fastMoves": ["COUNTER", "POISON_JAB"],
        "chargedMoves": ["DYNAMIC_PUNCH", "MUD_BOMB", "SLUDGE_BOMB"],
        "defaultIVs": {
            "cp1500": [23, 2, 5, 15],
            "cp2500": [40, 15, 15, 15]
        }
    }, {
        "dex": 328,
        "speciesName": "Trapinch",
        "speciesId": "trapinch",
        "baseStats": {
            "atk": 162,
            "def": 78,
            "hp": 128
        },
        "types": ["ground", "none"],
        "fastMoves": ["MUD_SHOT", "STRUGGLE_BUG"],
        "chargedMoves": ["CRUNCH", "DIG", "SAND_TOMB"],
        "defaultIVs": {
            "cp1500": [40, 15, 15, 15],
            "cp2500": [40, 15, 15, 15]
        }
    }, {
        "dex": 252,
        "speciesName": "Treecko",
        "speciesId": "treecko",
        "baseStats": {
            "atk": 124,
            "def": 94,
            "hp": 120
        },
        "types": ["grass", "none"],
        "fastMoves": ["BULLET_SEED", "POUND"],
        "chargedMoves": ["AERIAL_ACE", "ENERGY_BALL", "GRASS_KNOT"],
        "defaultIVs": {
            "cp1500": [40, 15, 15, 15],
            "cp2500": [40, 15, 15, 15]
        }
    }, {
        "dex": 357,
        "speciesName": "Tropius",
        "speciesId": "tropius",
        "baseStats": {
            "atk": 136,
            "def": 163,
            "hp": 223
        },
        "types": ["grass", "flying"],
        "fastMoves": ["AIR_SLASH", "RAZOR_LEAF"],
        "chargedMoves": ["AERIAL_ACE", "LEAF_BLADE", "STOMP"],
        "defaultIVs": {
            "cp1500": [32, 1, 3, 12],
            "cp2500": [40, 15, 15, 15]
        },
		"tags": ["regional"]
    }, {
        "dex": 387,
        "speciesName": "Turtwig",
        "speciesId": "turtwig",
        "baseStats": {
            "atk": 119,
            "def": 110,
            "hp": 146
        },
        "types": ["grass", "none"],
        "fastMoves": ["RAZOR_LEAF", "TACKLE"],
        "chargedMoves": ["BODY_SLAM", "ENERGY_BALL", "SEED_BOMB"],
        "defaultIVs": {
            "cp1500": [40, 15, 15, 15],
            "cp2500": [40, 15, 15, 15]
        }
    }, {
        "dex": 157,
        "speciesName": "Typhlosion",
        "speciesId": "typhlosion",
        "baseStats": {
            "atk": 223,
            "def": 173,
            "hp": 186
        },
        "types": ["fire", "none"],
        "fastMoves": ["EMBER", "SHADOW_CLAW"],
        "chargedMoves": ["BLAST_BURN", "FIRE_BLAST", "OVERHEAT", "SOLAR_BEAM"],
        "legacyMoves": ["BLAST_BURN"],
        "defaultIVs": {
            "cp1500": [19, 4, 12, 14],
            "cp2500": [35.5, 4, 11, 7]
        }
    }, {
        "dex": 248,
        "speciesName": "Tyranitar",
        "speciesId": "tyranitar",
        "baseStats": {
            "atk": 251,
            "def": 207,
            "hp": 225
        },
        "types": ["rock", "dark"],
        "fastMoves": ["BITE", "IRON_TAIL", "SMACK_DOWN"],
        "chargedMoves": ["CRUNCH", "FIRE_BLAST", "STONE_EDGE"],
        "legacyMoves": ["SMACK_DOWN"],
        "defaultIVs": {
            "cp1500": [14.5, 5, 14, 4],
            "cp2500": [24, 4, 10, 12]
        }
    }, {
        "dex": 236,
        "speciesName": "Tyrogue",
        "speciesId": "tyrogue",
        "baseStats": {
            "atk": 64,
            "def": 64,
            "hp": 111
        },
        "types": ["fighting", "none"],
        "fastMoves": ["ROCK_SMASH", "TACKLE"],
        "chargedMoves": ["BRICK_BREAK", "LOW_SWEEP", "ROCK_SLIDE"],
        "defaultIVs": {
            "cp1500": [40, 15, 15, 15],
            "cp2500": [40, 15, 15, 15]
        }
    }, {
        "dex": 197,
        "speciesName": "Umbreon",
        "speciesId": "umbreon",
        "baseStats": {
            "atk": 126,
            "def": 240,
            "hp": 216
        },
        "types": ["dark", "none"],
        "fastMoves": ["FEINT_ATTACK", "SNARL"],
        "chargedMoves": ["DARK_PULSE", "FOUL_PLAY", "LAST_RESORT"],
        "legacyMoves": ["LAST_RESORT"],
        "defaultIVs": {
            "cp1500": [29, 0, 2, 2],
            "cp2500": [40, 15, 15, 15]
        }
    }, {
        "dex": 201,
        "speciesName": "Unown",
        "speciesId": "unown",
        "baseStats": {
            "atk": 136,
            "def": 91,
            "hp": 134
        },
        "types": ["psychic", "none"],
        "fastMoves": ["HIDDEN_POWER_BUG", "HIDDEN_POWER_DARK", "HIDDEN_POWER_DRAGON", "HIDDEN_POWER_ELECTRIC", "HIDDEN_POWER_FIGHTING", "HIDDEN_POWER_FIRE", "HIDDEN_POWER_FLYING", "HIDDEN_POWER_GHOST", "HIDDEN_POWER_GRASS", "HIDDEN_POWER_GROUND", "HIDDEN_POWER_ICE", "HIDDEN_POWER_POISON", "HIDDEN_POWER_PSYCHIC", "HIDDEN_POWER_ROCK", "HIDDEN_POWER_STEEL", "HIDDEN_POWER_WATER"],
        "chargedMoves": ["STRUGGLE"],
        "defaultIVs": {
            "cp1500": [40, 15, 15, 15],
            "cp2500": [40, 15, 15, 15]
        }
    }, {
        "dex": 217,
        "speciesName": "Ursaring",
        "speciesId": "ursaring",
        "baseStats": {
            "atk": 236,
            "def": 144,
            "hp": 207
        },
        "types": ["normal", "none"],
        "fastMoves": ["COUNTER", "METAL_CLAW", "SHADOW_CLAW"],
        "chargedMoves": ["CLOSE_COMBAT", "HYPER_BEAM", "PLAY_ROUGH"],
        "defaultIVs": {
            "cp1500": [19.5, 5, 9, 2],
            "cp2500": [33.5, 5, 11, 9]
        }
    }, {
        "dex": 480,
        "speciesName": "Uxie",
        "speciesId": "uxie",
        "baseStats": {
            "atk": 156,
            "def": 270,
            "hp": 181
        },
        "types": ["psychic", "none"],
        "fastMoves": ["CONFUSION", "EXTRASENSORY"],
        "chargedMoves": ["FUTURE_SIGHT", "SWIFT", "THUNDER"],
        "defaultIVs": {
            "cp1500": [22, 6, 11, 15],
            "cp2500": [40, 10, 14, 9]
        },
		"tags": ["legendary", "regional"]
    }, {
        "dex": 134,
        "speciesName": "Vaporeon",
        "speciesId": "vaporeon",
        "baseStats": {
            "atk": 205,
            "def": 161,
            "hp": 277
        },
        "types": ["water", "none"],
        "fastMoves": ["WATER_GUN"],
        "chargedMoves": ["AQUA_TAIL", "HYDRO_PUMP", "LAST_RESORT", "WATER_PULSE"],
        "legacyMoves": ["LAST_RESORT"],
        "defaultIVs": {
            "cp1500": [18.5, 0, 10, 4],
            "cp2500": [33.5, 0, 1, 9]
        }
    }, {
        "dex": 49,
        "speciesName": "Venomoth",
        "speciesId": "venomoth",
        "baseStats": {
            "atk": 179,
            "def": 143,
            "hp": 172
        },
        "types": ["bug", "poison"],
        "fastMoves": ["BUG_BITE", "CONFUSION", "INFESTATION"],
        "chargedMoves": ["BUG_BUZZ", "POISON_FANG", "PSYCHIC", "SILVER_WIND"],
        "legacyMoves": ["BUG_BITE", "POISON_FANG"],
        "defaultIVs": {
            "cp1500": [27.5, 3, 11, 9],
            "cp2500": [40, 15, 15, 15]
        }
    }, {
        "dex": 48,
        "speciesName": "Venonat",
        "speciesId": "venonat",
        "baseStats": {
            "atk": 100,
            "def": 100,
            "hp": 155
        },
        "types": ["bug", "poison"],
        "fastMoves": ["BUG_BITE", "CONFUSION"],
        "chargedMoves": ["POISON_FANG", "PSYBEAM", "SIGNAL_BEAM"],
        "defaultIVs": {
            "cp1500": [40, 15, 15, 15],
            "cp2500": [40, 15, 15, 15]
        }
    }, {
        "dex": 3,
        "speciesName": "Venusaur",
        "speciesId": "venusaur",
        "baseStats": {
            "atk": 198,
            "def": 189,
            "hp": 190
        },
        "types": ["grass", "poison"],
        "fastMoves": ["RAZOR_LEAF", "VINE_WHIP"],
        "chargedMoves": ["FRENZY_PLANT", "PETAL_BLIZZARD", "SLUDGE_BOMB", "SOLAR_BEAM"],
        "legacyMoves": ["FRENZY_PLANT"],
        "defaultIVs": {
            "cp1500": [20.5, 7, 6, 15],
            "cp2500": [39.5, 4, 4, 15]
        }
    }, {
        "dex": 416,
        "speciesName": "Vespiquen",
        "speciesId": "vespiquen",
        "baseStats": {
            "atk": 149,
            "def": 190,
            "hp": 172
        },
        "types": ["bug", "flying"],
        "fastMoves": ["BUG_BITE", "POISON_STING"],
        "chargedMoves": ["BUG_BUZZ", "POWER_GEM", "X_SCISSOR"],
        "defaultIVs": {
            "cp1500": [29, 0, 8, 14],
            "cp2500": [40, 15, 15, 15]
        }
    }, {
        "dex": 329,
        "speciesName": "Vibrava",
        "speciesId": "vibrava",
        "baseStats": {
            "atk": 134,
            "def": 99,
            "hp": 137
        },
        "types": ["ground", "dragon"],
        "fastMoves": ["DRAGON_BREATH", "MUD_SHOT"],
        "chargedMoves": ["BUG_BUZZ", "BULLDOZE", "SAND_TOMB"],
        "defaultIVs": {
            "cp1500": [40, 15, 15, 15],
            "cp2500": [40, 15, 15, 15]
        }
    }, {
        "dex": 71,
        "speciesName": "Victreebel",
        "speciesId": "victreebel",
        "baseStats": {
            "atk": 207,
            "def": 135,
            "hp": 190
        },
        "types": ["grass", "poison"],
        "fastMoves": ["ACID", "RAZOR_LEAF"],
        "chargedMoves": ["LEAF_BLADE", "SLUDGE_BOMB", "SOLAR_BEAM", "ACID_SPRAY", "LEAF_TORNADO"],
        "defaultIVs": {
            "cp1500": [23.5, 3, 14, 3],
            "cp2500": [40, 15, 15, 15]
        }
    }, {
        "dex": 288,
        "speciesName": "Vigoroth",
        "speciesId": "vigoroth",
        "baseStats": {
            "atk": 159,
            "def": 145,
            "hp": 190
        },
        "types": ["normal", "none"],
        "fastMoves": ["COUNTER", "SCRATCH"],
        "chargedMoves": ["BODY_SLAM", "BRICK_BREAK", "BULLDOZE"],
        "defaultIVs": {
            "cp1500": [30.5, 0, 4, 12],
            "cp2500": [40, 15, 15, 15]
        }
    }, {
        "dex": 45,
        "speciesName": "Vileplume",
        "speciesId": "vileplume",
        "baseStats": {
            "atk": 202,
            "def": 167,
            "hp": 181
        },
        "types": ["grass", "poison"],
        "fastMoves": ["ACID", "RAZOR_LEAF"],
        "chargedMoves": ["MOONBLAST", "PETAL_BLIZZARD", "SOLAR_BEAM","SLUDGE_BOMB"],
        "defaultIVs": {
            "cp1500": [22, 8, 15, 1],
            "cp2500": [40, 11, 8, 13]
        }
    }, {
        "dex": 313,
        "speciesName": "Volbeat",
        "speciesId": "volbeat",
        "baseStats": {
            "atk": 143,
            "def": 166,
            "hp": 163
        },
        "types": ["bug", "none"],
        "fastMoves": ["STRUGGLE_BUG", "TACKLE"],
        "chargedMoves": ["BUG_BUZZ", "SIGNAL_BEAM", "THUNDERBOLT"],
        "defaultIVs": {
            "cp1500": [36.5, 1, 8, 12],
            "cp2500": [40, 15, 15, 15]
        },
		"tags": ["regional"]
    }, {
        "dex": 100,
        "speciesName": "Voltorb",
        "speciesId": "voltorb",
        "baseStats": {
            "atk": 109,
            "def": 111,
            "hp": 120
        },
        "types": ["electric", "none"],
        "fastMoves": ["SPARK", "TACKLE"],
        "chargedMoves": ["DISCHARGE", "GYRO_BALL", "SIGNAL_BEAM", "THUNDERBOLT"],
        "legacyMoves": ["SIGNAL_BEAM"],
        "defaultIVs": {
            "cp1500": [40, 15, 15, 15],
            "cp2500": [40, 15, 15, 15]
        }
    }, {
        "dex": 37,
        "speciesName": "Vulpix",
        "speciesId": "vulpix",
        "baseStats": {
            "atk": 96,
            "def": 109,
            "hp": 116
        },
        "types": ["fire", "none"],
        "fastMoves": ["EMBER", "QUICK_ATTACK"],
        "chargedMoves": ["BODY_SLAM", "FLAME_CHARGE", "FLAMETHROWER"],
        "defaultIVs": {
            "cp1500": [40, 15, 15, 15],
            "cp2500": [40, 15, 15, 15]
        }
    }, {
        "dex": 37,
        "speciesName": "Vulpix (Alolan)",
        "speciesId": "vulpix_alolan",
        "baseStats": {
            "atk": 96,
            "def": 109,
            "hp": 116
        },
        "types": ["ice", "none"],
        "fastMoves": ["POWDER_SNOW", "ZEN_HEADBUTT"],
        "chargedMoves": ["BLIZZARD", "DARK_PULSE", "ICE_BEAM"],
        "defaultIVs": {
            "cp1500": [40, 15, 15, 15],
            "cp2500": [40, 15, 15, 15]
        },
		"tags": ["alolan"]
    }, {
        "dex": 320,
        "speciesName": "Wailmer",
        "speciesId": "wailmer",
        "baseStats": {
            "atk": 136,
            "def": 68,
            "hp": 277
        },
        "types": ["water", "none"],
        "fastMoves": ["SPLASH", "WATER_GUN"],
        "chargedMoves": ["BODY_SLAM", "HEAVY_SLAM", "WATER_PULSE"],
        "defaultIVs": {
            "cp1500": [40, 15, 15, 15],
            "cp2500": [40, 15, 15, 15]
        }
    }, {
        "dex": 321,
        "speciesName": "Wailord",
        "speciesId": "wailord",
        "baseStats": {
            "atk": 175,
            "def": 87,
            "hp": 347
        },
        "types": ["water", "none"],
        "fastMoves": ["WATER_GUN", "ZEN_HEADBUTT"],
        "chargedMoves": ["BLIZZARD", "HYPER_BEAM", "SURF"],
        "defaultIVs": {
            "cp1500": [24.5, 6, 14, 5],
            "cp2500": [40, 15, 15, 15]
        }
    }, {
        "dex": 365,
        "speciesName": "Walrein",
        "speciesId": "walrein",
        "baseStats": {
            "atk": 182,
            "def": 176,
            "hp": 242
        },
        "types": ["ice", "water"],
        "fastMoves": ["FROST_BREATH", "WATERFALL"],
        "chargedMoves": ["BLIZZARD", "EARTHQUAKE", "WATER_PULSE"],
        "defaultIVs": {
            "cp1500": [21, 4, 5, 12],
            "cp2500": [38, 8, 10, 11]
        }
    }, {
        "dex": 8,
        "speciesName": "Wartortle",
        "speciesId": "wartortle",
        "baseStats": {
            "atk": 126,
            "def": 155,
            "hp": 153
        },
        "types": ["water", "none"],
        "fastMoves": ["BITE", "WATER_GUN"],
        "chargedMoves": ["AQUA_JET", "HYDRO_PUMP", "ICE_BEAM"],
        "defaultIVs": {
            "cp1500": [40, 15, 15, 15],
            "cp2500": [40, 15, 15, 15]
        }
    }, {
        "dex": 461,
        "speciesName": "Weavile",
        "speciesId": "weavile",
        "baseStats": {
            "atk": 243,
            "def": 171,
            "hp": 172
        },
        "types": ["dark", "ice"],
        "fastMoves": ["FEINT_ATTACK", "ICE_SHARD"],
        "chargedMoves": ["AVALANCHE", "FOCUS_BLAST", "FOUL_PLAY"],
        "defaultIVs": {
            "cp1500": [19, 4, 12, 3],
            "cp2500": [33.5, 1, 8, 10]
        }
    }, {
        "dex": 13,
        "speciesName": "Weedle",
        "speciesId": "weedle",
        "baseStats": {
            "atk": 63,
            "def": 50,
            "hp": 120
        },
        "types": ["bug", "poison"],
        "fastMoves": ["BUG_BITE", "POISON_STING"],
        "chargedMoves": ["STRUGGLE"],
        "defaultIVs": {
            "cp1500": [40, 15, 15, 15],
            "cp2500": [40, 15, 15, 15]
        }
    }, {
        "dex": 70,
        "speciesName": "Weepinbell",
        "speciesId": "weepinbell",
        "baseStats": {
            "atk": 172,
            "def": 92,
            "hp": 163
        },
        "types": ["grass", "poison"],
        "fastMoves": ["ACID", "BULLET_SEED", "RAZOR_LEAF"],
        "chargedMoves": ["POWER_WHIP", "SEED_BOMB", "SLUDGE_BOMB"],
        "legacyMoves": ["RAZOR_LEAF"],
        "defaultIVs": {
            "cp1500": [40, 8, 8, 13],
            "cp2500": [40, 15, 15, 15]
        }
    }, {
        "dex": 110,
        "speciesName": "Weezing",
        "speciesId": "weezing",
        "baseStats": {
            "atk": 174,
            "def": 197,
            "hp": 163
        },
        "types": ["poison", "none"],
        "fastMoves": ["ACID", "INFESTATION", "TACKLE"],
        "chargedMoves": ["DARK_PULSE", "SHADOW_BALL", "SLUDGE_BOMB", "THUNDERBOLT"],
        "legacyMoves": ["ACID"],
        "defaultIVs": {
            "cp1500": [24.5, 7, 14, 7],
            "cp2500": [40, 15, 15, 15]
        }
    }, {
        "dex": 340,
        "speciesName": "Whiscash",
        "speciesId": "whiscash",
        "baseStats": {
            "atk": 151,
            "def": 141,
            "hp": 242
        },
        "types": ["water", "ground"],
        "fastMoves": ["MUD_SHOT", "WATER_GUN"],
        "chargedMoves": ["BLIZZARD", "MUD_BOMB", "WATER_PULSE"],
        "defaultIVs": {
            "cp1500": [27, 6, 14, 10],
            "cp2500": [40, 15, 15, 15]
        }
    }, {
        "dex": 293,
        "speciesName": "Whismur",
        "speciesId": "whismur",
        "baseStats": {
            "atk": 92,
            "def": 42,
            "hp": 162
        },
        "types": ["normal", "none"],
        "fastMoves": ["ASTONISH", "POUND"],
        "chargedMoves": ["DISARMING_VOICE", "FLAMETHROWER", "STOMP"],
        "defaultIVs": {
            "cp1500": [40, 15, 15, 15],
            "cp2500": [40, 15, 15, 15]
        }
    }, {
        "dex": 40,
        "speciesName": "Wigglytuff",
        "speciesId": "wigglytuff",
        "baseStats": {
            "atk": 156,
            "def": 90,
            "hp": 295
        },
        "types": ["normal", "fairy"],
        "fastMoves": ["FEINT_ATTACK", "POUND","CHARM"],
        "chargedMoves": ["DAZZLING_GLEAM", "HYPER_BEAM", "ICE_BEAM", "PLAY_ROUGH"],
        "defaultIVs": {
            "cp1500": [30, 5, 8, 14],
            "cp2500": [40, 15, 15, 15]
        }
    }, {
        "dex": 278,
        "speciesName": "Wingull",
        "speciesId": "wingull",
        "baseStats": {
            "atk": 106,
            "def": 61,
            "hp": 120
        },
        "types": ["water", "flying"],
        "fastMoves": ["QUICK_ATTACK", "WATER_GUN"],
        "chargedMoves": ["AIR_CUTTER", "ICE_BEAM", "WATER_PULSE"],
        "defaultIVs": {
            "cp1500": [40, 15, 15, 15],
            "cp2500": [40, 15, 15, 15]
        }
    }, {
        "dex": 202,
        "speciesName": "Wobbuffet",
        "speciesId": "wobbuffet",
        "baseStats": {
            "atk": 60,
            "def": 106,
            "hp": 382
        },
        "types": ["psychic", "none"],
        "fastMoves": ["COUNTER", "SPLASH","CHARM"],
        "chargedMoves": ["MIRROR_COAT"],
        "defaultIVs": {
            "cp1500": [40, 15, 15, 15],
            "cp2500": [40, 15, 15, 15]
        }
    }, {
        "dex": 194,
        "speciesName": "Wooper",
        "speciesId": "wooper",
        "baseStats": {
            "atk": 75,
            "def": 66,
            "hp": 146
        },
        "types": ["water", "ground"],
        "fastMoves": ["MUD_SHOT", "WATER_GUN"],
        "chargedMoves": ["BODY_SLAM", "DIG", "MUD_BOMB"],
        "defaultIVs": {
            "cp1500": [40, 15, 15, 15],
            "cp2500": [40, 15, 15, 15]
        }
    }, {
        "dex": 413,
        "speciesName": "Wormadam (Plant)",
        "speciesId": "wormadam_plant",
        "baseStats": {
            "atk": 141,
            "def": 180,
            "hp": 155
        },
        "types": ["bug", "grass"],
        "fastMoves": ["BUG_BITE", "CONFUSION"],
        "chargedMoves": ["BUG_BUZZ", "ENERGY_BALL", "PSYBEAM"],
        "defaultIVs": {
            "cp1500": [37, 2, 9, 7],
            "cp2500": [40, 15, 15, 15]
        }
    }, {
        "dex": 413,
        "speciesName": "Wormadam (Sandy)",
        "speciesId": "wormadam_sandy",
        "baseStats": {
            "atk": 141,
            "def": 180,
            "hp": 155
        },
        "types": ["bug", "ground"],
        "fastMoves": ["BUG_BITE", "CONFUSION"],
        "chargedMoves": ["BUG_BUZZ", "BULLDOZE", "PSYBEAM"],
        "defaultIVs": {
            "cp1500": [37, 2, 9, 7],
            "cp2500": [40, 15, 15, 15]
        }
    }, {
        "dex": 413,
        "speciesName": "Wormadam (Trash)",
        "speciesId": "wormadam_trash",
        "baseStats": {
            "atk": 127,
            "def": 175,
            "hp": 155
        },
        "types": ["bug", "steel"],
        "fastMoves": ["BUG_BITE", "CONFUSION"],
        "chargedMoves": ["BUG_BUZZ", "IRON_HEAD", "PSYBEAM"],
        "defaultIVs": {
            "cp1500": [40, 10, 3, 15],
            "cp2500": [40, 15, 15, 15]
        }
    }, {
        "dex": 265,
        "speciesName": "Wurmple",
        "speciesId": "wurmple",
        "baseStats": {
            "atk": 75,
            "def": 59,
            "hp": 128
        },
        "types": ["bug", "none"],
        "fastMoves": ["BUG_BITE", "TACKLE"],
        "chargedMoves": ["STRUGGLE"],
        "defaultIVs": {
            "cp1500": [40, 15, 15, 15],
            "cp2500": [40, 15, 15, 15]
        }
    }, {
        "dex": 360,
        "speciesName": "Wynaut",
        "speciesId": "wynaut",
        "baseStats": {
            "atk": 41,
            "def": 86,
            "hp": 216
        },
        "types": ["psychic", "none"],
        "fastMoves": ["COUNTER", "SPLASH"],
        "chargedMoves": ["MIRROR_COAT"],
        "defaultIVs": {
            "cp1500": [40, 15, 15, 15],
            "cp2500": [40, 15, 15, 15]
        }
    }, {
        "dex": 178,
        "speciesName": "Xatu",
        "speciesId": "xatu",
        "baseStats": {
            "atk": 192,
            "def": 146,
            "hp": 163
        },
        "types": ["psychic", "flying"],
        "fastMoves": ["AIR_SLASH", "FEINT_ATTACK"],
        "chargedMoves": ["AERIAL_ACE", "FUTURE_SIGHT", "OMINOUS_WIND"],
        "defaultIVs": {
            "cp1500": [27, 2, 2, 11],
            "cp2500": [40, 15, 15, 15]
        }
    }, {
        "dex": 193,
        "speciesName": "Yanma",
        "speciesId": "yanma",
        "baseStats": {
            "atk": 154,
            "def": 94,
            "hp": 163
        },
        "types": ["bug", "flying"],
        "fastMoves": ["QUICK_ATTACK", "WING_ATTACK"],
        "chargedMoves": ["AERIAL_ACE", "ANCIENT_POWER", "SILVER_WIND"],
        "defaultIVs": {
            "cp1500": [40, 15, 15, 15],
            "cp2500": [40, 15, 15, 15]
        }
    }, {
        "dex": 469,
        "speciesName": "Yanmega",
        "speciesId": "yanmega",
        "baseStats": {
            "atk": 231,
            "def": 156,
            "hp": 200
        },
        "types": ["bug", "flying"],
        "fastMoves": ["BUG_BITE", "WING_ATTACK"],
        "chargedMoves": ["AERIAL_ACE", "ANCIENT_POWER", "BUG_BUZZ"],
        "defaultIVs": {
            "cp1500": [19, 2, 14, 7],
            "cp2500": [35, 2, 3, 15]
        }
    }, {
        "dex": 335,
        "speciesName": "Zangoose",
        "speciesId": "zangoose",
        "baseStats": {
            "atk": 222,
            "def": 124,
            "hp": 177
        },
        "types": ["normal", "none"],
        "fastMoves": ["FURY_CUTTER", "SHADOW_CLAW"],
        "chargedMoves": ["CLOSE_COMBAT", "DIG", "NIGHT_SLASH"],
        "defaultIVs": {
            "cp1500": [23.5, 6, 6, 12],
            "cp2500": [40, 15, 15, 15]
        },
		"tags": ["regional"]
    }, {
        "dex": 145,
        "speciesName": "Zapdos",
        "speciesId": "zapdos",
        "baseStats": {
            "atk": 253,
            "def": 185,
            "hp": 207
        },
        "types": ["electric", "flying"],
        "fastMoves": ["CHARGE_BEAM", "THUNDER_SHOCK"],
        "chargedMoves": ["THUNDER", "THUNDERBOLT", "ZAP_CANNON","ANCIENT_POWER","DRILL_PECK"],
        "legacyMoves": ["THUNDER_SHOCK"],
        "defaultIVs": {
            "cp1500": [16, 2, 13, 4],
            "cp2500": [26.5, 6, 9, 7]
        },
		"tags": ["legendary"]
    }, {
        "dex": 263,
        "speciesName": "Zigzagoon",
        "speciesId": "zigzagoon",
        "baseStats": {
            "atk": 58,
            "def": 80,
            "hp": 116
        },
        "types": ["normal", "none"],
        "fastMoves": ["ROCK_SMASH", "TACKLE"],
        "chargedMoves": ["DIG", "GRASS_KNOT", "THUNDERBOLT"],
        "defaultIVs": {
            "cp1500": [40, 15, 15, 15],
            "cp2500": [40, 15, 15, 15]
        }
    }, {
        "dex": 41,
        "speciesName": "Zubat",
        "speciesId": "zubat",
        "baseStats": {
            "atk": 83,
            "def": 73,
            "hp": 120
        },
        "types": ["poison", "flying"],
        "fastMoves": ["BITE", "QUICK_ATTACK"],
        "chargedMoves": ["AIR_CUTTER", "POISON_FANG", "SLUDGE_BOMB", "SWIFT"],
        "legacyMoves": ["SLUDGE_BOMB"],
        "defaultIVs": {
            "cp1500": [40, 15, 15, 15],
            "cp2500": [40, 15, 15, 15]
        }
    }],
    "moves": [{
        "moveId": "ACID",
        "name": "Acid",
        "type": "poison",
        "power": 6,
        "energy": 0,
        "energyGain": 5,
        "cooldown": 1000
    }, {
        "moveId": "ACID_SPRAY",
        "name": "Acid Spray",
        "type": "poison",
        "power": 20,
        "energy": 50,
        "energyGain": 0,
        "cooldown": 500,
        "buffs": [0, -2],
        "buffTarget": "opponent",
        "buffApplyChance": "1"
    }, {
        "moveId": "AERIAL_ACE",
        "name": "Aerial Ace",
        "type": "flying",
        "power": 55,
        "energy": 45,
        "energyGain": 0,
        "cooldown": 500
    }, {
        "moveId": "AIR_CUTTER",
        "name": "Air Cutter",
        "type": "flying",
        "power": 60,
        "energy": 55,
        "energyGain": 0,
        "cooldown": 500
    }, {
        "moveId": "AIR_SLASH",
        "name": "Air Slash",
        "type": "flying",
        "power": 9,
        "energy": 0,
        "energyGain": 9,
        "cooldown": 1500
    }, {
        "moveId": "ANCIENT_POWER",
        "name": "Ancient Power",
        "type": "rock",
        "power": 70,
        "energy": 45,
        "energyGain": 0,
        "cooldown": 500,
        "buffs": [2, 2],
        "buffTarget": "self",
        "buffApplyChance": ".1"
    }, {
        "moveId": "AQUA_JET",
        "name": "Aqua Jet",
        "type": "water",
        "power": 45,
        "energy": 45,
        "energyGain": 0,
        "cooldown": 500
    }, {
        "moveId": "AQUA_TAIL",
        "name": "Aqua Tail",
        "type": "water",
        "power": 50,
        "energy": 35,
        "energyGain": 0,
        "cooldown": 500
    }, {
        "moveId": "ASTONISH",
        "name": "Astonish",
        "type": "ghost",
        "power": 5,
        "energy": 0,
        "energyGain": 9,
        "cooldown": 1500
    }, {
        "moveId": "AURORA_BEAM",
        "name": "Aurora Beam",
        "type": "ice",
        "power": 80,
        "energy": 60,
        "energyGain": 0,
        "cooldown": 500
    }, {
        "moveId": "AVALANCHE",
        "name": "Avalanche",
        "type": "ice",
        "power": 90,
        "energy": 45,
        "energyGain": 0,
        "cooldown": 500
    }, {
        "moveId": "BITE",
        "name": "Bite",
        "type": "dark",
        "power": 4,
        "energy": 0,
        "energyGain": 2,
        "cooldown": 500
    }, {
        "moveId": "BLAST_BURN",
        "name": "Blast Burn",
        "type": "fire",
        "power": 110,
        "energy": 50,
        "energyGain": 0,
        "cooldown": 500
    }, {
        "moveId": "BLIZZARD",
        "name": "Blizzard",
        "type": "ice",
        "power": 130,
        "energy": 75,
        "energyGain": 0,
        "cooldown": 500
    }, {
        "moveId": "BODY_SLAM",
        "name": "Body Slam",
        "type": "normal",
        "power": 60,
        "energy": 35,
        "energyGain": 0,
        "cooldown": 500
    }, {
        "moveId": "BONE_CLUB",
        "name": "Bone Club",
        "type": "ground",
        "power": 40,
        "energy": 35,
        "energyGain": 0,
        "cooldown": 500
    }, {
        "moveId": "BRAVE_BIRD",
        "name": "Brave Bird",
        "type": "flying",
        "power": 90,
        "energy": 55,
        "energyGain": 0,
        "cooldown": 500
    }, {
        "moveId": "BRICK_BREAK",
        "name": "Brick Break",
        "type": "fighting",
        "power": 40,
        "energy": 35,
        "energyGain": 0,
        "cooldown": 500
    }, {
        "moveId": "BRINE",
        "name": "Brine",
        "type": "water",
        "power": 60,
        "energy": 50,
        "energyGain": 0,
        "cooldown": 500
    }, {
        "moveId": "BUBBLE",
        "name": "Bubble",
        "type": "water",
        "power": 8,
        "energy": 0,
        "energyGain": 11,
        "cooldown": 1500
    }, {
        "moveId": "BUBBLE_BEAM",
        "name": "Bubble Beam",
        "type": "water",
        "power": 45,
        "energy": 40,
        "energyGain": 0,
        "cooldown": 500
    }, {
        "moveId": "BUG_BITE",
        "name": "Bug Bite",
        "type": "bug",
        "power": 3,
        "energy": 0,
        "energyGain": 3,
        "cooldown": 500
    }, {
        "moveId": "BUG_BUZZ",
        "name": "Bug Buzz",
        "type": "bug",
        "power": 90,
        "energy": 60,
        "energyGain": 0,
        "cooldown": 500
    }, {
        "moveId": "BULLDOZE",
        "name": "Bulldoze",
        "type": "ground",
        "power": 80,
        "energy": 60,
        "energyGain": 0,
        "cooldown": 500
    }, {
        "moveId": "BULLET_PUNCH",
        "name": "Bullet Punch",
        "type": "steel",
        "power": 6,
        "energy": 0,
        "energyGain": 7,
        "cooldown": 1000
    }, {
        "moveId": "BULLET_SEED",
        "name": "Bullet Seed",
        "type": "grass",
        "power": 5,
        "energy": 0,
        "energyGain": 11,
        "cooldown": 1500
    }, {
        "moveId": "CHARGE_BEAM",
        "name": "Charge Beam",
        "type": "electric",
        "power": 5,
        "energy": 0,
        "energyGain": 11,
        "cooldown": 1500
    }, {
        "moveId": "CHARM",
        "name": "Charm",
        "type": "fairy",
        "power": 16,
        "energy": 0,
        "energyGain": 6,
        "cooldown": 1500
    }, {
        "moveId": "CLOSE_COMBAT",
        "name": "Close Combat",
        "type": "fighting",
        "power": 100,
        "energy": 60,
        "energyGain": 0,
        "cooldown": 500
    }, {
        "moveId": "CONFUSION",
        "name": "Confusion",
        "type": "psychic",
        "power": 16,
        "energy": 0,
        "energyGain": 12,
        "cooldown": 2000
    }, {
        "moveId": "COUNTER",
        "name": "Counter",
        "type": "fighting",
        "power": 8,
        "energy": 0,
        "energyGain": 7,
        "cooldown": 1000
    }, {
        "moveId": "CROSS_CHOP",
        "name": "Cross Chop",
        "type": "fighting",
        "power": 50,
        "energy": 35,
        "energyGain": 0,
        "cooldown": 500
    }, {
        "moveId": "CROSS_POISON",
        "name": "Cross Poison",
        "type": "poison",
        "power": 40,
        "energy": 35,
        "energyGain": 0,
        "cooldown": 500
    }, {
        "moveId": "CRUNCH",
        "name": "Crunch",
        "type": "dark",
        "power": 70,
        "energy": 45,
        "energyGain": 0,
        "cooldown": 500
    }, {
        "moveId": "CUT",
        "name": "Cut",
        "type": "normal",
        "power": 3,
        "energy": 0,
        "energyGain": 2,
        "cooldown": 500
    }, {
        "moveId": "DARK_PULSE",
        "name": "Dark Pulse",
        "type": "dark",
        "power": 80,
        "energy": 50,
        "energyGain": 0,
        "cooldown": 500
    }, {
        "moveId": "DAZZLING_GLEAM",
        "name": "Dazzling Gleam",
        "type": "fairy",
        "power": 110,
        "energy": 70,
        "energyGain": 0,
        "cooldown": 500
    }, {
        "moveId": "DIG",
        "name": "Dig",
        "type": "ground",
        "power": 100,
        "energy": 80,
        "energyGain": 0,
        "cooldown": 500
    }, {
        "moveId": "DISARMING_VOICE",
        "name": "Disarming Voice",
        "type": "fairy",
        "power": 70,
        "energy": 45,
        "energyGain": 0,
        "cooldown": 500
    }, {
        "moveId": "DISCHARGE",
        "name": "Discharge",
        "type": "electric",
        "power": 65,
        "energy": 45,
        "energyGain": 0,
        "cooldown": 500
    }, {
        "moveId": "DOOM_DESIRE",
        "name": "Doom Desire",
        "type": "steel",
        "power": 70,
        "energy": 40,
        "energyGain": 0,
        "cooldown": 500
    }, {
        "moveId": "DRACO_METEOR",
        "name": "Draco Meteor",
        "type": "dragon",
        "power": 150,
        "energy": 75,
        "energyGain": 0,
        "cooldown": 500
    }, {
        "moveId": "DRAGON_BREATH",
        "name": "Dragon Breath",
        "type": "dragon",
        "power": 4,
        "energy": 0,
        "energyGain": 3,
        "cooldown": 500
    }, {
        "moveId": "DRAGON_CLAW",
        "name": "Dragon Claw",
        "type": "dragon",
        "power": 50,
        "energy": 35,
        "energyGain": 0,
        "cooldown": 500
    }, {
        "moveId": "DRAGON_PULSE",
        "name": "Dragon Pulse",
        "type": "dragon",
        "power": 90,
        "energy": 60,
        "energyGain": 0,
        "cooldown": 500
    }, {
        "moveId": "DRAGON_TAIL",
        "name": "Dragon Tail",
        "type": "dragon",
        "power": 9,
        "energy": 0,
        "energyGain": 10,
        "cooldown": 1500
    }, {
        "moveId": "DRAINING_KISS",
        "name": "Draining Kiss",
        "type": "fairy",
        "power": 60,
        "energy": 55,
        "energyGain": 0,
        "cooldown": 500
    }, {
        "moveId": "DRILL_PECK",
        "name": "Drill Peck",
        "type": "flying",
        "power": 60,
        "energy": 40,
        "energyGain": 0,
        "cooldown": 500
    }, {
        "moveId": "DRILL_RUN",
        "name": "Drill Run",
        "type": "ground",
        "power": 80,
        "energy": 55,
        "energyGain": 0,
        "cooldown": 500
    }, {
        "moveId": "DYNAMIC_PUNCH",
        "name": "Dynamic Punch",
        "type": "fighting",
        "power": 90,
        "energy": 50,
        "energyGain": 0,
        "cooldown": 500
    }, {
        "moveId": "EARTHQUAKE",
        "name": "Earthquake",
        "type": "ground",
        "power": 120,
        "energy": 65,
        "energyGain": 0,
        "cooldown": 500
    }, {
        "moveId": "EARTH_POWER",
        "name": "Earth Power",
        "type": "ground",
        "power": 90,
        "energy": 55,
        "energyGain": 0,
        "cooldown": 500,
        "buffs": [0, -1],
        "buffTarget": "opponent",
        "buffApplyChance": ".1"
    }, {
        "moveId": "EMBER",
        "name": "Ember",
        "type": "fire",
        "power": 6,
        "energy": 0,
        "energyGain": 6,
        "cooldown": 1000
    }, {
        "moveId": "ENERGY_BALL",
        "name": "Energy Ball",
        "type": "grass",
        "power": 90,
        "energy": 60,
        "energyGain": 0,
        "cooldown": 500
    }, {
        "moveId": "EXTRASENSORY",
        "name": "Extrasensory",
        "type": "psychic",
        "power": 8,
        "energy": 0,
        "energyGain": 10,
        "cooldown": 1500
    }, {
        "moveId": "FEINT_ATTACK",
        "name": "Feint Attack",
        "type": "dark",
        "power": 6,
        "energy": 0,
        "energyGain": 6,
        "cooldown": 1000
    }, {
        "moveId": "FIRE_BLAST",
        "name": "Fire Blast",
        "type": "fire",
        "power": 140,
        "energy": 80,
        "energyGain": 0,
        "cooldown": 500
    }, {
        "moveId": "FIRE_FANG",
        "name": "Fire Fang",
        "type": "fire",
        "power": 7,
        "energy": 0,
        "energyGain": 5,
        "cooldown": 1000
    }, {
        "moveId": "FIRE_PUNCH",
        "name": "Fire Punch",
        "type": "fire",
        "power": 55,
        "energy": 40,
        "energyGain": 0,
        "cooldown": 500
    }, {
        "moveId": "BLAZE_KICK",
        "name": "Blaze Kick",
        "type": "fire",
        "power": 55,
        "energy": 40,
        "energyGain": 0,
        "cooldown": 500
    }, {
        "moveId": "FIRE_SPIN",
        "name": "Fire Spin",
        "type": "fire",
        "power": 9,
        "energy": 0,
        "energyGain": 10,
        "cooldown": 1500
    }, {
        "moveId": "FLAME_BURST",
        "name": "Flame Burst",
        "type": "fire",
        "power": 70,
        "energy": 55,
        "energyGain": 0,
        "cooldown": 500
    }, {
        "moveId": "FLAME_CHARGE",
        "name": "Flame Charge",
        "type": "fire",
        "power": 70,
        "energy": 50,
        "energyGain": 0,
        "cooldown": 500
    }, {
        "moveId": "FLAME_WHEEL",
        "name": "Flame Wheel",
        "type": "fire",
        "power": 60,
        "energy": 55,
        "energyGain": 0,
        "cooldown": 500
    }, {
        "moveId": "FLAMETHROWER",
        "name": "Flamethrower",
        "type": "fire",
        "power": 90,
        "energy": 55,
        "energyGain": 0,
        "cooldown": 500
    }, {
        "moveId": "FLASH_CANNON",
        "name": "Flash Cannon",
        "type": "steel",
        "power": 110,
        "energy": 65,
        "energyGain": 0,
        "cooldown": 500
    }, {
        "moveId": "FOCUS_BLAST",
        "name": "Focus Blast",
        "type": "fighting",
        "power": 150,
        "energy": 75,
        "energyGain": 0,
        "cooldown": 500
    }, {
        "moveId": "FOUL_PLAY",
        "name": "Foul Play",
        "type": "dark",
        "power": 70,
        "energy": 45,
        "energyGain": 0,
        "cooldown": 500
    }, {
        "moveId": "FRENZY_PLANT",
        "name": "Frenzy Plant",
        "type": "grass",
        "power": 100,
        "energy": 45,
        "energyGain": 0,
        "cooldown": 500
    }, {
        "moveId": "FROST_BREATH",
        "name": "Frost Breath",
        "type": "ice",
        "power": 7,
        "energy": 0,
        "energyGain": 5,
        "cooldown": 1000
    }, {
        "moveId": "FURY_CUTTER",
        "name": "Fury Cutter",
        "type": "bug",
        "power": 2,
        "energy": 0,
        "energyGain": 4,
        "cooldown": 500
    }, {
        "moveId": "FUTURE_SIGHT",
        "name": "Future Sight",
        "type": "psychic",
        "power": 120,
        "energy": 65,
        "energyGain": 0,
        "cooldown": 500
    }, {
        "moveId": "GIGA_DRAIN",
        "name": "Giga Drain",
        "type": "grass",
        "power": 50,
        "energy": 80,
        "energyGain": 0,
        "cooldown": 500
    }, {
        "moveId": "GRASS_KNOT",
        "name": "Grass Knot",
        "type": "grass",
        "power": 90,
        "energy": 50,
        "energyGain": 0,
        "cooldown": 500
    }, {
        "moveId": "GUNK_SHOT",
        "name": "Gunk Shot",
        "type": "poison",
        "power": 130,
        "energy": 75,
        "energyGain": 0,
        "cooldown": 500
    }, {
        "moveId": "GYRO_BALL",
        "name": "Gyro Ball",
        "type": "steel",
        "power": 80,
        "energy": 60,
        "energyGain": 0,
        "cooldown": 500
    }, {
        "moveId": "HEART_STAMP",
        "name": "Heart Stamp",
        "type": "psychic",
        "power": 40,
        "energy": 40,
        "energyGain": 0,
        "cooldown": 500
    }, {
        "moveId": "HEAT_WAVE",
        "name": "Heat Wave",
        "type": "fire",
        "power": 95,
        "energy": 75,
        "energyGain": 0,
        "cooldown": 500
    }, {
        "moveId": "HEAVY_SLAM",
        "name": "Heavy Slam",
        "type": "steel",
        "power": 70,
        "energy": 50,
        "energyGain": 0,
        "cooldown": 500
    }, {
        "moveId": "HEX",
        "name": "Hex",
        "type": "ghost",
        "power": 6,
        "energy": 0,
        "energyGain": 11,
        "cooldown": 1500
    }, {
        "moveId": "HIDDEN_POWER_BUG",
        "name": "Hidden Power (Bug)",
        "type": "bug",
        "power": 9,
        "energy": 0,
        "energyGain": 8,
        "cooldown": 1500
    }, {
        "moveId": "HIDDEN_POWER_DARK",
        "name": "Hidden Power (Dark)",
        "type": "dark",
        "power": 9,
        "energy": 0,
        "energyGain": 8,
        "cooldown": 1500
    }, {
        "moveId": "HIDDEN_POWER_DRAGON",
        "name": "Hidden Power (Dragon)",
        "type": "dragon",
        "power": 9,
        "energy": 0,
        "energyGain": 8,
        "cooldown": 1500
    }, {
        "moveId": "HIDDEN_POWER_ELECTRIC",
        "name": "Hidden Power (Electric)",
        "type": "electric",
        "power": 9,
        "energy": 0,
        "energyGain": 8,
        "cooldown": 1500
    }, {
        "moveId": "HIDDEN_POWER_FIGHTING",
        "name": "Hidden Power (Fighting)",
        "type": "fighting",
        "power": 9,
        "energy": 0,
        "energyGain": 8,
        "cooldown": 1500
    }, {
        "moveId": "HIDDEN_POWER_FIRE",
        "name": "Hidden Power (Fire)",
        "type": "fire",
        "power": 9,
        "energy": 0,
        "energyGain": 8,
        "cooldown": 1500
    }, {
        "moveId": "HIDDEN_POWER_FLYING",
        "name": "Hidden Power (Flying)",
        "type": "flying",
        "power": 9,
        "energy": 0,
        "energyGain": 8,
        "cooldown": 1500
    }, {
        "moveId": "HIDDEN_POWER_GHOST",
        "name": "Hidden Power (Ghost)",
        "type": "ghost",
        "power": 9,
        "energy": 0,
        "energyGain": 8,
        "cooldown": 1500
    }, {
        "moveId": "HIDDEN_POWER_GRASS",
        "name": "Hidden Power (Grass)",
        "type": "grass",
        "power": 9,
        "energy": 0,
        "energyGain": 8,
        "cooldown": 1500
    }, {
        "moveId": "HIDDEN_POWER_GROUND",
        "name": "Hidden Power (Ground)",
        "type": "ground",
        "power": 9,
        "energy": 0,
        "energyGain": 8,
        "cooldown": 1500
    }, {
        "moveId": "HIDDEN_POWER_ICE",
        "name": "Hidden Power (Ice)",
        "type": "ice",
        "power": 9,
        "energy": 0,
        "energyGain": 8,
        "cooldown": 1500
    }, {
        "moveId": "HIDDEN_POWER_POISON",
        "name": "Hidden Power (Poison)",
        "type": "poison",
        "power": 9,
        "energy": 0,
        "energyGain": 8,
        "cooldown": 1500
    }, {
        "moveId": "HIDDEN_POWER_PSYCHIC",
        "name": "Hidden Power (Psychic)",
        "type": "psychic",
        "power": 9,
        "energy": 0,
        "energyGain": 8,
        "cooldown": 1500
    }, {
        "moveId": "HIDDEN_POWER_ROCK",
        "name": "Hidden Power (Rock)",
        "type": "rock",
        "power": 9,
        "energy": 0,
        "energyGain": 8,
        "cooldown": 1500
    }, {
        "moveId": "HIDDEN_POWER_STEEL",
        "name": "Hidden Power (Steel)",
        "type": "steel",
        "power": 9,
        "energy": 0,
        "energyGain": 8,
        "cooldown": 1500
    }, {
        "moveId": "HIDDEN_POWER_WATER",
        "name": "Hidden Power (Water)",
        "type": "water",
        "power": 9,
        "energy": 0,
        "energyGain": 8,
        "cooldown": 1500
    }, {
        "moveId": "HORN_ATTACK",
        "name": "Horn Attack",
        "type": "normal",
        "power": 40,
        "energy": 35,
        "energyGain": 0,
        "cooldown": 500
    }, {
        "moveId": "HURRICANE",
        "name": "Hurricane",
        "type": "flying",
        "power": 110,
        "energy": 65,
        "energyGain": 0,
        "cooldown": 500
    }, {
        "moveId": "HYDRO_CANNON",
        "name": "Hydro Cannon",
        "type": "water",
        "power": 90,
        "energy": 40,
        "energyGain": 0,
        "cooldown": 500
    }, {
        "moveId": "HYDRO_PUMP",
        "name": "Hydro Pump",
        "type": "water",
        "power": 130,
        "energy": 75,
        "energyGain": 0,
        "cooldown": 500
    }, {
        "moveId": "HYDRO_PUMP_BLASTOISE",
        "name": "Hydro Pump Blastoise",
        "type": "water",
        "power": 90,
        "energy": 80,
        "energyGain": 0,
        "cooldown": 500
    }, {
        "moveId": "HYPER_BEAM",
        "name": "Hyper Beam",
        "type": "normal",
        "power": 150,
        "energy": 80,
        "energyGain": 0,
        "cooldown": 500
    }, {
        "moveId": "HYPER_FANG",
        "name": "Hyper Fang",
        "type": "normal",
        "power": 80,
        "energy": 50,
        "energyGain": 0,
        "cooldown": 500
    }, {
        "moveId": "ICE_BEAM",
        "name": "Ice Beam",
        "type": "ice",
        "power": 90,
        "energy": 55,
        "energyGain": 0,
        "cooldown": 500
    }, {
        "moveId": "ICE_PUNCH",
        "name": "Ice Punch",
        "type": "ice",
        "power": 55,
        "energy": 40,
        "energyGain": 0,
        "cooldown": 500
    }, {
        "moveId": "ICE_SHARD",
        "name": "Ice Shard",
        "type": "ice",
        "power": 9,
        "energy": 0,
        "energyGain": 10,
        "cooldown": 1500
    }, {
        "moveId": "ICY_WIND",
        "name": "Icy Wind",
        "type": "ice",
        "power": 60,
        "energy": 45,
        "energyGain": 0,
        "cooldown": 500
    }, {
        "moveId": "INFESTATION",
        "name": "Infestation",
        "type": "bug",
        "power": 6,
        "energy": 0,
        "energyGain": 11,
        "cooldown": 1500
    }, {
        "moveId": "IRON_HEAD",
        "name": "Iron Head",
        "type": "steel",
        "power": 70,
        "energy": 50,
        "energyGain": 0,
        "cooldown": 500
    }, {
        "moveId": "IRON_TAIL",
        "name": "Iron Tail",
        "type": "steel",
        "power": 9,
        "energy": 0,
        "energyGain": 6,
        "cooldown": 1500
    }, {
        "moveId": "KARATE_CHOP",
        "name": "Karate Chop",
        "type": "fighting",
        "power": 5,
        "energy": 0,
        "energyGain": 7,
        "cooldown": 1000
    }, {
        "moveId": "LAST_RESORT",
        "name": "Last Resort",
        "type": "normal",
        "power": 90,
        "energy": 55,
        "energyGain": 0,
        "cooldown": 500
    }, {
        "moveId": "LEAF_BLADE",
        "name": "Leaf Blade",
        "type": "grass",
        "power": 70,
        "energy": 35,
        "energyGain": 0,
        "cooldown": 500
    }, {
        "moveId": "LEAF_TORNADO",
        "name": "Leaf Tornado",
        "type": "grass",
        "power": 45,
        "energy": 40,
        "energyGain": 0,
        "cooldown": 500,
        "buffs": [-1, 0],
        "buffTarget": "opponent",
        "buffApplyChance": ".5"
    }, {
        "moveId": "LICK",
        "name": "Lick",
        "type": "ghost",
        "power": 3,
        "energy": 0,
        "energyGain": 3,
        "cooldown": 500
    }, {
        "moveId": "LOW_KICK",
        "name": "Low Kick",
        "type": "fighting",
        "power": 4,
        "energy": 0,
        "energyGain": 5,
        "cooldown": 1000
    }, {
        "moveId": "LOW_SWEEP",
        "name": "Low Sweep",
        "type": "fighting",
        "power": 40,
        "energy": 40,
        "energyGain": 0,
        "cooldown": 500
    }, {
        "moveId": "MAGNET_BOMB",
        "name": "Magnet Bomb",
        "type": "steel",
        "power": 70,
        "energy": 45,
        "energyGain": 0,
        "cooldown": 500
    }, {
        "moveId": "MEGA_DRAIN",
        "name": "Mega Drain",
        "type": "grass",
        "power": 25,
        "energy": 55,
        "energyGain": 0,
        "cooldown": 500
    }, {
        "moveId": "MEGAHORN",
        "name": "Megahorn",
        "type": "bug",
        "power": 90,
        "energy": 55,
        "energyGain": 0,
        "cooldown": 500
    }, {
        "moveId": "METAL_CLAW",
        "name": "Metal Claw",
        "type": "steel",
        "power": 5,
        "energy": 0,
        "energyGain": 6,
        "cooldown": 1000
    }, {
        "moveId": "METEOR_MASH",
        "name": "Meteor Mash",
        "type": "steel",
        "power": 100,
        "energy": 50,
        "energyGain": 0,
        "cooldown": 500
    }, {
        "moveId": "MIRROR_COAT",
        "name": "Mirror Coat",
        "type": "psychic",
        "power": 60,
        "energy": 55,
        "energyGain": 0,
        "cooldown": 500
    }, {
        "moveId": "MOONBLAST",
        "name": "Moonblast",
        "type": "fairy",
        "power": 130,
        "energy": 70,
        "energyGain": 0,
        "cooldown": 500
    }, {
        "moveId": "MUD_BOMB",
        "name": "Mud Bomb",
        "type": "ground",
        "power": 55,
        "energy": 40,
        "energyGain": 0,
        "cooldown": 500
    }, {
        "moveId": "MUD_SHOT",
        "name": "Mud Shot",
        "type": "ground",
        "power": 3,
        "energy": 0,
        "energyGain": 9,
        "cooldown": 1000
    }, {
        "moveId": "MUD_SLAP",
        "name": "Mud Slap",
        "type": "ground",
        "power": 9,
        "energy": 0,
        "energyGain": 8,
        "cooldown": 1500
    }, {
        "moveId": "NIGHT_SHADE",
        "name": "Night Shade",
        "type": "ghost",
        "power": 60,
        "energy": 55,
        "energyGain": 0,
        "cooldown": 500
    }, {
        "moveId": "NIGHT_SLASH",
        "name": "Night Slash",
        "type": "dark",
        "power": 50,
        "energy": 40,
        "energyGain": 0,
        "cooldown": 500
    }, {
        "moveId": "OMINOUS_WIND",
        "name": "Ominous Wind",
        "type": "ghost",
        "power": 50,
        "energy": 40,
        "energyGain": 0,
        "cooldown": 500,
        "buffs": [2, 2],
        "buffTarget": "self",
        "buffApplyChance": ".1"
    }, {
        "moveId": "ORIGIN_PULSE",
        "name": "Origin Pulse",
        "type": "water",
        "power": 130,
        "energy": 60,
        "energyGain": 0,
        "cooldown": 500
    }, {
        "moveId": "OUTRAGE",
        "name": "Outrage",
        "type": "dragon",
        "power": 110,
        "energy": 60,
        "energyGain": 0,
        "cooldown": 500
    }, {
        "moveId": "OVERHEAT",
        "name": "Overheat",
        "type": "fire",
        "power": 150,
        "energy": 80,
        "energyGain": 0,
        "cooldown": 500
    }, {
        "moveId": "PARABOLIC_CHARGE",
        "name": "Parabolic Charge",
        "type": "electric",
        "power": 25,
        "energy": 55,
        "energyGain": 0,
        "cooldown": 500
    }, {
        "moveId": "PECK",
        "name": "Peck",
        "type": "flying",
        "power": 6,
        "energy": 0,
        "energyGain": 5,
        "cooldown": 1000
    }, {
        "moveId": "PETAL_BLIZZARD",
        "name": "Petal Blizzard",
        "type": "grass",
        "power": 110,
        "energy": 65,
        "energyGain": 0,
        "cooldown": 500
    }, {
        "moveId": "PLAY_ROUGH",
        "name": "Play Rough",
        "type": "fairy",
        "power": 90,
        "energy": 60,
        "energyGain": 0,
        "cooldown": 500
    }, {
        "moveId": "POISON_FANG",
        "name": "Poison Fang",
        "type": "poison",
        "power": 40,
        "energy": 35,
        "energyGain": 0,
        "cooldown": 500
    }, {
        "moveId": "POISON_JAB",
        "name": "Poison Jab",
        "type": "poison",
        "power": 6,
        "energy": 0,
        "energyGain": 7,
        "cooldown": 1000
    }, {
        "moveId": "POISON_STING",
        "name": "Poison Sting",
        "type": "poison",
        "power": 3,
        "energy": 0,
        "energyGain": 6,
        "cooldown": 1000
    }, {
        "moveId": "POUND",
        "name": "Pound",
        "type": "normal",
        "power": 5,
        "energy": 0,
        "energyGain": 4,
        "cooldown": 1000
    }, {
        "moveId": "POWDER_SNOW",
        "name": "Powder Snow",
        "type": "ice",
        "power": 4,
        "energy": 0,
        "energyGain": 8,
        "cooldown": 1000
    }, {
        "moveId": "POWER_GEM",
        "name": "Power Gem",
        "type": "rock",
        "power": 80,
        "energy": 60,
        "energyGain": 0,
        "cooldown": 500
    }, {
        "moveId": "POWER_UP_PUNCH",
        "name": "Power-Up Punch",
        "type": "fighting",
        "power": 40,
        "energy": 35,
        "energyGain": 0,
        "cooldown": 500,
        "buffs": [1, 0],
        "buffTarget": "self",
        "buffApplyChance": "1"
    }, {
        "moveId": "POWER_WHIP",
        "name": "Power Whip",
        "type": "grass",
        "power": 90,
        "energy": 50,
        "energyGain": 0,
        "cooldown": 500
    }, {
        "moveId": "PRECIPICE_BLADES",
        "name": "Precipice Blades",
        "type": "ground",
        "power": 130,
        "energy": 60,
        "energyGain": 0,
        "cooldown": 500
    }, {
        "moveId": "PRESENT",
        "name": "Present",
        "type": "normal",
        "power": 3,
        "energy": 0,
        "energyGain": 12,
        "cooldown": 1500
    }, {
        "moveId": "PSYBEAM",
        "name": "Psybeam",
        "type": "psychic",
        "power": 70,
        "energy": 60,
        "energyGain": 0,
        "cooldown": 500
    }, {
        "moveId": "PSYCHIC",
        "name": "Psychic",
        "type": "psychic",
        "power": 100,
        "energy": 70,
        "energyGain": 0,
        "cooldown": 500
    }, {
        "moveId": "PSYCHO_BOOST",
        "name": "Psycho Boost",
        "type": "psychic",
        "power": 70,
        "energy": 40,
        "energyGain": 0,
        "cooldown": 500
    }, {
        "moveId": "PSYCHO_CUT",
        "name": "Psycho Cut",
        "type": "psychic",
        "power": 3,
        "energy": 0,
        "energyGain": 9,
        "cooldown": 1000
    }, {
        "moveId": "PSYSHOCK",
        "name": "Psyshock",
        "type": "psychic",
        "power": 70,
        "energy": 45,
        "energyGain": 0,
        "cooldown": 500
    }, {
        "moveId": "PSYSTRIKE",
        "name": "Psystrike",
        "type": "psychic",
        "power": 100,
        "energy": 55,
        "energyGain": 0,
        "cooldown": 500
    }, {
        "moveId": "QUICK_ATTACK",
        "name": "Quick Attack",
        "type": "normal",
        "power": 5,
        "energy": 0,
        "energyGain": 7,
        "cooldown": 1000
    }, {
        "moveId": "RAZOR_LEAF",
        "name": "Razor Leaf",
        "type": "grass",
        "power": 11,
        "energy": 0,
        "energyGain": 4,
        "cooldown": 1000
    }, {
        "moveId": "REST",
        "name": "Rest",
        "type": "normal",
        "power": 50,
        "energy": 35,
        "energyGain": 0,
        "cooldown": 500
    }, {
        "moveId": "ROCK_BLAST",
        "name": "Rock Blast",
        "type": "rock",
        "power": 50,
        "energy": 40,
        "energyGain": 0,
        "cooldown": 500
    }, {
        "moveId": "ROCK_SLIDE",
        "name": "Rock Slide",
        "type": "rock",
        "power": 80,
        "energy": 45,
        "energyGain": 0,
        "cooldown": 500
    }, {
        "moveId": "ROCK_SMASH",
        "name": "Rock Smash",
        "type": "fighting",
        "power": 9,
        "energy": 0,
        "energyGain": 7,
        "cooldown": 1500
    }, {
        "moveId": "ROCK_THROW",
        "name": "Rock Throw",
        "type": "rock",
        "power": 8,
        "energy": 0,
        "energyGain": 5,
        "cooldown": 1000
    }, {
        "moveId": "ROCK_TOMB",
        "name": "Rock Tomb",
        "type": "rock",
        "power": 70,
        "energy": 60,
        "energyGain": 0,
        "cooldown": 500
    }, {
        "moveId": "SAND_TOMB",
        "name": "Sand Tomb",
        "type": "ground",
        "power": 80,
        "energy": 60,
        "energyGain": 0,
        "cooldown": 500
    }, {
        "moveId": "SCALD",
        "name": "Scald",
        "type": "water",
        "power": 80,
        "energy": 60,
        "energyGain": 0,
        "cooldown": 500
    }, {
        "moveId": "SCALD_BLASTOISE",
        "name": "Scald Blastoise",
        "type": "water",
        "power": 50,
        "energy": 80,
        "energyGain": 0,
        "cooldown": 500
    }, {
        "moveId": "SCRATCH",
        "name": "Scratch",
        "type": "normal",
        "power": 4,
        "energy": 0,
        "energyGain": 2,
        "cooldown": 500
    }, {
        "moveId": "SEED_BOMB",
        "name": "Seed Bomb",
        "type": "grass",
        "power": 55,
        "energy": 40,
        "energyGain": 0,
        "cooldown": 500
    }, {
        "moveId": "SHADOW_BALL",
        "name": "Shadow Ball",
        "type": "ghost",
        "power": 100,
        "energy": 55,
        "energyGain": 0,
        "cooldown": 500
    }, {
        "moveId": "SHADOW_CLAW",
        "name": "Shadow Claw",
        "type": "ghost",
        "power": 6,
        "energy": 0,
        "energyGain": 8,
        "cooldown": 1000
    }, {
        "moveId": "SHADOW_PUNCH",
        "name": "Shadow Punch",
        "type": "ghost",
        "power": 40,
        "energy": 35,
        "energyGain": 0,
        "cooldown": 500
    }, {
        "moveId": "SHADOW_SNEAK",
        "name": "Shadow Sneak",
        "type": "ghost",
        "power": 50,
        "energy": 45,
        "energyGain": 0,
        "cooldown": 500
    }, {
        "moveId": "SIGNAL_BEAM",
        "name": "Signal Beam",
        "type": "bug",
        "power": 75,
        "energy": 55,
        "energyGain": 0,
        "cooldown": 500
    }, {
        "moveId": "SILVER_WIND",
        "name": "Silver Wind",
        "type": "bug",
        "power": 70,
        "energy": 45,
        "energyGain": 0,
        "cooldown": 500,
        "buffs": [2, 2],
        "buffTarget": "self",
        "buffApplyChance": ".1"
    }, {
        "moveId": "SKULL_BASH",
        "name": "Skull Bash",
        "type": "normal",
        "power": 130,
        "energy": 75,
        "energyGain": 0,
        "cooldown": 500,
        "buffs": [0, 1],
        "buffTarget": "self",
        "buffApplyChance": "1"
    },{
        "moveId": "SKY_ATTACK",
        "name": "Sky Attack",
        "type": "flying",
        "power": 80,
        "energy": 45,
        "energyGain": 0,
        "cooldown": 500
    }, {
        "moveId": "SLUDGE",
        "name": "Sludge",
        "type": "poison",
        "power": 50,
        "energy": 40,
        "energyGain": 0,
        "cooldown": 500
    }, {
        "moveId": "SLUDGE_BOMB",
        "name": "Sludge Bomb",
        "type": "poison",
        "power": 80,
        "energy": 50,
        "energyGain": 0,
        "cooldown": 500
    }, {
        "moveId": "SLUDGE_WAVE",
        "name": "Sludge Wave",
        "type": "poison",
        "power": 110,
        "energy": 65,
        "energyGain": 0,
        "cooldown": 500
    }, {
        "moveId": "SMACK_DOWN",
        "name": "Smack Down",
        "type": "rock",
        "power": 12,
        "energy": 0,
        "energyGain": 8,
        "cooldown": 1500
    }, {
        "moveId": "SNARL",
        "name": "Snarl",
        "type": "dark",
        "power": 8,
        "energy": 0,
        "energyGain": 10,
        "cooldown": 1500
    }, {
        "moveId": "SOLAR_BEAM",
        "name": "Solar Beam",
        "type": "grass",
        "power": 150,
        "energy": 80,
        "energyGain": 0,
        "cooldown": 500
    }, {
        "moveId": "SPARK",
        "name": "Spark",
        "type": "electric",
        "power": 4,
        "energy": 0,
        "energyGain": 8,
        "cooldown": 1000
    }, {
        "moveId": "SPLASH",
        "name": "Splash",
        "type": "water",
        "power": 0,
        "energy": 0,
        "energyGain": 12,
        "cooldown": 2000
    }, {
        "moveId": "STEEL_WING",
        "name": "Steel Wing",
        "type": "steel",
        "power": 7,
        "energy": 0,
        "energyGain": 5,
        "cooldown": 1000
    }, {
        "moveId": "STOMP",
        "name": "Stomp",
        "type": "normal",
        "power": 55,
        "energy": 40,
        "energyGain": 0,
        "cooldown": 500
    }, {
        "moveId": "STONE_EDGE",
        "name": "Stone Edge",
        "type": "rock",
        "power": 100,
        "energy": 55,
        "energyGain": 0,
        "cooldown": 500
    }, {
        "moveId": "STRUGGLE",
        "name": "Struggle",
        "type": "normal",
        "power": 35,
        "energy": 100,
        "energyGain": 0,
        "cooldown": 500
    }, {
        "moveId": "STRUGGLE_BUG",
        "name": "Struggle Bug",
        "type": "bug",
        "power": 9,
        "energy": 0,
        "energyGain": 8,
        "cooldown": 1500
    }, {
        "moveId": "SUBMISSION",
        "name": "Submission",
        "type": "fighting",
        "power": 60,
        "energy": 50,
        "energyGain": 0,
        "cooldown": 500
    }, {
        "moveId": "SUCKER_PUNCH",
        "name": "Sucker Punch",
        "type": "dark",
        "power": 5,
        "energy": 0,
        "energyGain": 7,
        "cooldown": 1000
    }, {
        "moveId": "SURF",
        "name": "Surf",
        "type": "water",
        "power": 65,
        "energy": 40,
        "energyGain": 0,
        "cooldown": 500
    }, {
        "moveId": "SWIFT",
        "name": "Swift",
        "type": "normal",
        "power": 60,
        "energy": 55,
        "energyGain": 0,
        "cooldown": 500
    }, {
        "moveId": "TACKLE",
        "name": "Tackle",
        "type": "normal",
        "power": 3,
        "energy": 0,
        "energyGain": 2,
        "cooldown": 500
    }, {
        "moveId": "TAKE_DOWN",
        "name": "Take Down",
        "type": "normal",
        "power": 5,
        "energy": 0,
        "energyGain": 8,
        "cooldown": 1500
    }, {
        "moveId": "THUNDER",
        "name": "Thunder",
        "type": "electric",
        "power": 100,
        "energy": 60,
        "energyGain": 0,
        "cooldown": 500
    }, {
        "moveId": "THUNDER_PUNCH",
        "name": "Thunder Punch",
        "type": "electric",
        "power": 55,
        "energy": 40,
        "energyGain": 0,
        "cooldown": 500
    }, {
        "moveId": "THUNDER_SHOCK",
        "name": "Thunder Shock",
        "type": "electric",
        "power": 3,
        "energy": 0,
        "energyGain": 9,
        "cooldown": 1000
    }, {
        "moveId": "THUNDERBOLT",
        "name": "Thunderbolt",
        "type": "electric",
        "power": 90,
        "energy": 55,
        "energyGain": 0,
        "cooldown": 500
    }, {
        "moveId": "TRANSFORM",
        "name": "Transform",
        "type": "normal",
        "power": 0,
        "energy": 0,
        "energyGain": 0,
        "cooldown": 1500
    }, {
        "moveId": "TWISTER",
        "name": "Twister",
        "type": "dragon",
        "power": 45,
        "energy": 45,
        "energyGain": 0,
        "cooldown": 500
    }, {
        "moveId": "VICE_GRIP",
        "name": "Vice Grip",
        "type": "normal",
        "power": 40,
        "energy": 40,
        "energyGain": 0,
        "cooldown": 500
    }, {
        "moveId": "VINE_WHIP",
        "name": "Vine Whip",
        "type": "grass",
        "power": 5,
        "energy": 0,
        "energyGain": 8,
        "cooldown": 1000
    }, {
        "moveId": "VOLT_SWITCH",
        "name": "Volt Switch",
        "type": "electric",
        "power": 12,
        "energy": 0,
        "energyGain": 10,
        "cooldown": 2500
    }, {
        "moveId": "WATER_GUN",
        "name": "Water Gun",
        "type": "water",
        "power": 3,
        "energy": 0,
        "energyGain": 3,
        "cooldown": 500
    }, {
        "moveId": "WATER_GUN_FAST_BLASTOISE",
        "name": "Water Gun Fast Blastoise",
        "type": "water",
        "power": 6,
        "energy": 0,
        "energyGain": 4,
        "cooldown": 1000
    }, {
        "moveId": "WATER_PULSE",
        "name": "Water Pulse",
        "type": "water",
        "power": 70,
        "energy": 60,
        "energyGain": 0,
        "cooldown": 500
    }, {
        "moveId": "WATERFALL",
        "name": "Waterfall",
        "type": "water",
        "power": 12,
        "energy": 0,
        "energyGain": 8,
        "cooldown": 1500
    }, {
        "moveId": "WEATHER_BALL_FIRE",
        "name": "Weather Ball (Fire)",
        "type": "fire",
        "power": 60,
        "energy": 35,
        "energyGain": 0,
        "cooldown": 500
    }, {
        "moveId": "WEATHER_BALL_ICE",
        "name": "Weather Ball (Ice)",
        "type": "ice",
        "power": 60,
        "energy": 35,
        "energyGain": 0,
        "cooldown": 500
    }, {
        "moveId": "WEATHER_BALL_ROCK",
        "name": "Weather Ball (Normal)",
        "type": "normal",
        "power": 60,
        "energy": 35,
        "energyGain": 0,
        "cooldown": 500
    }, {
        "moveId": "WEATHER_BALL_WATER",
        "name": "Weather Ball (Water)",
        "type": "water",
        "power": 60,
        "energy": 35,
        "energyGain": 0,
        "cooldown": 500
    }, {
        "moveId": "WILD_CHARGE",
        "name": "Wild Charge",
        "type": "electric",
        "power": 90,
        "energy": 50,
        "energyGain": 0,
        "cooldown": 500
    }, {
        "moveId": "WING_ATTACK",
        "name": "Wing Attack",
        "type": "flying",
        "power": 5,
        "energy": 0,
        "energyGain": 7,
        "cooldown": 1000
    }, {
        "moveId": "WRAP",
        "name": "Wrap",
        "type": "normal",
        "power": 60,
        "energy": 45,
        "energyGain": 0,
        "cooldown": 500
    }, {
        "moveId": "WRAP_GREEN",
        "name": "Wrap Green",
        "type": "normal",
        "power": 25,
        "energy": 45,
        "energyGain": 0,
        "cooldown": 500
    }, {
        "moveId": "WRAP_PINK",
        "name": "Wrap Pink",
        "type": "normal",
        "power": 25,
        "energy": 45,
        "energyGain": 0,
        "cooldown": 500
    }, {
        "moveId": "X_SCISSOR",
        "name": "X-Scissor",
        "type": "bug",
        "power": 45,
        "energy": 35,
        "energyGain": 0,
        "cooldown": 500
    }, {
        "moveId": "YAWN",
        "name": "Yawn",
        "type": "normal",
        "power": 0,
        "energy": 0,
        "energyGain": 12,
        "cooldown": 2000
    }, {
        "moveId": "ZAP_CANNON",
        "name": "Zap Cannon",
        "type": "electric",
        "power": 150,
        "energy": 80,
        "energyGain": 0,
        "cooldown": 500
    }, {
        "moveId": "ZEN_HEADBUTT",
        "name": "Zen Headbutt",
        "type": "psychic",
        "power": 8,
        "energy": 0,
        "energyGain": 6,
        "cooldown": 1500
    }]
=======
		"defaultIVs": {
			"cp1500": [27.5, 4, 11, 13],
			"cp2500": [40, 15, 15, 15]
		}
	}, {
		"dex": 420,
		"speciesName": "Cherubi",
		"speciesId": "cherubi",
		"baseStats": {
			"atk": 108,
			"def": 92,
			"hp": 128
		},
		"types": ["grass", "none"],
		"fastMoves": ["BULLET_SEED", "TACKLE"],
		"chargedMoves": ["DAZZLING_GLEAM", "PETAL_BLIZZARD", "SEED_BOMB", "POWER_WHIP"],
		"legacyMoves": ["POWER_WHIP"],
		"defaultIVs": {
			"cp1500": [40, 15, 15, 15],
			"cp2500": [40, 15, 15, 15]
		}
	}, {
		"dex": 152,
		"speciesName": "Chikorita",
		"speciesId": "chikorita",
		"baseStats": {
			"atk": 92,
			"def": 122,
			"hp": 128
		},
		"types": ["grass", "none"],
		"fastMoves": ["TACKLE", "VINE_WHIP"],
		"chargedMoves": ["BODY_SLAM", "ENERGY_BALL", "GRASS_KNOT"],
		"defaultIVs": {
			"cp1500": [40, 15, 15, 15],
			"cp2500": [40, 15, 15, 15]
		}
	}, {
		"dex": 390,
		"speciesName": "Chimchar",
		"speciesId": "chimchar",
		"baseStats": {
			"atk": 113,
			"def": 86,
			"hp": 127
		},
		"types": ["fire", "none"],
		"fastMoves": ["EMBER", "SCRATCH"],
		"chargedMoves": ["FLAME_CHARGE", "FLAME_WHEEL", "FLAMETHROWER"],
		"defaultIVs": {
			"cp1500": [40, 15, 15, 15],
			"cp2500": [40, 15, 15, 15]
		}
	}, {
		"dex": 358,
		"speciesName": "Chimecho",
		"speciesId": "chimecho",
		"baseStats": {
			"atk": 175,
			"def": 170,
			"hp": 181
		},
		"types": ["psychic", "none"],
		"fastMoves": ["ASTONISH", "EXTRASENSORY"],
		"chargedMoves": ["ENERGY_BALL", "PSYSHOCK", "SHADOW_BALL"],
		"defaultIVs": {
			"cp1500": [25, 6, 10, 10],
			"cp2500": [40, 15, 15, 15]
		}
	}, {
		"dex": 170,
		"speciesName": "Chinchou",
		"speciesId": "chinchou",
		"baseStats": {
			"atk": 106,
			"def": 97,
			"hp": 181
		},
		"types": ["water", "electric"],
		"fastMoves": ["BUBBLE", "SPARK"],
		"chargedMoves": ["BUBBLE_BEAM", "THUNDERBOLT", "WATER_PULSE"],
		"defaultIVs": {
			"cp1500": [40, 15, 15, 15],
			"cp2500": [40, 15, 15, 15]
		}
	}, {
		"dex": 433,
		"speciesName": "Chingling",
		"speciesId": "chingling",
		"baseStats": {
			"atk": 114,
			"def": 94,
			"hp": 128
		},
		"types": ["psychic", "none"],
		"fastMoves": ["ASTONISH", "ZEN_HEADBUTT"],
		"chargedMoves": ["PSYSHOCK", "SHADOW_BALL", "WRAP"],
		"defaultIVs": {
			"cp1500": [40, 15, 15, 15],
			"cp2500": [40, 15, 15, 15]
		}
	}, {
		"dex": 366,
		"speciesName": "Clamperl",
		"speciesId": "clamperl",
		"baseStats": {
			"atk": 133,
			"def": 135,
			"hp": 111
		},
		"types": ["water", "none"],
		"fastMoves": ["WATER_GUN"],
		"chargedMoves": ["BODY_SLAM", "ICE_BEAM", "WATER_PULSE"],
		"defaultIVs": {
			"cp1500": [40, 15, 15, 15],
			"cp2500": [40, 15, 15, 15]
		}
	}, {
		"dex": 344,
		"speciesName": "Claydol",
		"speciesId": "claydol",
		"baseStats": {
			"atk": 140,
			"def": 229,
			"hp": 155
		},
		"types": ["ground", "psychic"],
		"fastMoves": ["CONFUSION", "EXTRASENSORY", "MUD_SLAP"],
		"chargedMoves": ["EARTHQUAKE", "GYRO_BALL", "PSYCHIC", "EARTH_POWER"],
		"defaultIVs": {
			"cp1500": [29, 3, 14, 11],
			"cp2500": [40, 15, 15, 15]
		}
	}, {
		"dex": 36,
		"speciesName": "Clefable",
		"speciesId": "clefable",
		"baseStats": {
			"atk": 178,
			"def": 162,
			"hp": 216
		},
		"types": ["fairy", "none"],
		"fastMoves": ["CHARGE_BEAM", "POUND", "ZEN_HEADBUTT", "CHARM"],
		"chargedMoves": ["DAZZLING_GLEAM", "METEOR_MASH", "MOONBLAST", "PSYCHIC"],
		"legacyMoves": ["POUND"],
		"defaultIVs": {
			"cp1500": [23.5, 5, 10, 5],
			"cp2500": [40, 15, 15, 15]
		}
	}, {
		"dex": 35,
		"speciesName": "Clefairy",
		"speciesId": "clefairy",
		"baseStats": {
			"atk": 107,
			"def": 108,
			"hp": 172
		},
		"types": ["fairy", "none"],
		"fastMoves": ["POUND", "ZEN_HEADBUTT"],
		"chargedMoves": ["BODY_SLAM", "DISARMING_VOICE", "MOONBLAST"],
		"defaultIVs": {
			"cp1500": [40, 15, 15, 15],
			"cp2500": [40, 15, 15, 15]
		}
	}, {
		"dex": 173,
		"speciesName": "Cleffa",
		"speciesId": "cleffa",
		"baseStats": {
			"atk": 75,
			"def": 79,
			"hp": 137
		},
		"types": ["fairy", "none"],
		"fastMoves": ["POUND", "ZEN_HEADBUTT"],
		"chargedMoves": ["BODY_SLAM", "GRASS_KNOT", "PSYCHIC", "PSYSHOCK", "SIGNAL_BEAM"],
		"legacyMoves": ["BODY_SLAM", "PSYCHIC"],
		"defaultIVs": {
			"cp1500": [40, 15, 15, 15],
			"cp2500": [40, 15, 15, 15]
		}
	}, {
		"dex": 91,
		"speciesName": "Cloyster",
		"speciesId": "cloyster",
		"baseStats": {
			"atk": 186,
			"def": 256,
			"hp": 137
		},
		"types": ["water", "ice"],
		"fastMoves": ["FROST_BREATH", "ICE_SHARD"],
		"chargedMoves": ["AURORA_BEAM", "AVALANCHE", "BLIZZARD", "HYDRO_PUMP", "ICY_WIND"],
		"legacyMoves": ["BLIZZARD", "ICY_WIND"],
		"defaultIVs": {
			"cp1500": [22.5, 4, 7, 9],
			"cp2500": [40, 5, 15, 13]
		}
	}, {
		"dex": 415,
		"speciesName": "Combee",
		"speciesId": "combee",
		"baseStats": {
			"atk": 59,
			"def": 83,
			"hp": 102
		},
		"types": ["bug", "flying"],
		"fastMoves": ["BUG_BITE"],
		"chargedMoves": ["BUG_BUZZ"],
		"defaultIVs": {
			"cp1500": [40, 15, 15, 15],
			"cp2500": [40, 15, 15, 15]
		}
	}, {
		"dex": 256,
		"speciesName": "Combusken",
		"speciesId": "combusken",
		"baseStats": {
			"atk": 163,
			"def": 115,
			"hp": 155
		},
		"types": ["fire", "fighting"],
		"fastMoves": ["EMBER", "PECK"],
		"chargedMoves": ["FLAME_CHARGE", "FLAMETHROWER", "ROCK_SLIDE"],
		"defaultIVs": {
			"cp1500": [39.5, 5, 10, 10],
			"cp2500": [40, 15, 15, 15]
		}
	}, {
		"dex": 341,
		"speciesName": "Corphish",
		"speciesId": "corphish",
		"baseStats": {
			"atk": 141,
			"def": 99,
			"hp": 125
		},
		"types": ["water", "none"],
		"fastMoves": ["BUBBLE", "ROCK_SMASH"],
		"chargedMoves": ["AQUA_JET", "BUBBLE_BEAM", "VICE_GRIP"],
		"defaultIVs": {
			"cp1500": [40, 15, 15, 15],
			"cp2500": [40, 15, 15, 15]
		}
	}, {
		"dex": 222,
		"speciesName": "Corsola",
		"speciesId": "corsola",
		"baseStats": {
			"atk": 118,
			"def": 156,
			"hp": 146
		},
		"types": ["water", "rock"],
		"fastMoves": ["BUBBLE", "TACKLE"],
		"chargedMoves": ["BUBBLE_BEAM", "POWER_GEM", "ROCK_BLAST"],
		"defaultIVs": {
			"cp1500": [40, 15, 15, 15],
			"cp2500": [40, 15, 15, 15]
		}
	}, {
		"dex": 346,
		"speciesName": "Cradily",
		"speciesId": "cradily",
		"baseStats": {
			"atk": 152,
			"def": 194,
			"hp": 200
		},
		"types": ["rock", "grass"],
		"fastMoves": ["ACID", "INFESTATION"],
		"chargedMoves": ["BULLDOZE", "GRASS_KNOT", "STONE_EDGE"],
		"defaultIVs": {
			"cp1500": [28, 0, 0, 1],
			"cp2500": [40, 15, 15, 15]
		}
	}, {
		"dex": 408,
		"speciesName": "Cranidos",
		"speciesId": "cranidos",
		"baseStats": {
			"atk": 218,
			"def": 71,
			"hp": 167
		},
		"types": ["rock", "none"],
		"fastMoves": ["TAKE_DOWN", "ZEN_HEADBUTT"],
		"chargedMoves": ["ANCIENT_POWER", "BULLDOZE", "ROCK_TOMB"],
		"defaultIVs": {
			"cp1500": [33, 4, 13, 5],
			"cp2500": [40, 15, 15, 15]
		}
	}, {
		"dex": 342,
		"speciesName": "Crawdaunt",
		"speciesId": "crawdaunt",
		"baseStats": {
			"atk": 224,
			"def": 142,
			"hp": 160
		},
		"types": ["water", "dark"],
		"fastMoves": ["SNARL", "WATERFALL"],
		"chargedMoves": ["BUBBLE_BEAM", "NIGHT_SLASH", "VICE_GRIP"],
		"defaultIVs": {
			"cp1500": [22.5, 0, 13, 13],
			"cp2500": [40, 15, 15, 15]
		}
	}, {
		"dex": 488,
		"speciesName": "Cresselia",
		"speciesId": "cresselia",
		"baseStats": {
			"atk": 152,
			"def": 258,
			"hp": 260
		},
		"types": ["psychic", "none"],
		"fastMoves": ["CONFUSION", "PSYCHO_CUT"],
		"chargedMoves": ["AURORA_BEAM", "FUTURE_SIGHT", "MOONBLAST"],
		"defaultIVs": {
			"cp1500": [20.5, 2, 3, 8],
			"cp2500": [38, 2, 2, 14]
		}
	}, {
		"dex": 453,
		"speciesName": "Croagunk",
		"speciesId": "croagunk",
		"baseStats": {
			"atk": 116,
			"def": 76,
			"hp": 134
		},
		"types": ["poison", "fighting"],
		"fastMoves": ["POISON_JAB", "POISON_STING"],
		"chargedMoves": ["BRICK_BREAK", "LOW_SWEEP", "SLUDGE_BOMB"],
		"defaultIVs": {
			"cp1500": [40, 15, 15, 15],
			"cp2500": [40, 15, 15, 15]
		}
	}, {
		"dex": 169,
		"speciesName": "Crobat",
		"speciesId": "crobat",
		"baseStats": {
			"atk": 194,
			"def": 178,
			"hp": 198
		},
		"types": ["poison", "flying"],
		"fastMoves": ["AIR_SLASH", "BITE"],
		"chargedMoves": ["AIR_CUTTER", "SHADOW_BALL", "SLUDGE_BOMB", "RETURN", "FRUSTRATION"],
		"legacyMoves": ["RETURN", "FRUSTRATION"],
		"defaultIVs": {
			"cp1500": [21.5, 6, 2, 14],
			"cp2500": [40, 9, 15, 3]
		}
	}, {
		"dex": 159,
		"speciesName": "Croconaw",
		"speciesId": "croconaw",
		"baseStats": {
			"atk": 150,
			"def": 142,
			"hp": 163
		},
		"types": ["water", "none"],
		"fastMoves": ["SCRATCH", "WATER_GUN"],
		"chargedMoves": ["CRUNCH", "ICE_PUNCH", "WATER_PULSE"],
		"defaultIVs": {
			"cp1500": [38, 3, 11, 7],
			"cp2500": [40, 15, 15, 15]
		}
	}, {
		"dex": 104,
		"speciesName": "Cubone",
		"speciesId": "cubone",
		"baseStats": {
			"atk": 90,
			"def": 144,
			"hp": 137
		},
		"types": ["ground", "none"],
		"fastMoves": ["MUD_SLAP", "ROCK_SMASH"],
		"chargedMoves": ["BONE_CLUB", "BULLDOZE", "DIG", "RETURN", "FRUSTRATION"],
		"legacyMoves": ["RETURN", "FRUSTRATION"],
		"defaultIVs": {
			"cp1500": [40, 15, 15, 15],
			"cp2500": [40, 15, 15, 15]
		}
	}, {
		"dex": 155,
		"speciesName": "Cyndaquil",
		"speciesId": "cyndaquil",
		"baseStats": {
			"atk": 116,
			"def": 93,
			"hp": 118
		},
		"types": ["fire", "none"],
		"fastMoves": ["EMBER", "TACKLE"],
		"chargedMoves": ["FLAME_CHARGE", "FLAMETHROWER", "SWIFT"],
		"defaultIVs": {
			"cp1500": [40, 15, 15, 15],
			"cp2500": [40, 15, 15, 15]
		}
	}, {
		"dex": 491,
		"speciesName": "Darkrai",
		"speciesId": "darkrai",
		"baseStats": {
			"atk": 285,
			"def": 198,
			"hp": 172
		},
		"types": ["dark", "none"],
		"fastMoves": ["FEINT_ATTACK", "SNARL"],
		"chargedMoves": ["DARK_PULSE", "FOCUS_BLAST", "SHADOW_BALL"],
		"defaultIVs": {
			"cp1500": [14.5, 2, 14, 14],
			"cp2500": [24, 9, 12, 13]
		}
	}, {
		"dex": 301,
		"speciesName": "Delcatty",
		"speciesId": "delcatty",
		"baseStats": {
			"atk": 132,
			"def": 127,
			"hp": 172
		},
		"types": ["normal", "none"],
		"fastMoves": ["CHARM", "FEINT_ATTACK", "ZEN_HEADBUTT"],
		"chargedMoves": ["DISARMING_VOICE", "PLAY_ROUGH", "WILD_CHARGE"],
		"defaultIVs": {
			"cp1500": [40, 15, 15, 15],
			"cp2500": [40, 15, 15, 15]
		}
	}, {
		"dex": 225,
		"speciesName": "Delibird",
		"speciesId": "delibird",
		"baseStats": {
			"atk": 128,
			"def": 90,
			"hp": 128
		},
		"types": ["ice", "flying"],
		"fastMoves": ["ICE_SHARD", "PRESENT", "QUICK_ATTACK"],
		"chargedMoves": ["AERIAL_ACE", "ICE_PUNCH", "ICY_WIND"],
		"legacyMoves": ["ICE_SHARD", "QUICK_ATTACK"],
		"defaultIVs": {
			"cp1500": [40, 15, 15, 15],
			"cp2500": [40, 15, 15, 15]
		}
	}, {
		"dex": 386,
		"speciesName": "Deoxys",
		"speciesId": "deoxys",
		"baseStats": {
			"atk": 345,
			"def": 115,
			"hp": 137
		},
		"types": ["psychic", "none"],
		"fastMoves": ["CHARGE_BEAM", "ZEN_HEADBUTT"],
		"chargedMoves": ["HYPER_BEAM", "PSYCHO_BOOST", "THUNDERBOLT"],
		"defaultIVs": {
			"cp1500": [17, 10, 13, 13],
			"cp2500": [28, 13, 15, 12]
		}
	}, {
		"dex": 386,
		"speciesName": "Deoxys (Attack)",
		"speciesId": "deoxys_attack",
		"baseStats": {
			"atk": 414,
			"def": 46,
			"hp": 137
		},
		"types": ["psychic", "none"],
		"fastMoves": ["POISON_JAB", "ZEN_HEADBUTT"],
		"chargedMoves": ["DARK_PULSE", "PSYCHO_BOOST", "ZAP_CANNON"],
		"defaultIVs": {
			"cp1500": [21, 11, 13, 13],
			"cp2500": [38, 14, 15, 14]
		}
	}, {
		"dex": 386,
		"speciesName": "Deoxys (Defense)",
		"speciesId": "deoxys_defense",
		"baseStats": {
			"atk": 144,
			"def": 330,
			"hp": 137
		},
		"types": ["psychic", "none"],
		"fastMoves": ["COUNTER", "ZEN_HEADBUTT"],
		"chargedMoves": ["PSYCHO_BOOST", "ROCK_SLIDE", "THUNDERBOLT"],
		"defaultIVs": {
			"cp1500": [23.5, 13, 14, 13],
			"cp2500": [40, 15, 15, 15]
		}
	}, {
		"dex": 386,
		"speciesName": "Deoxys (Speed)",
		"speciesId": "deoxys_speed",
		"baseStats": {
			"atk": 230,
			"def": 218,
			"hp": 137
		},
		"types": ["psychic", "none"],
		"fastMoves": ["CHARGE_BEAM", "ZEN_HEADBUTT"],
		"chargedMoves": ["PSYCHO_BOOST", "SWIFT", "THUNDERBOLT"],
		"defaultIVs": {
			"cp1500": [18.5, 12, 14, 14],
			"cp2500": [31, 15, 13, 15]
		}
	}, {
		"dex": 87,
		"speciesName": "Dewgong",
		"speciesId": "dewgong",
		"baseStats": {
			"atk": 139,
			"def": 177,
			"hp": 207
		},
		"types": ["water", "ice"],
		"fastMoves": ["FROST_BREATH", "ICE_SHARD", "IRON_TAIL"],
		"chargedMoves": ["AQUA_JET", "AURORA_BEAM", "BLIZZARD", "ICY_WIND", "WATER_PULSE"],
		"legacyMoves": ["AQUA_JET", "ICE_SHARD", "ICY_WIND"],
		"defaultIVs": {
			"cp1500": [31, 0, 4, 8],
			"cp2500": [40, 15, 15, 15]
		}
	}, {
		"dex": 483,
		"speciesName": "Dialga",
		"speciesId": "dialga",
		"baseStats": {
			"atk": 275,
			"def": 211,
			"hp": 205
		},
		"types": ["steel", "dragon"],
		"fastMoves": ["DRAGON_BREATH", "METAL_CLAW"],
		"chargedMoves": ["DRACO_METEOR", "IRON_HEAD", "THUNDER"],
		"defaultIVs": {
			"cp1500": [14, 2, 2, 13],
			"cp2500": [24, 0, 1, 7]
		}
	}, {
		"dex": 50,
		"speciesName": "Diglett",
		"speciesId": "diglett",
		"baseStats": {
			"atk": 109,
			"def": 78,
			"hp": 67
		},
		"types": ["ground", "none"],
		"fastMoves": ["MUD_SHOT", "MUD_SLAP", "SCRATCH"],
		"chargedMoves": ["DIG", "MUD_BOMB", "ROCK_TOMB"],
		"legacyMoves": ["MUD_SHOT"],
		"defaultIVs": {
			"cp1500": [40, 15, 15, 15],
			"cp2500": [40, 15, 15, 15]
		}
	}, {
		"dex": 50,
		"speciesName": "Diglett (Alolan)",
		"speciesId": "diglett_alolan",
		"baseStats": {
			"atk": 108,
			"def": 81,
			"hp": 67
		},
		"types": ["ground", "steel"],
		"fastMoves": ["METAL_CLAW", "MUD_SLAP"],
		"chargedMoves": ["DIG", "MUD_BOMB", "ROCK_TOMB"],
		"defaultIVs": {
			"cp1500": [40, 15, 15, 15],
			"cp2500": [40, 15, 15, 15]
		}
	}, {
		"dex": 132,
		"speciesName": "Ditto",
		"speciesId": "ditto",
		"baseStats": {
			"atk": 91,
			"def": 91,
			"hp": 134
		},
		"types": ["normal", "none"],
		"fastMoves": ["TRANSFORM"],
		"chargedMoves": ["STRUGGLE"],
		"defaultIVs": {
			"cp1500": [40, 15, 15, 15],
			"cp2500": [40, 15, 15, 15]
		}
	}, {
		"dex": 85,
		"speciesName": "Dodrio",
		"speciesId": "dodrio",
		"baseStats": {
			"atk": 218,
			"def": 140,
			"hp": 155
		},
		"types": ["normal", "flying"],
		"fastMoves": ["FEINT_ATTACK", "STEEL_WING"],
		"chargedMoves": ["AERIAL_ACE", "AIR_CUTTER", "BRAVE_BIRD", "DRILL_PECK"],
		"legacyMoves": ["AIR_CUTTER"],
		"defaultIVs": {
			"cp1500": [25, 1, 10, 1],
			"cp2500": [40, 15, 15, 15]
		}
	}, {
		"dex": 84,
		"speciesName": "Doduo",
		"speciesId": "doduo",
		"baseStats": {
			"atk": 158,
			"def": 83,
			"hp": 111
		},
		"types": ["normal", "flying"],
		"fastMoves": ["PECK", "QUICK_ATTACK"],
		"chargedMoves": ["AERIAL_ACE", "BRAVE_BIRD", "DRILL_PECK", "SWIFT"],
		"legacyMoves": ["SWIFT"],
		"defaultIVs": {
			"cp1500": [40, 15, 15, 15],
			"cp2500": [40, 15, 15, 15]
		}
	}, {
		"dex": 232,
		"speciesName": "Donphan",
		"speciesId": "donphan",
		"baseStats": {
			"atk": 214,
			"def": 185,
			"hp": 207
		},
		"types": ["ground", "none"],
		"fastMoves": ["COUNTER", "MUD_SLAP", "TACKLE", "CHARM"],
		"chargedMoves": ["EARTHQUAKE", "HEAVY_SLAM", "PLAY_ROUGH"],
		"defaultIVs": {
			"cp1500": [18.5, 6, 10, 9],
			"cp2500": [34.5, 1, 9, 3]
		}
	}, {
		"dex": 148,
		"speciesName": "Dragonair",
		"speciesId": "dragonair",
		"baseStats": {
			"atk": 163,
			"def": 135,
			"hp": 156
		},
		"types": ["dragon", "none"],
		"fastMoves": ["DRAGON_BREATH", "IRON_TAIL"],
		"chargedMoves": ["AQUA_TAIL", "DRAGON_PULSE", "WRAP", "RETURN", "FRUSTRATION"],
		"legacyMoves": ["RETURN", "FRUSTRATION"],
		"defaultIVs": {
			"cp1500": [37, 0, 5, 12],
			"cp2500": [40, 15, 15, 15]
		}
	}, {
		"dex": 149,
		"speciesName": "Dragonite",
		"speciesId": "dragonite",
		"baseStats": {
			"atk": 263,
			"def": 198,
			"hp": 209
		},
		"types": ["dragon", "flying"],
		"fastMoves": ["DRAGON_BREATH", "DRAGON_TAIL", "STEEL_WING"],
		"chargedMoves": ["DRACO_METEOR", "DRAGON_CLAW", "DRAGON_PULSE", "HURRICANE", "HYPER_BEAM", "OUTRAGE", "RETURN", "FRUSTRATION"],
		"legacyMoves": ["DRACO_METEOR", "DRAGON_BREATH", "DRAGON_CLAW", "DRAGON_PULSE", "RETURN", "FRUSTRATION"],
		"defaultIVs": {
			"cp1500": [14.5, 9, 12, 6],
			"cp2500": [24, 7, 10, 13]
		}
	}, {
		"dex": 452,
		"speciesName": "Drapion",
		"speciesId": "drapion",
		"baseStats": {
			"atk": 180,
			"def": 202,
			"hp": 172
		},
		"types": ["poison", "dark"],
		"fastMoves": ["BITE", "INFESTATION", "POISON_STING"],
		"chargedMoves": ["AQUA_TAIL", "CRUNCH", "SLUDGE_BOMB"],
		"defaultIVs": {
			"cp1500": [24, 0, 11, 3],
			"cp2500": [40, 15, 15, 15]
		}
	}, {
		"dex": 147,
		"speciesName": "Dratini",
		"speciesId": "dratini",
		"baseStats": {
			"atk": 119,
			"def": 91,
			"hp": 121
		},
		"types": ["dragon", "none"],
		"fastMoves": ["DRAGON_BREATH", "IRON_TAIL"],
		"chargedMoves": ["AQUA_TAIL", "TWISTER", "WRAP", "RETURN", "FRUSTRATION"],
		"legacyMoves": ["RETURN", "FRUSTRATION"],
		"defaultIVs": {
			"cp1500": [40, 15, 15, 15],
			"cp2500": [40, 15, 15, 15]
		}
	}, {
		"dex": 426,
		"speciesName": "Drifblim",
		"speciesId": "drifblim",
		"baseStats": {
			"atk": 180,
			"def": 102,
			"hp": 312
		},
		"types": ["ghost", "flying"],
		"fastMoves": ["ASTONISH", "HEX"],
		"chargedMoves": ["ICY_WIND", "OMINOUS_WIND", "SHADOW_BALL"],
		"defaultIVs": {
			"cp1500": [24, 0, 12, 9],
			"cp2500": [40, 15, 15, 15]
		}
	}, {
		"dex": 425,
		"speciesName": "Drifloon",
		"speciesId": "drifloon",
		"baseStats": {
			"atk": 117,
			"def": 80,
			"hp": 207
		},
		"types": ["ghost", "flying"],
		"fastMoves": ["ASTONISH", "HEX"],
		"chargedMoves": ["ICY_WIND", "OMINOUS_WIND", "SHADOW_BALL"],
		"defaultIVs": {
			"cp1500": [40, 15, 15, 15],
			"cp2500": [40, 15, 15, 15]
		}
	}, {
		"dex": 96,
		"speciesName": "Drowzee",
		"speciesId": "drowzee",
		"baseStats": {
			"atk": 89,
			"def": 136,
			"hp": 155
		},
		"types": ["psychic", "none"],
		"fastMoves": ["CONFUSION", "POUND"],
		"chargedMoves": ["PSYBEAM", "PSYCHIC", "PSYSHOCK", "RETURN", "FRUSTRATION"],
		"legacyMoves": ["RETURN", "FRUSTRATION"],
		"defaultIVs": {
			"cp1500": [40, 15, 15, 15],
			"cp2500": [40, 15, 15, 15]
		}
	}, {
		"dex": 51,
		"speciesName": "Dugtrio",
		"speciesId": "dugtrio",
		"baseStats": {
			"atk": 167,
			"def": 136,
			"hp": 111
		},
		"types": ["ground", "none"],
		"fastMoves": ["MUD_SHOT", "MUD_SLAP", "SUCKER_PUNCH"],
		"chargedMoves": ["EARTHQUAKE", "MUD_BOMB", "STONE_EDGE"],
		"legacyMoves": ["MUD_SHOT"],
		"defaultIVs": {
			"cp1500": [39, 15, 10, 11],
			"cp2500": [40, 15, 15, 15]
		}
	}, {
		"dex": 51,
		"speciesName": "Dugtrio (Alolan)",
		"speciesId": "dugtrio_alolan",
		"baseStats": {
			"atk": 201,
			"def": 142,
			"hp": 111
		},
		"types": ["ground", "steel"],
		"fastMoves": ["METAL_CLAW", "MUD_SLAP"],
		"chargedMoves": ["EARTHQUAKE", "IRON_HEAD", "MUD_BOMB"],
		"defaultIVs": {
			"cp1500": [31.5, 1, 15, 5],
			"cp2500": [40, 15, 15, 15]
		}
	}, {
		"dex": 206,
		"speciesName": "Dunsparce",
		"speciesId": "dunsparce",
		"baseStats": {
			"atk": 131,
			"def": 128,
			"hp": 225
		},
		"types": ["normal", "none"],
		"fastMoves": ["ASTONISH", "BITE"],
		"chargedMoves": ["DIG", "DRILL_RUN", "ROCK_SLIDE"],
		"defaultIVs": {
			"cp1500": [39, 4, 8, 13],
			"cp2500": [40, 15, 15, 15]
		}
	}, {
		"dex": 356,
		"speciesName": "Dusclops",
		"speciesId": "dusclops",
		"baseStats": {
			"atk": 124,
			"def": 234,
			"hp": 120
		},
		"types": ["ghost", "none"],
		"fastMoves": ["FEINT_ATTACK", "HEX"],
		"chargedMoves": ["FIRE_PUNCH", "ICE_PUNCH", "SHADOW_PUNCH"],
		"defaultIVs": {
			"cp1500": [40, 5, 12, 13],
			"cp2500": [40, 15, 15, 15]
		}
	}, {
		"dex": 477,
		"speciesName": "Dusknoir",
		"speciesId": "dusknoir",
		"baseStats": {
			"atk": 180,
			"def": 254,
			"hp": 128
		},
		"types": ["ghost", "none"],
		"fastMoves": ["ASTONISH", "HEX"],
		"chargedMoves": ["DARK_PULSE", "OMINOUS_WIND", "PSYCHIC"],
		"defaultIVs": {
			"cp1500": [23.5, 5, 7, 14],
			"cp2500": [40, 15, 15, 15]
		}
	}, {
		"dex": 355,
		"speciesName": "Duskull",
		"speciesId": "duskull",
		"baseStats": {
			"atk": 70,
			"def": 162,
			"hp": 85
		},
		"types": ["ghost", "none"],
		"fastMoves": ["ASTONISH", "HEX"],
		"chargedMoves": ["NIGHT_SHADE", "OMINOUS_WIND", "SHADOW_SNEAK"],
		"defaultIVs": {
			"cp1500": [40, 15, 15, 15],
			"cp2500": [40, 15, 15, 15]
		}
	}, {
		"dex": 269,
		"speciesName": "Dustox",
		"speciesId": "dustox",
		"baseStats": {
			"atk": 98,
			"def": 162,
			"hp": 155
		},
		"types": ["bug", "poison"],
		"fastMoves": ["CONFUSION", "STRUGGLE_BUG"],
		"chargedMoves": ["BUG_BUZZ", "SILVER_WIND", "SLUDGE_BOMB"],
		"defaultIVs": {
			"cp1500": [40, 15, 15, 15],
			"cp2500": [40, 15, 15, 15]
		}
	}, {
		"dex": 133,
		"speciesName": "Eevee",
		"speciesId": "eevee",
		"baseStats": {
			"atk": 104,
			"def": 114,
			"hp": 146
		},
		"types": ["normal", "none"],
		"fastMoves": ["QUICK_ATTACK", "TACKLE"],
		"chargedMoves": ["BODY_SLAM", "DIG", "LAST_RESORT", "SWIFT"],
		"legacyMoves": ["BODY_SLAM", "LAST_RESORT"],
		"defaultIVs": {
			"cp1500": [40, 15, 15, 15],
			"cp2500": [40, 15, 15, 15]
		}
	}, {
		"dex": 23,
		"speciesName": "Ekans",
		"speciesId": "ekans",
		"baseStats": {
			"atk": 110,
			"def": 97,
			"hp": 111
		},
		"types": ["poison", "none"],
		"fastMoves": ["ACID", "POISON_STING"],
		"chargedMoves": ["GUNK_SHOT", "POISON_FANG", "SLUDGE_BOMB", "WRAP"],
		"legacyMoves": ["GUNK_SHOT"],
		"defaultIVs": {
			"cp1500": [40, 15, 15, 15],
			"cp2500": [40, 15, 15, 15]
		}
	}, {
		"dex": 125,
		"speciesName": "Electabuzz",
		"speciesId": "electabuzz",
		"baseStats": {
			"atk": 198,
			"def": 158,
			"hp": 163
		},
		"types": ["electric", "none"],
		"fastMoves": ["LOW_KICK", "THUNDER_SHOCK"],
		"chargedMoves": ["THUNDER", "THUNDER_PUNCH", "THUNDERBOLT"],
		"defaultIVs": {
			"cp1500": [25, 3, 2, 12],
			"cp2500": [40, 15, 15, 15]
		}
	}, {
		"dex": 466,
		"speciesName": "Electivire",
		"speciesId": "electivire",
		"baseStats": {
			"atk": 249,
			"def": 163,
			"hp": 181
		},
		"types": ["electric", "none"],
		"fastMoves": ["LOW_KICK", "THUNDER_SHOCK"],
		"chargedMoves": ["THUNDER", "THUNDER_PUNCH", "WILD_CHARGE", "ICE_PUNCH"],
		"defaultIVs": {
			"cp1500": [18, 6, 15, 6],
			"cp2500": [29.5, 10, 15, 8]
		}
	}, {
		"dex": 309,
		"speciesName": "Electrike",
		"speciesId": "electrike",
		"baseStats": {
			"atk": 123,
			"def": 78,
			"hp": 120
		},
		"types": ["electric", "none"],
		"fastMoves": ["QUICK_ATTACK", "SPARK"],
		"chargedMoves": ["DISCHARGE", "SWIFT", "THUNDERBOLT"],
		"defaultIVs": {
			"cp1500": [40, 15, 15, 15],
			"cp2500": [40, 15, 15, 15]
		}
	}, {
		"dex": 101,
		"speciesName": "Electrode",
		"speciesId": "electrode",
		"baseStats": {
			"atk": 173,
			"def": 173,
			"hp": 155
		},
		"types": ["electric", "none"],
		"fastMoves": ["SPARK", "TACKLE", "VOLT_SWITCH"],
		"chargedMoves": ["DISCHARGE", "HYPER_BEAM", "THUNDERBOLT", "FOUL_PLAY"],
		"legacyMoves": ["TACKLE"],
		"defaultIVs": {
			"cp1500": [27.5, 2, 9, 10],
			"cp2500": [40, 15, 15, 15]
		}
	}, {
		"dex": 239,
		"speciesName": "Elekid",
		"speciesId": "elekid",
		"baseStats": {
			"atk": 135,
			"def": 101,
			"hp": 128
		},
		"types": ["electric", "none"],
		"fastMoves": ["LOW_KICK", "THUNDER_SHOCK"],
		"chargedMoves": ["BRICK_BREAK", "DISCHARGE", "THUNDER_PUNCH", "THUNDERBOLT"],
		"legacyMoves": ["THUNDERBOLT"],
		"defaultIVs": {
			"cp1500": [40, 15, 15, 15],
			"cp2500": [40, 15, 15, 15]
		}
	}, {
		"dex": 395,
		"speciesName": "Empoleon",
		"speciesId": "empoleon",
		"baseStats": {
			"atk": 210,
			"def": 186,
			"hp": 197
		},
		"types": ["water", "steel"],
		"fastMoves": ["METAL_CLAW", "WATERFALL"],
		"chargedMoves": ["BLIZZARD", "FLASH_CANNON", "HYDRO_PUMP"],
		"defaultIVs": {
			"cp1500": [19, 8, 7, 15],
			"cp2500": [34.5, 4, 15, 6]
		}
	}, {
		"dex": 244,
		"speciesName": "Entei",
		"speciesId": "entei",
		"baseStats": {
			"atk": 235,
			"def": 171,
			"hp": 251
		},
		"types": ["fire", "none"],
		"fastMoves": ["FIRE_FANG", "FIRE_SPIN"],
		"chargedMoves": ["FIRE_BLAST", "FLAMETHROWER", "IRON_HEAD", "OVERHEAT"],
		"defaultIVs": {
			"cp1500": [16.5, 4, 9, 0],
			"cp2500": [27, 5, 9, 7]
		}
	}, {
		"dex": 196,
		"speciesName": "Espeon",
		"speciesId": "espeon",
		"baseStats": {
			"atk": 261,
			"def": 175,
			"hp": 163
		},
		"types": ["psychic", "none"],
		"fastMoves": ["CONFUSION", "ZEN_HEADBUTT"],
		"chargedMoves": ["FUTURE_SIGHT", "LAST_RESORT", "PSYBEAM", "PSYCHIC"],
		"legacyMoves": ["LAST_RESORT"],
		"defaultIVs": {
			"cp1500": [18, 6, 9, 3],
			"cp2500": [30.5, 0, 15, 1]
		}
	}, {
		"dex": 102,
		"speciesName": "Exeggcute",
		"speciesId": "exeggcute",
		"baseStats": {
			"atk": 107,
			"def": 125,
			"hp": 155
		},
		"types": ["grass", "psychic"],
		"fastMoves": ["BULLET_SEED", "CONFUSION"],
		"chargedMoves": ["ANCIENT_POWER", "PSYCHIC", "SEED_BOMB"],
		"defaultIVs": {
			"cp1500": [40, 15, 15, 15],
			"cp2500": [40, 15, 15, 15]
		}
	}, {
		"dex": 103,
		"speciesName": "Exeggutor",
		"speciesId": "exeggutor",
		"baseStats": {
			"atk": 233,
			"def": 149,
			"hp": 216
		},
		"types": ["grass", "psychic"],
		"fastMoves": ["BULLET_SEED", "CONFUSION", "EXTRASENSORY", "ZEN_HEADBUTT"],
		"chargedMoves": ["PSYCHIC", "SEED_BOMB", "SOLAR_BEAM"],
		"legacyMoves": ["CONFUSION", "ZEN_HEADBUTT"],
		"defaultIVs": {
			"cp1500": [18, 5, 15, 12],
			"cp2500": [33, 1, 10, 9]
		}
	}, {
		"dex": 103,
		"speciesName": "Exeggutor (Alolan)",
		"speciesId": "exeggutor_alolan",
		"baseStats": {
			"atk": 230,
			"def": 153,
			"hp": 216
		},
		"types": ["grass", "dragon"],
		"fastMoves": ["BULLET_SEED", "DRAGON_TAIL"],
		"chargedMoves": ["DRAGON_PULSE", "SEED_BOMB", "SOLAR_BEAM"],
		"defaultIVs": {
			"cp1500": [19.5, 0, 2, 9],
			"cp2500": [30.5, 5, 13, 15]
		}
	}, {
		"dex": 295,
		"speciesName": "Exploud",
		"speciesId": "exploud",
		"baseStats": {
			"atk": 179,
			"def": 137,
			"hp": 232
		},
		"types": ["normal", "none"],
		"fastMoves": ["ASTONISH", "BITE"],
		"chargedMoves": ["CRUNCH", "DISARMING_VOICE", "FIRE_BLAST"],
		"defaultIVs": {
			"cp1500": [24.5, 1, 14, 3],
			"cp2500": [40, 15, 15, 15]
		}
	}, {
		"dex": 83,
		"speciesName": "Farfetch'd",
		"speciesId": "farfetchd",
		"baseStats": {
			"atk": 124,
			"def": 115,
			"hp": 141
		},
		"types": ["normal", "flying"],
		"fastMoves": ["AIR_SLASH", "CUT", "FURY_CUTTER"],
		"chargedMoves": ["AERIAL_ACE", "AIR_CUTTER", "LEAF_BLADE"],
		"legacyMoves": ["CUT"],
		"defaultIVs": {
			"cp1500": [40, 15, 15, 15],
			"cp2500": [40, 15, 15, 15]
		}
	}, {
		"dex": 22,
		"speciesName": "Fearow",
		"speciesId": "fearow",
		"baseStats": {
			"atk": 182,
			"def": 133,
			"hp": 163
		},
		"types": ["normal", "flying"],
		"fastMoves": ["PECK", "STEEL_WING"],
		"chargedMoves": ["AERIAL_ACE", "DRILL_RUN", "SKY_ATTACK", "TWISTER"],
		"legacyMoves": ["TWISTER"],
		"defaultIVs": {
			"cp1500": [31, 0, 4, 4],
			"cp2500": [40, 15, 15, 15]
		}
	}, {
		"dex": 349,
		"speciesName": "Feebas",
		"speciesId": "feebas",
		"baseStats": {
			"atk": 29,
			"def": 85,
			"hp": 85
		},
		"types": ["water", "none"],
		"fastMoves": ["SPLASH", "TACKLE"],
		"chargedMoves": ["MIRROR_COAT"],
		"defaultIVs": {
			"cp1500": [40, 15, 15, 15],
			"cp2500": [40, 15, 15, 15]
		}
	}, {
		"dex": 160,
		"speciesName": "Feraligatr",
		"speciesId": "feraligatr",
		"baseStats": {
			"atk": 205,
			"def": 188,
			"hp": 198
		},
		"types": ["water", "none"],
		"fastMoves": ["BITE", "WATER_GUN", "WATERFALL"],
		"chargedMoves": ["CRUNCH", "HYDRO_CANNON", "HYDRO_PUMP", "ICE_BEAM"],
		"legacyMoves": ["HYDRO_CANNON", "WATER_GUN"],
		"defaultIVs": {
			"cp1500": [20, 2, 5, 12],
			"cp2500": [37.5, 2, 5, 10]
		}
	}, {
		"dex": 456,
		"speciesName": "Finneon",
		"speciesId": "finneon",
		"baseStats": {
			"atk": 96,
			"def": 116,
			"hp": 135
		},
		"types": ["water", "none"],
		"fastMoves": ["POUND", "WATER_GUN"],
		"chargedMoves": ["ICE_BEAM", "SILVER_WIND", "WATER_PULSE"],
		"defaultIVs": {
			"cp1500": [40, 15, 15, 15],
			"cp2500": [40, 15, 15, 15]
		}
	}, {
		"dex": 180,
		"speciesName": "Flaaffy",
		"speciesId": "flaaffy",
		"baseStats": {
			"atk": 145,
			"def": 109,
			"hp": 172
		},
		"types": ["electric", "none"],
		"fastMoves": ["CHARGE_BEAM", "TACKLE"],
		"chargedMoves": ["DISCHARGE", "POWER_GEM", "THUNDERBOLT"],
		"defaultIVs": {
			"cp1500": [40, 12, 8, 13],
			"cp2500": [40, 15, 15, 15]
		}
	}, {
		"dex": 136,
		"speciesName": "Flareon",
		"speciesId": "flareon",
		"baseStats": {
			"atk": 246,
			"def": 179,
			"hp": 163
		},
		"types": ["fire", "none"],
		"fastMoves": ["EMBER", "FIRE_SPIN"],
		"chargedMoves": ["FIRE_BLAST", "FLAMETHROWER", "HEAT_WAVE", "LAST_RESORT", "OVERHEAT"],
		"legacyMoves": ["HEAT_WAVE", "LAST_RESORT"],
		"defaultIVs": {
			"cp1500": [19, 1, 12, 2],
			"cp2500": [32.5, 2, 8, 11]
		}
	}, {
		"dex": 419,
		"speciesName": "Floatzel",
		"speciesId": "floatzel",
		"baseStats": {
			"atk": 221,
			"def": 114,
			"hp": 198
		},
		"types": ["water", "none"],
		"fastMoves": ["WATER_GUN", "WATERFALL"],
		"chargedMoves": ["AQUA_JET", "HYDRO_PUMP", "SWIFT"],
		"defaultIVs": {
			"cp1500": [22, 8, 15, 13],
			"cp2500": [40, 15, 15, 15]
		}
	}, {
		"dex": 330,
		"speciesName": "Flygon",
		"speciesId": "flygon",
		"baseStats": {
			"atk": 205,
			"def": 168,
			"hp": 190
		},
		"types": ["ground", "dragon"],
		"fastMoves": ["DRAGON_TAIL", "MUD_SHOT"],
		"chargedMoves": ["DRAGON_CLAW", "EARTHQUAKE", "STONE_EDGE"],
		"defaultIVs": {
			"cp1500": [20.5, 5, 14, 14],
			"cp2500": [37, 10, 15, 14]
		}
	}, {
		"dex": 205,
		"speciesName": "Forretress",
		"speciesId": "forretress",
		"baseStats": {
			"atk": 161,
			"def": 205,
			"hp": 181
		},
		"types": ["bug", "steel"],
		"fastMoves": ["BUG_BITE", "STRUGGLE_BUG"],
		"chargedMoves": ["EARTHQUAKE", "HEAVY_SLAM", "ROCK_TOMB"],
		"defaultIVs": {
			"cp1500": [25, 2, 11, 11],
			"cp2500": [40, 15, 15, 15]
		}
	}, {
		"dex": 478,
		"speciesName": "Froslass",
		"speciesId": "froslass",
		"baseStats": {
			"atk": 171,
			"def": 150,
			"hp": 172
		},
		"types": ["ice", "ghost"],
		"fastMoves": ["HEX", "POWDER_SNOW"],
		"chargedMoves": ["AVALANCHE", "CRUNCH", "SHADOW_BALL"],
		"defaultIVs": {
			"cp1500": [29.5, 1, 0, 10],
			"cp2500": [40, 15, 15, 15]
		}
	}, {
		"dex": 162,
		"speciesName": "Furret",
		"speciesId": "furret",
		"baseStats": {
			"atk": 148,
			"def": 125,
			"hp": 198
		},
		"types": ["normal", "none"],
		"fastMoves": ["QUICK_ATTACK", "SUCKER_PUNCH"],
		"chargedMoves": ["BRICK_BREAK", "DIG", "HYPER_BEAM"],
		"defaultIVs": {
			"cp1500": [39.5, 0, 10, 0],
			"cp2500": [40, 15, 15, 15]
		}
	}, {
		"dex": 444,
		"speciesName": "Gabite",
		"speciesId": "gabite",
		"baseStats": {
			"atk": 172,
			"def": 125,
			"hp": 169
		},
		"types": ["dragon", "ground"],
		"fastMoves": ["MUD_SHOT", "TAKE_DOWN"],
		"chargedMoves": ["DIG", "FLAMETHROWER", "TWISTER"],
		"defaultIVs": {
			"cp1500": [32, 2, 6, 14],
			"cp2500": [40, 15, 15, 15]
		}
	}, {
		"dex": 475,
		"speciesName": "Gallade",
		"speciesId": "gallade",
		"baseStats": {
			"atk": 237,
			"def": 195,
			"hp": 169
		},
		"types": ["psychic", "fighting"],
		"fastMoves": ["CONFUSION", "LOW_KICK", "CHARM"],
		"chargedMoves": ["CLOSE_COMBAT", "LEAF_BLADE", "PSYCHIC", "SYNCHRONOISE", "RETURN", "FRUSTRATION"],
		"legacyMoves": ["SYNCHRONOISE", "RETURN", "FRUSTRATION"],
		"defaultIVs": {
			"cp1500": [18.5, 0, 15, 2],
			"cp2500": [32.5, 1, 3, 10]
		}
	}, {
		"dex": 445,
		"speciesName": "Garchomp",
		"speciesId": "garchomp",
		"baseStats": {
			"atk": 261,
			"def": 193,
			"hp": 239
		},
		"types": ["dragon", "ground"],
		"fastMoves": ["DRAGON_TAIL", "MUD_SHOT"],
		"chargedMoves": ["EARTHQUAKE", "FIRE_BLAST", "OUTRAGE"],
		"defaultIVs": {
			"cp1500": [14, 0, 9, 15],
			"cp2500": [23, 8, 13, 9]
		}
	}, {
		"dex": 282,
		"speciesName": "Gardevoir",
		"speciesId": "gardevoir",
		"baseStats": {
			"atk": 237,
			"def": 195,
			"hp": 169
		},
		"types": ["psychic", "fairy"],
		"fastMoves": ["CHARGE_BEAM", "CONFUSION", "CHARM"],
		"chargedMoves": ["DAZZLING_GLEAM", "PSYCHIC", "SHADOW_BALL", "SYNCHRONOISE", "RETURN", "FRUSTRATION"],
		"legacyMoves": ["SYNCHRONOISE", "RETURN", "FRUSTRATION"],
		"defaultIVs": {
			"cp1500": [18.5, 0, 15, 2],
			"cp2500": [32.5, 1, 3, 10]
		}
	}, {
		"dex": 92,
		"speciesName": "Gastly",
		"speciesId": "gastly",
		"baseStats": {
			"atk": 186,
			"def": 67,
			"hp": 102
		},
		"types": ["ghost", "poison"],
		"fastMoves": ["ASTONISH", "LICK", "SUCKER_PUNCH"],
		"chargedMoves": ["DARK_PULSE", "NIGHT_SHADE", "OMINOUS_WIND", "SLUDGE_BOMB"],
		"legacyMoves": ["OMINOUS_WIND", "SUCKER_PUNCH"],
		"defaultIVs": {
			"cp1500": [40, 15, 15, 15],
			"cp2500": [40, 15, 15, 15]
		}
	}, {
		"dex": 423,
		"speciesName": "Gastrodon (East)",
		"speciesId": "gastrodon_east_sea",
		"baseStats": {
			"atk": 169,
			"def": 143,
			"hp": 244
		},
		"types": ["water", "ground"],
		"fastMoves": ["HIDDEN_POWER_BUG", "HIDDEN_POWER_DARK", "HIDDEN_POWER_DRAGON", "HIDDEN_POWER_ELECTRIC", "HIDDEN_POWER_FIGHTING", "HIDDEN_POWER_FIRE", "HIDDEN_POWER_FLYING", "HIDDEN_POWER_GHOST", "HIDDEN_POWER_GRASS", "HIDDEN_POWER_GROUND", "HIDDEN_POWER_ICE", "HIDDEN_POWER_POISON", "HIDDEN_POWER_PSYCHIC", "HIDDEN_POWER_ROCK", "HIDDEN_POWER_STEEL", "HIDDEN_POWER_WATER", "MUD_SLAP"],
		"chargedMoves": ["BODY_SLAM", "WATER_PULSE", "EARTH_POWER", "EARTHQUAKE"],
		"legacyMoves": ["EARTHQUAKE"],
		"defaultIVs": {
			"cp1500": [24.5, 2, 14, 7],
			"cp2500": [40, 15, 15, 15]
		}
	}, {
		"dex": 423,
		"speciesName": "Gastrodon (West)",
		"speciesId": "gastrodon_west_sea",
		"baseStats": {
			"atk": 169,
			"def": 143,
			"hp": 244
		},
		"types": ["water", "ground"],
		"fastMoves": ["HIDDEN_POWER_BUG", "HIDDEN_POWER_DARK", "HIDDEN_POWER_DRAGON", "HIDDEN_POWER_ELECTRIC", "HIDDEN_POWER_FIGHTING", "HIDDEN_POWER_FIRE", "HIDDEN_POWER_FLYING", "HIDDEN_POWER_GHOST", "HIDDEN_POWER_GRASS", "HIDDEN_POWER_GROUND", "HIDDEN_POWER_ICE", "HIDDEN_POWER_POISON", "HIDDEN_POWER_PSYCHIC", "HIDDEN_POWER_ROCK", "HIDDEN_POWER_STEEL", "HIDDEN_POWER_WATER", "MUD_SLAP"],
		"chargedMoves": ["BODY_SLAM", "WATER_PULSE", "EARTH_POWER", "EARTHQUAKE"],
		"legacyMoves": ["EARTHQUAKE"],
		"defaultIVs": {
			"cp1500": [24.5, 2, 14, 7],
			"cp2500": [40, 15, 15, 15]
		}
	}, {
		"dex": 94,
		"speciesName": "Gengar",
		"speciesId": "gengar",
		"baseStats": {
			"atk": 261,
			"def": 149,
			"hp": 155
		},
		"types": ["ghost", "poison"],
		"fastMoves": ["HEX", "LICK", "SHADOW_CLAW", "SUCKER_PUNCH"],
		"chargedMoves": ["DARK_PULSE", "FOCUS_BLAST", "PSYCHIC", "SHADOW_BALL", "SLUDGE_BOMB", "SLUDGE_WAVE"],
		"legacyMoves": ["DARK_PULSE", "LICK", "PSYCHIC", "SHADOW_CLAW", "SLUDGE_WAVE"],
		"defaultIVs": {
			"cp1500": [20.5, 0, 5, 4],
			"cp2500": [36, 1, 14, 4]
		}
	}, {
		"dex": 74,
		"speciesName": "Geodude",
		"speciesId": "geodude",
		"baseStats": {
			"atk": 132,
			"def": 132,
			"hp": 120
		},
		"types": ["rock", "ground"],
		"fastMoves": ["ROCK_THROW", "TACKLE"],
		"chargedMoves": ["DIG", "ROCK_SLIDE", "ROCK_TOMB"],
		"defaultIVs": {
			"cp1500": [40, 15, 15, 15],
			"cp2500": [40, 15, 15, 15]
		}
	}, {
		"dex": 74,
		"speciesName": "Geodude (Alolan)",
		"speciesId": "geodude_alolan",
		"baseStats": {
			"atk": 132,
			"def": 132,
			"hp": 120
		},
		"types": ["rock", "electric"],
		"fastMoves": ["ROCK_THROW", "VOLT_SWITCH"],
		"chargedMoves": ["ROCK_SLIDE", "ROCK_TOMB", "THUNDERBOLT"],
		"defaultIVs": {
			"cp1500": [40, 15, 15, 15],
			"cp2500": [40, 15, 15, 15]
		}
	}, {
		"dex": 443,
		"speciesName": "Gible",
		"speciesId": "gible",
		"baseStats": {
			"atk": 124,
			"def": 84,
			"hp": 151
		},
		"types": ["dragon", "ground"],
		"fastMoves": ["MUD_SHOT", "TAKE_DOWN"],
		"chargedMoves": ["BODY_SLAM", "DIG", "TWISTER"],
		"defaultIVs": {
			"cp1500": [40, 15, 15, 15],
			"cp2500": [40, 15, 15, 15]
		}
	}, {
		"dex": 203,
		"speciesName": "Girafarig",
		"speciesId": "girafarig",
		"baseStats": {
			"atk": 182,
			"def": 133,
			"hp": 172
		},
		"types": ["normal", "psychic"],
		"fastMoves": ["CONFUSION", "TACKLE"],
		"chargedMoves": ["MIRROR_COAT", "PSYCHIC", "THUNDERBOLT"],
		"defaultIVs": {
			"cp1500": [28, 0, 10, 12],
			"cp2500": [40, 15, 15, 15]
		}
	}, {
		"dex": 487,
		"speciesName": "Giratina (Altered)",
		"speciesId": "giratina_altered",
		"baseStats": {
			"atk": 187,
			"def": 225,
			"hp": 284
		},
		"types": ["ghost", "dragon"],
		"fastMoves": ["DRAGON_BREATH", "SHADOW_CLAW"],
		"chargedMoves": ["ANCIENT_POWER", "DRAGON_CLAW", "SHADOW_SNEAK"],
		"defaultIVs": {
			"cp1500": [17, 3, 8, 4],
			"cp2500": [27, 8, 11, 15]
		}
	}, {
		"dex": 487,
		"speciesName": "Giratina (Origin)",
		"speciesId": "giratina_origin",
		"baseStats": {
			"atk": 225,
			"def": 187,
			"hp": 284
		},
		"types": ["ghost", "dragon"],
		"fastMoves": ["DRAGON_TAIL", "SHADOW_CLAW"],
		"chargedMoves": ["OMINOUS_WIND", "DRAGON_PULSE", "SHADOW_BALL"],
		"defaultIVs": {
			"cp1500": [15, 3, 14, 8],
			"cp2500": [25, 4, 11, 13]
		}
	}, {
		"dex": 471,
		"speciesName": "Glaceon",
		"speciesId": "glaceon",
		"baseStats": {
			"atk": 238,
			"def": 205,
			"hp": 163
		},
		"types": ["ice", "none"],
		"fastMoves": ["FROST_BREATH", "ICE_SHARD"],
		"chargedMoves": ["AVALANCHE", "ICE_BEAM", "ICY_WIND"],
		"defaultIVs": {
			"cp1500": [17.5, 6, 13, 11],
			"cp2500": [30.5, 3, 5, 12]
		}
	}, {
		"dex": 362,
		"speciesName": "Glalie",
		"speciesId": "glalie",
		"baseStats": {
			"atk": 162,
			"def": 162,
			"hp": 190
		},
		"types": ["ice", "none"],
		"fastMoves": ["FROST_BREATH", "ICE_SHARD"],
		"chargedMoves": ["AVALANCHE", "GYRO_BALL", "SHADOW_BALL"],
		"defaultIVs": {
			"cp1500": [27.5, 1, 7, 14],
			"cp2500": [40, 15, 15, 15]
		}
	}, {
		"dex": 431,
		"speciesName": "Glameow",
		"speciesId": "glameow",
		"baseStats": {
			"atk": 109,
			"def": 82,
			"hp": 135
		},
		"types": ["normal", "none"],
		"fastMoves": ["QUICK_ATTACK", "SCRATCH"],
		"chargedMoves": ["AERIAL_ACE", "PLAY_ROUGH", "THUNDERBOLT"],
		"defaultIVs": {
			"cp1500": [40, 15, 15, 15],
			"cp2500": [40, 15, 15, 15]
		}
	}, {
		"dex": 207,
		"speciesName": "Gligar",
		"speciesId": "gligar",
		"baseStats": {
			"atk": 143,
			"def": 184,
			"hp": 163
		},
		"types": ["ground", "flying"],
		"fastMoves": ["FURY_CUTTER", "WING_ATTACK"],
		"chargedMoves": ["AERIAL_ACE", "DIG", "NIGHT_SLASH"],
		"defaultIVs": {
			"cp1500": [32, 4, 12, 10],
			"cp2500": [40, 15, 15, 15]
		}
	}, {
		"dex": 472,
		"speciesName": "Gliscor",
		"speciesId": "gliscor",
		"baseStats": {
			"atk": 185,
			"def": 222,
			"hp": 181
		},
		"types": ["ground", "flying"],
		"fastMoves": ["FURY_CUTTER", "WING_ATTACK"],
		"chargedMoves": ["AERIAL_ACE", "EARTHQUAKE", "NIGHT_SLASH"],
		"defaultIVs": {
			"cp1500": [20.5, 9, 12, 10],
			"cp2500": [40, 7, 8, 8]
		}
	}, {
		"dex": 44,
		"speciesName": "Gloom",
		"speciesId": "gloom",
		"baseStats": {
			"atk": 153,
			"def": 136,
			"hp": 155
		},
		"types": ["grass", "poison"],
		"fastMoves": ["ACID", "RAZOR_LEAF"],
		"chargedMoves": ["MOONBLAST", "PETAL_BLIZZARD", "SLUDGE_BOMB"],
		"defaultIVs": {
			"cp1500": [35.5, 7, 14, 15],
			"cp2500": [40, 15, 15, 15]
		}
	}, {
		"dex": 42,
		"speciesName": "Golbat",
		"speciesId": "golbat",
		"baseStats": {
			"atk": 161,
			"def": 150,
			"hp": 181
		},
		"types": ["poison", "flying"],
		"fastMoves": ["BITE", "WING_ATTACK"],
		"chargedMoves": ["AIR_CUTTER", "OMINOUS_WIND", "POISON_FANG", "SHADOW_BALL", "RETURN", "FRUSTRATION"],
		"legacyMoves": ["OMINOUS_WIND", "RETURN", "FRUSTRATION"],
		"defaultIVs": {
			"cp1500": [29, 5, 14, 5],
			"cp2500": [40, 15, 15, 15]
		}
	}, {
		"dex": 118,
		"speciesName": "Goldeen",
		"speciesId": "goldeen",
		"baseStats": {
			"atk": 123,
			"def": 110,
			"hp": 128
		},
		"types": ["water", "none"],
		"fastMoves": ["MUD_SHOT", "PECK"],
		"chargedMoves": ["AQUA_TAIL", "HORN_ATTACK", "WATER_PULSE"],
		"defaultIVs": {
			"cp1500": [40, 15, 15, 15],
			"cp2500": [40, 15, 15, 15]
		}
	}, {
		"dex": 55,
		"speciesName": "Golduck",
		"speciesId": "golduck",
		"baseStats": {
			"atk": 191,
			"def": 162,
			"hp": 190
		},
		"types": ["water", "none"],
		"fastMoves": ["CONFUSION", "WATER_GUN"],
		"chargedMoves": ["HYDRO_PUMP", "ICE_BEAM", "PSYCHIC"],
		"defaultIVs": {
			"cp1500": [22.5, 5, 12, 15],
			"cp2500": [40, 15, 15, 15]
		}
	}, {
		"dex": 76,
		"speciesName": "Golem",
		"speciesId": "golem",
		"baseStats": {
			"atk": 211,
			"def": 198,
			"hp": 190
		},
		"types": ["rock", "ground"],
		"fastMoves": ["MUD_SHOT", "MUD_SLAP", "ROCK_THROW"],
		"chargedMoves": ["ANCIENT_POWER", "EARTHQUAKE", "ROCK_BLAST", "STONE_EDGE"],
		"legacyMoves": ["ANCIENT_POWER", "MUD_SHOT"],
		"defaultIVs": {
			"cp1500": [18.5, 7, 13, 13],
			"cp2500": [35.5, 2, 14, 0]
		}
	}, {
		"dex": 76,
		"speciesName": "Golem (Alolan)",
		"speciesId": "golem_alolan",
		"baseStats": {
			"atk": 211,
			"def": 198,
			"hp": 190
		},
		"types": ["rock", "electric"],
		"fastMoves": ["ROCK_THROW", "VOLT_SWITCH"],
		"chargedMoves": ["ROCK_BLAST", "STONE_EDGE", "WILD_CHARGE"],
		"defaultIVs": {
			"cp1500": [18.5, 7, 13, 13],
			"cp2500": [35.5, 2, 14, 0]
		}
	}, {
		"dex": 368,
		"speciesName": "Gorebyss",
		"speciesId": "gorebyss",
		"baseStats": {
			"atk": 211,
			"def": 179,
			"hp": 146
		},
		"types": ["water", "none"],
		"fastMoves": ["CONFUSION", "WATER_GUN"],
		"chargedMoves": ["DRAINING_KISS", "PSYCHIC", "WATER_PULSE"],
		"defaultIVs": {
			"cp1500": [23, 2, 6, 11],
			"cp2500": [40, 15, 15, 15]
		}
	}, {
		"dex": 210,
		"speciesName": "Granbull",
		"speciesId": "granbull",
		"baseStats": {
			"atk": 212,
			"def": 131,
			"hp": 207
		},
		"types": ["fairy", "none"],
		"fastMoves": ["BITE", "SNARL", "CHARM"],
		"chargedMoves": ["CLOSE_COMBAT", "CRUNCH", "PLAY_ROUGH"],
		"defaultIVs": {
			"cp1500": [22, 0, 12, 13],
			"cp2500": [40, 3, 13, 15]
		}
	}, {
		"dex": 75,
		"speciesName": "Graveler",
		"speciesId": "graveler",
		"baseStats": {
			"atk": 164,
			"def": 164,
			"hp": 146
		},
		"types": ["rock", "ground"],
		"fastMoves": ["MUD_SHOT", "MUD_SLAP", "ROCK_THROW"],
		"chargedMoves": ["DIG", "ROCK_BLAST", "ROCK_SLIDE", "STONE_EDGE"],
		"legacyMoves": ["MUD_SHOT", "ROCK_SLIDE"],
		"defaultIVs": {
			"cp1500": [29.5, 5, 11, 14],
			"cp2500": [40, 15, 15, 15]
		}
	}, {
		"dex": 75,
		"speciesName": "Graveler (Alolan)",
		"speciesId": "graveler_alolan",
		"baseStats": {
			"atk": 164,
			"def": 164,
			"hp": 146
		},
		"types": ["rock", "electric"],
		"fastMoves": ["ROCK_THROW", "VOLT_SWITCH"],
		"chargedMoves": ["ROCK_BLAST", "STONE_EDGE", "THUNDERBOLT"],
		"defaultIVs": {
			"cp1500": [29.5, 5, 11, 14],
			"cp2500": [40, 15, 15, 15]
		}
	}, {
		"dex": 88,
		"speciesName": "Grimer",
		"speciesId": "grimer",
		"baseStats": {
			"atk": 135,
			"def": 90,
			"hp": 190
		},
		"types": ["poison", "none"],
		"fastMoves": ["ACID", "MUD_SLAP", "POISON_JAB"],
		"chargedMoves": ["MUD_BOMB", "SLUDGE", "SLUDGE_BOMB", "RETURN", "FRUSTRATION"],
		"legacyMoves": ["ACID", "RETURN", "FRUSTRATION"],
		"defaultIVs": {
			"cp1500": [40, 15, 15, 15],
			"cp2500": [40, 15, 15, 15]
		}
	}, {
		"dex": 88,
		"speciesName": "Grimer (Alolan)",
		"speciesId": "grimer_alolan",
		"baseStats": {
			"atk": 135,
			"def": 90,
			"hp": 190
		},
		"types": ["poison", "dark"],
		"fastMoves": ["ACID", "BITE", "POISON_JAB"],
		"chargedMoves": ["CRUNCH", "GUNK_SHOT", "SLUDGE_BOMB"],
		"legacyMoves": ["ACID"],
		"defaultIVs": {
			"cp1500": [40, 15, 15, 15],
			"cp2500": [40, 15, 15, 15]
		}
	}, {
		"dex": 388,
		"speciesName": "Grotle",
		"speciesId": "grotle",
		"baseStats": {
			"atk": 157,
			"def": 143,
			"hp": 181
		},
		"types": ["grass", "none"],
		"fastMoves": ["BITE", "RAZOR_LEAF"],
		"chargedMoves": ["BODY_SLAM", "ENERGY_BALL", "SOLAR_BEAM"],
		"defaultIVs": {
			"cp1500": [33.5, 1, 1, 14],
			"cp2500": [40, 15, 15, 15]
		}
	}, {
		"dex": 383,
		"speciesName": "Groudon",
		"speciesId": "groudon",
		"baseStats": {
			"atk": 270,
			"def": 228,
			"hp": 205
		},
		"types": ["ground", "none"],
		"fastMoves": ["DRAGON_TAIL", "MUD_SHOT"],
		"chargedMoves": ["EARTHQUAKE", "FIRE_BLAST", "SOLAR_BEAM"],
		"defaultIVs": {
			"cp1500": [13.5, 2, 10, 9],
			"cp2500": [23, 4, 7, 5]
		}
	}, {
		"dex": 253,
		"speciesName": "Grovyle",
		"speciesId": "grovyle",
		"baseStats": {
			"atk": 172,
			"def": 120,
			"hp": 137
		},
		"types": ["grass", "none"],
		"fastMoves": ["BULLET_SEED", "QUICK_ATTACK"],
		"chargedMoves": ["AERIAL_ACE", "GRASS_KNOT", "LEAF_BLADE"],
		"defaultIVs": {
			"cp1500": [38.5, 6, 10, 9],
			"cp2500": [40, 15, 15, 15]
		}
	}, {
		"dex": 58,
		"speciesName": "Growlithe",
		"speciesId": "growlithe",
		"baseStats": {
			"atk": 136,
			"def": 93,
			"hp": 146
		},
		"types": ["fire", "none"],
		"fastMoves": ["BITE", "EMBER"],
		"chargedMoves": ["BODY_SLAM", "FLAME_WHEEL", "FLAMETHROWER"],
		"defaultIVs": {
			"cp1500": [40, 15, 15, 15],
			"cp2500": [40, 15, 15, 15]
		}
	}, {
		"dex": 326,
		"speciesName": "Grumpig",
		"speciesId": "grumpig",
		"baseStats": {
			"atk": 171,
			"def": 188,
			"hp": 190
		},
		"types": ["psychic", "none"],
		"fastMoves": ["CHARGE_BEAM", "EXTRASENSORY"],
		"chargedMoves": ["MIRROR_COAT", "PSYCHIC", "SHADOW_BALL"],
		"defaultIVs": {
			"cp1500": [24, 0, 12, 13],
			"cp2500": [40, 15, 15, 15]
		}
	}, {
		"dex": 316,
		"speciesName": "Gulpin",
		"speciesId": "gulpin",
		"baseStats": {
			"atk": 80,
			"def": 99,
			"hp": 172
		},
		"types": ["poison", "none"],
		"fastMoves": ["POUND", "ROCK_SMASH"],
		"chargedMoves": ["GUNK_SHOT", "ICE_BEAM", "SLUDGE"],
		"defaultIVs": {
			"cp1500": [40, 15, 15, 15],
			"cp2500": [40, 15, 15, 15]
		}
	}, {
		"dex": 130,
		"speciesName": "Gyarados",
		"speciesId": "gyarados",
		"baseStats": {
			"atk": 237,
			"def": 186,
			"hp": 216
		},
		"types": ["water", "flying"],
		"fastMoves": ["BITE", "DRAGON_BREATH", "DRAGON_TAIL", "WATERFALL"],
		"chargedMoves": ["CRUNCH", "DRAGON_PULSE", "HYDRO_PUMP", "OUTRAGE", "TWISTER", "RETURN", "FRUSTRATION"],
		"legacyMoves": ["DRAGON_BREATH", "DRAGON_PULSE", "DRAGON_TAIL", "TWISTER", "RETURN", "FRUSTRATION"],
		"defaultIVs": {
			"cp1500": [16.5, 5, 5, 14],
			"cp2500": [27.5, 6, 9, 9]
		}
	}, {
		"dex": 440,
		"speciesName": "Happiny",
		"speciesId": "happiny",
		"baseStats": {
			"atk": 25,
			"def": 77,
			"hp": 225
		},
		"types": ["normal", "none"],
		"fastMoves": ["POUND", "ZEN_HEADBUTT"],
		"chargedMoves": ["PSYCHIC"],
		"defaultIVs": {
			"cp1500": [40, 15, 15, 15],
			"cp2500": [40, 15, 15, 15]
		}
	}, {
		"dex": 297,
		"speciesName": "Hariyama",
		"speciesId": "hariyama",
		"baseStats": {
			"atk": 209,
			"def": 114,
			"hp": 302
		},
		"types": ["fighting", "none"],
		"fastMoves": ["BULLET_PUNCH", "COUNTER"],
		"chargedMoves": ["CLOSE_COMBAT", "DYNAMIC_PUNCH", "HEAVY_SLAM"],
		"defaultIVs": {
			"cp1500": [19.5, 8, 12, 9],
			"cp2500": [35.5, 6, 12, 11]
		}
	}, {
		"dex": 93,
		"speciesName": "Haunter",
		"speciesId": "haunter",
		"baseStats": {
			"atk": 223,
			"def": 107,
			"hp": 128
		},
		"types": ["ghost", "poison"],
		"fastMoves": ["ASTONISH", "LICK", "SHADOW_CLAW"],
		"chargedMoves": ["DARK_PULSE", "SHADOW_BALL", "SHADOW_PUNCH", "SLUDGE_BOMB"],
		"legacyMoves": ["LICK", "SHADOW_BALL"],
		"defaultIVs": {
			"cp1500": [30, 0, 9, 7],
			"cp2500": [40, 15, 15, 15]
		}
	}, {
		"dex": 485,
		"speciesName": "Heatran",
		"speciesId": "heatran",
		"baseStats": {
			"atk": 251,
			"def": 213,
			"hp": 209
		},
		"types": ["fire", "steel"],
		"fastMoves": ["BUG_BITE", "FIRE_SPIN"],
		"chargedMoves": ["FIRE_BLAST", "IRON_HEAD", "STONE_EDGE"],
		"defaultIVs": {
			"cp1500": [14.5, 4, 12, 15],
			"cp2500": [24.5, 2, 15, 9]
		}
	}, {
		"dex": 214,
		"speciesName": "Heracross",
		"speciesId": "heracross",
		"baseStats": {
			"atk": 234,
			"def": 179,
			"hp": 190
		},
		"types": ["bug", "fighting"],
		"fastMoves": ["COUNTER", "STRUGGLE_BUG"],
		"chargedMoves": ["CLOSE_COMBAT", "EARTHQUAKE", "MEGAHORN"],
		"defaultIVs": {
			"cp1500": [18.5, 4, 10, 3],
			"cp2500": [31, 3, 3, 15]
		}
	}, {
		"dex": 449,
		"speciesName": "Hippopotas",
		"speciesId": "hippopotas",
		"baseStats": {
			"atk": 124,
			"def": 118,
			"hp": 169
		},
		"types": ["ground", "none"],
		"fastMoves": ["BITE", "TACKLE"],
		"chargedMoves": ["BODY_SLAM", "DIG", "ROCK_TOMB"],
		"defaultIVs": {
			"cp1500": [40, 15, 15, 15],
			"cp2500": [40, 15, 15, 15]
		}
	}, {
		"dex": 450,
		"speciesName": "Hippowdon",
		"speciesId": "hippowdon",
		"baseStats": {
			"atk": 201,
			"def": 191,
			"hp": 239
		},
		"types": ["ground", "none"],
		"fastMoves": ["BITE", "FIRE_FANG"],
		"chargedMoves": ["BODY_SLAM", "EARTHQUAKE", "STONE_EDGE", "EARTH_POWER"],
		"defaultIVs": {
			"cp1500": [18, 6, 12, 9],
			"cp2500": [31.5, 3, 15, 2]
		}
	}, {
		"dex": 107,
		"speciesName": "Hitmonchan",
		"speciesId": "hitmonchan",
		"baseStats": {
			"atk": 193,
			"def": 197,
			"hp": 137
		},
		"types": ["fighting", "none"],
		"fastMoves": ["BULLET_PUNCH", "COUNTER", "ROCK_SMASH"],
		"chargedMoves": ["BRICK_BREAK", "CLOSE_COMBAT", "FIRE_PUNCH", "ICE_PUNCH", "THUNDER_PUNCH", "POWER_UP_PUNCH"],
		"legacyMoves": ["BRICK_BREAK", "ROCK_SMASH"],
		"defaultIVs": {
			"cp1500": [24.5, 3, 8, 10],
			"cp2500": [40, 15, 15, 15]
		}
	}, {
		"dex": 106,
		"speciesName": "Hitmonlee",
		"speciesId": "hitmonlee",
		"baseStats": {
			"atk": 224,
			"def": 181,
			"hp": 137
		},
		"types": ["fighting", "none"],
		"fastMoves": ["LOW_KICK", "ROCK_SMASH"],
		"chargedMoves": ["BRICK_BREAK", "CLOSE_COMBAT", "LOW_SWEEP", "STOMP", "STONE_EDGE"],
		"legacyMoves": ["BRICK_BREAK", "STOMP"],
		"defaultIVs": {
			"cp1500": [22.5, 1, 14, 2],
			"cp2500": [40, 13, 3, 15]
		}
	}, {
		"dex": 237,
		"speciesName": "Hitmontop",
		"speciesId": "hitmontop",
		"baseStats": {
			"atk": 173,
			"def": 207,
			"hp": 137
		},
		"types": ["fighting", "none"],
		"fastMoves": ["COUNTER", "ROCK_SMASH"],
		"chargedMoves": ["CLOSE_COMBAT", "GYRO_BALL", "STONE_EDGE"],
		"defaultIVs": {
			"cp1500": [26.5, 4, 15, 6],
			"cp2500": [40, 15, 15, 15]
		}
	}, {
		"dex": 250,
		"speciesName": "Ho-Oh",
		"speciesId": "ho_oh",
		"baseStats": {
			"atk": 239,
			"def": 244,
			"hp": 214
		},
		"types": ["fire", "flying"],
		"fastMoves": ["EXTRASENSORY", "HIDDEN_POWER_BUG", "HIDDEN_POWER_DARK", "HIDDEN_POWER_DRAGON", "HIDDEN_POWER_ELECTRIC", "HIDDEN_POWER_FIGHTING", "HIDDEN_POWER_FIRE", "HIDDEN_POWER_FLYING", "HIDDEN_POWER_GHOST", "HIDDEN_POWER_GRASS", "HIDDEN_POWER_GROUND", "HIDDEN_POWER_ICE", "HIDDEN_POWER_POISON", "HIDDEN_POWER_PSYCHIC", "HIDDEN_POWER_ROCK", "HIDDEN_POWER_STEEL", "HIDDEN_POWER_WATER", "STEEL_WING"],
		"chargedMoves": ["BRAVE_BIRD", "FIRE_BLAST", "SOLAR_BEAM"],
		"defaultIVs": {
			"cp1500": [14, 5, 15, 14],
			"cp2500": [25, 1, 5, 4]
		}
	}, {
		"dex": 430,
		"speciesName": "Honchkrow",
		"speciesId": "honchkrow",
		"baseStats": {
			"atk": 243,
			"def": 103,
			"hp": 225
		},
		"types": ["dark", "flying"],
		"fastMoves": ["PECK", "SNARL"],
		"chargedMoves": ["BRAVE_BIRD", "DARK_PULSE", "PSYCHIC", "SKY_ATTACK"],
		"defaultIVs": {
			"cp1500": [20, 5, 14, 14],
			"cp2500": [38.5, 4, 15, 5]
		}
	}, {
		"dex": 163,
		"speciesName": "Hoothoot",
		"speciesId": "hoothoot",
		"baseStats": {
			"atk": 67,
			"def": 88,
			"hp": 155
		},
		"types": ["normal", "flying"],
		"fastMoves": ["FEINT_ATTACK", "PECK"],
		"chargedMoves": ["AERIAL_ACE", "NIGHT_SHADE", "SKY_ATTACK"],
		"defaultIVs": {
			"cp1500": [40, 15, 15, 15],
			"cp2500": [40, 15, 15, 15]
		}
	}, {
		"dex": 187,
		"speciesName": "Hoppip",
		"speciesId": "hoppip",
		"baseStats": {
			"atk": 67,
			"def": 94,
			"hp": 111
		},
		"types": ["grass", "flying"],
		"fastMoves": ["BULLET_SEED", "TACKLE"],
		"chargedMoves": ["DAZZLING_GLEAM", "GRASS_KNOT", "SEED_BOMB"],
		"defaultIVs": {
			"cp1500": [40, 15, 15, 15],
			"cp2500": [40, 15, 15, 15]
		}
	}, {
		"dex": 116,
		"speciesName": "Horsea",
		"speciesId": "horsea",
		"baseStats": {
			"atk": 129,
			"def": 103,
			"hp": 102
		},
		"types": ["water", "none"],
		"fastMoves": ["BUBBLE", "WATER_GUN"],
		"chargedMoves": ["BUBBLE_BEAM", "DRAGON_PULSE", "FLASH_CANNON"],
		"defaultIVs": {
			"cp1500": [40, 15, 15, 15],
			"cp2500": [40, 15, 15, 15]
		}
	}, {
		"dex": 229,
		"speciesName": "Houndoom",
		"speciesId": "houndoom",
		"baseStats": {
			"atk": 224,
			"def": 144,
			"hp": 181
		},
		"types": ["dark", "fire"],
		"fastMoves": ["FIRE_FANG", "SNARL"],
		"chargedMoves": ["CRUNCH", "FIRE_BLAST", "FLAMETHROWER", "FOUL_PLAY", "RETURN", "FRUSTRATION"],
		"legacyMoves": ["RETURN", "FRUSTRATION"],
		"defaultIVs": {
			"cp1500": [20.5, 11, 12, 14],
			"cp2500": [39.5, 11, 14, 5]
		}
	}, {
		"dex": 228,
		"speciesName": "Houndour",
		"speciesId": "houndour",
		"baseStats": {
			"atk": 152,
			"def": 83,
			"hp": 128
		},
		"types": ["dark", "fire"],
		"fastMoves": ["EMBER", "FEINT_ATTACK"],
		"chargedMoves": ["CRUNCH", "DARK_PULSE", "FLAMETHROWER", "RETURN", "FRUSTRATION"],
		"legacyMoves": ["RETURN", "FRUSTRATION"],
		"defaultIVs": {
			"cp1500": [40, 15, 15, 15],
			"cp2500": [40, 15, 15, 15]
		}
	}, {
		"dex": 367,
		"speciesName": "Huntail",
		"speciesId": "huntail",
		"baseStats": {
			"atk": 197,
			"def": 179,
			"hp": 146
		},
		"types": ["water", "none"],
		"fastMoves": ["BITE", "WATER_GUN"],
		"chargedMoves": ["AQUA_TAIL", "CRUNCH", "ICE_BEAM"],
		"defaultIVs": {
			"cp1500": [24, 8, 8, 10],
			"cp2500": [40, 15, 15, 15]
		}
	}, {
		"dex": 97,
		"speciesName": "Hypno",
		"speciesId": "hypno",
		"baseStats": {
			"atk": 144,
			"def": 193,
			"hp": 198
		},
		"types": ["psychic", "none"],
		"fastMoves": ["CONFUSION", "ZEN_HEADBUTT"],
		"chargedMoves": ["FOCUS_BLAST", "FUTURE_SIGHT", "PSYCHIC", "PSYSHOCK", "SHADOW_BALL", "FIRE_PUNCH", "ICE_PUNCH", "THUNDER_PUNCH", "RETURN", "FRUSTRATION"],
		"legacyMoves": ["PSYSHOCK", "SHADOW_BALL", "RETURN", "FRUSTRATION"],
		"defaultIVs": {
			"cp1500": [27.5, 4, 5, 15],
			"cp2500": [40, 15, 15, 15]
		}
	}, {
		"dex": 174,
		"speciesName": "Igglybuff",
		"speciesId": "igglybuff",
		"baseStats": {
			"atk": 69,
			"def": 32,
			"hp": 207
		},
		"types": ["normal", "fairy"],
		"fastMoves": ["FEINT_ATTACK", "POUND"],
		"chargedMoves": ["BODY_SLAM", "PSYCHIC", "SHADOW_BALL", "WILD_CHARGE"],
		"legacyMoves": ["BODY_SLAM"],
		"defaultIVs": {
			"cp1500": [40, 15, 15, 15],
			"cp2500": [40, 15, 15, 15]
		}
	}, {
		"dex": 314,
		"speciesName": "Illumise",
		"speciesId": "illumise",
		"baseStats": {
			"atk": 143,
			"def": 166,
			"hp": 163
		},
		"types": ["bug", "none"],
		"fastMoves": ["STRUGGLE_BUG", "TACKLE"],
		"chargedMoves": ["BUG_BUZZ", "DAZZLING_GLEAM", "SILVER_WIND"],
		"defaultIVs": {
			"cp1500": [36.5, 1, 8, 12],
			"cp2500": [40, 15, 15, 15]
		}
	}, {
		"dex": 392,
		"speciesName": "Infernape",
		"speciesId": "infernape",
		"baseStats": {
			"atk": 222,
			"def": 151,
			"hp": 183
		},
		"types": ["fire", "fighting"],
		"fastMoves": ["FIRE_SPIN", "ROCK_SMASH"],
		"chargedMoves": ["CLOSE_COMBAT", "FLAMETHROWER", "SOLAR_BEAM"],
		"defaultIVs": {
			"cp1500": [22, 1, 5, 5],
			"cp2500": [37, 11, 14, 12]
		}
	}, {
		"dex": 2,
		"speciesName": "Ivysaur",
		"speciesId": "ivysaur",
		"baseStats": {
			"atk": 151,
			"def": 143,
			"hp": 155
		},
		"types": ["grass", "poison"],
		"fastMoves": ["RAZOR_LEAF", "VINE_WHIP"],
		"chargedMoves": ["POWER_WHIP", "SLUDGE_BOMB", "SOLAR_BEAM", "RETURN", "FRUSTRATION"],
		"legacyMoves": ["RETURN", "FRUSTRATION"],
		"defaultIVs": {
			"cp1500": [36, 6, 13, 12],
			"cp2500": [40, 15, 15, 15]
		}
	}, {
		"dex": 39,
		"speciesName": "Jigglypuff",
		"speciesId": "jigglypuff",
		"baseStats": {
			"atk": 80,
			"def": 41,
			"hp": 251
		},
		"types": ["normal", "fairy"],
		"fastMoves": ["FEINT_ATTACK", "POUND"],
		"chargedMoves": ["BODY_SLAM", "DAZZLING_GLEAM", "DISARMING_VOICE", "GYRO_BALL", "PLAY_ROUGH"],
		"legacyMoves": ["BODY_SLAM", "PLAY_ROUGH"],
		"defaultIVs": {
			"cp1500": [40, 15, 15, 15],
			"cp2500": [40, 15, 15, 15]
		}
	}, {
		"dex": 385,
		"speciesName": "Jirachi",
		"speciesId": "jirachi",
		"baseStats": {
			"atk": 210,
			"def": 210,
			"hp": 225
		},
		"types": ["steel", "psychic"],
		"fastMoves": ["CHARGE_BEAM", "CONFUSION"],
		"chargedMoves": ["DAZZLING_GLEAM", "DOOM_DESIRE", "PSYCHIC"],
		"defaultIVs": {
			"cp1500": [16.5, 13, 11, 11],
			"cp2500": [27.5, 12, 14, 10]
		}
	}, {
		"dex": 135,
		"speciesName": "Jolteon",
		"speciesId": "jolteon",
		"baseStats": {
			"atk": 232,
			"def": 182,
			"hp": 163
		},
		"types": ["electric", "none"],
		"fastMoves": ["THUNDER_SHOCK", "VOLT_SWITCH"],
		"chargedMoves": ["DISCHARGE", "LAST_RESORT", "THUNDER", "THUNDERBOLT"],
		"legacyMoves": ["LAST_RESORT"],
		"defaultIVs": {
			"cp1500": [19.5, 0, 9, 13],
			"cp2500": [36.5, 1, 10, 7]
		}
	}, {
		"dex": 189,
		"speciesName": "Jumpluff",
		"speciesId": "jumpluff",
		"baseStats": {
			"atk": 118,
			"def": 183,
			"hp": 181
		},
		"types": ["grass", "flying"],
		"fastMoves": ["BULLET_SEED", "INFESTATION"],
		"chargedMoves": ["DAZZLING_GLEAM", "ENERGY_BALL", "SOLAR_BEAM"],
		"defaultIVs": {
			"cp1500": [38, 10, 12, 10],
			"cp2500": [40, 15, 15, 15]
		}
	}, {
		"dex": 124,
		"speciesName": "Jynx",
		"speciesId": "jynx",
		"baseStats": {
			"atk": 223,
			"def": 151,
			"hp": 163
		},
		"types": ["ice", "psychic"],
		"fastMoves": ["CONFUSION", "FROST_BREATH", "POUND"],
		"chargedMoves": ["AVALANCHE", "DRAINING_KISS", "FOCUS_BLAST", "ICE_PUNCH", "PSYSHOCK"],
		"legacyMoves": ["ICE_PUNCH", "POUND"],
		"defaultIVs": {
			"cp1500": [23.5, 0, 7, 0],
			"cp2500": [40, 1, 15, 14]
		}
	}, {
		"dex": 140,
		"speciesName": "Kabuto",
		"speciesId": "kabuto",
		"baseStats": {
			"atk": 148,
			"def": 140,
			"hp": 102
		},
		"types": ["rock", "water"],
		"fastMoves": ["MUD_SHOT", "SCRATCH"],
		"chargedMoves": ["ANCIENT_POWER", "AQUA_JET", "ROCK_TOMB"],
		"defaultIVs": {
			"cp1500": [40, 15, 15, 15],
			"cp2500": [40, 15, 15, 15]
		}
	}, {
		"dex": 141,
		"speciesName": "Kabutops",
		"speciesId": "kabutops",
		"baseStats": {
			"atk": 220,
			"def": 186,
			"hp": 155
		},
		"types": ["rock", "water"],
		"fastMoves": ["FURY_CUTTER", "MUD_SHOT", "ROCK_SMASH", "WATERFALL"],
		"chargedMoves": ["ANCIENT_POWER", "STONE_EDGE", "WATER_PULSE"],
		"legacyMoves": ["FURY_CUTTER"],
		"defaultIVs": {
			"cp1500": [20.5, 6, 8, 13],
			"cp2500": [39.5, 5, 3, 15]
		}
	}, {
		"dex": 64,
		"speciesName": "Kadabra",
		"speciesId": "kadabra",
		"baseStats": {
			"atk": 232,
			"def": 117,
			"hp": 120
		},
		"types": ["psychic", "none"],
		"fastMoves": ["CONFUSION", "PSYCHO_CUT"],
		"chargedMoves": ["DAZZLING_GLEAM", "PSYBEAM", "SHADOW_BALL"],
		"defaultIVs": {
			"cp1500": [27.5, 8, 15, 3],
			"cp2500": [40, 15, 15, 15]
		}
	}, {
		"dex": 14,
		"speciesName": "Kakuna",
		"speciesId": "kakuna",
		"baseStats": {
			"atk": 46,
			"def": 75,
			"hp": 128
		},
		"types": ["bug", "poison"],
		"fastMoves": ["BUG_BITE", "POISON_STING"],
		"chargedMoves": ["STRUGGLE"],
		"defaultIVs": {
			"cp1500": [40, 15, 15, 15],
			"cp2500": [40, 15, 15, 15]
		}
	}, {
		"dex": 115,
		"speciesName": "Kangaskhan",
		"speciesId": "kangaskhan",
		"baseStats": {
			"atk": 181,
			"def": 165,
			"hp": 233
		},
		"types": ["normal", "none"],
		"fastMoves": ["LOW_KICK", "MUD_SLAP"],
		"chargedMoves": ["BRICK_BREAK", "CRUNCH", "EARTHQUAKE", "OUTRAGE", "STOMP", "POWER_UP_PUNCH"],
		"legacyMoves": ["BRICK_BREAK", "STOMP"],
		"defaultIVs": {
			"cp1500": [21.5, 6, 14, 9],
			"cp2500": [40, 9, 10, 13]
		}
	}, {
		"dex": 352,
		"speciesName": "Kecleon",
		"speciesId": "kecleon",
		"baseStats": {
			"atk": 161,
			"def": 189,
			"hp": 155
		},
		"types": ["normal", "none"],
		"fastMoves": ["LICK", "SUCKER_PUNCH"],
		"chargedMoves": ["AERIAL_ACE", "FLAMETHROWER", "FOUL_PLAY", "ICE_BEAM", "SHADOW_SNEAK", "THUNDER"],
		"defaultIVs": {
			"cp1500": [28, 5, 14, 6],
			"cp2500": [40, 15, 15, 15]
		}
	}, {
		"dex": 230,
		"speciesName": "Kingdra",
		"speciesId": "kingdra",
		"baseStats": {
			"atk": 194,
			"def": 194,
			"hp": 181
		},
		"types": ["water", "dragon"],
		"fastMoves": ["DRAGON_BREATH", "WATER_GUN", "WATERFALL"],
		"chargedMoves": ["BLIZZARD", "HYDRO_PUMP", "OUTRAGE"],
		"legacyMoves": ["WATER_GUN"],
		"defaultIVs": {
			"cp1500": [21.5, 2, 15, 6],
			"cp2500": [38.5, 11, 10, 13]
		}
	}, {
		"dex": 99,
		"speciesName": "Kingler",
		"speciesId": "kingler",
		"baseStats": {
			"atk": 240,
			"def": 181,
			"hp": 146
		},
		"types": ["water", "none"],
		"fastMoves": ["BUBBLE", "METAL_CLAW", "MUD_SHOT"],
		"chargedMoves": ["VICE_GRIP", "WATER_PULSE", "X_SCISSOR"],
		"legacyMoves": ["MUD_SHOT"],
		"defaultIVs": {
			"cp1500": [19, 11, 13, 12],
			"cp2500": [34.5, 6, 15, 12]
		}
	}, {
		"dex": 281,
		"speciesName": "Kirlia",
		"speciesId": "kirlia",
		"baseStats": {
			"atk": 117,
			"def": 90,
			"hp": 116
		},
		"types": ["psychic", "fairy"],
		"fastMoves": ["CHARGE_BEAM", "CONFUSION"],
		"chargedMoves": ["DISARMING_VOICE", "PSYCHIC", "SHADOW_SNEAK", "RETURN", "FRUSTRATION"],
		"legacyMoves": ["RETURN", "FRUSTRATION"],
		"defaultIVs": {
			"cp1500": [40, 15, 15, 15],
			"cp2500": [40, 15, 15, 15]
		}
	}, {
		"dex": 109,
		"speciesName": "Koffing",
		"speciesId": "koffing",
		"baseStats": {
			"atk": 119,
			"def": 141,
			"hp": 120
		},
		"types": ["poison", "none"],
		"fastMoves": ["ACID", "INFESTATION", "TACKLE"],
		"chargedMoves": ["DARK_PULSE", "SLUDGE", "SLUDGE_BOMB"],
		"legacyMoves": ["ACID"],
		"defaultIVs": {
			"cp1500": [40, 15, 15, 15],
			"cp2500": [40, 15, 15, 15]
		}
	}, {
		"dex": 98,
		"speciesName": "Krabby",
		"speciesId": "krabby",
		"baseStats": {
			"atk": 181,
			"def": 124,
			"hp": 102
		},
		"types": ["water", "none"],
		"fastMoves": ["BUBBLE", "MUD_SHOT"],
		"chargedMoves": ["BUBBLE_BEAM", "VICE_GRIP", "WATER_PULSE"],
		"defaultIVs": {
			"cp1500": [40, 6, 12, 13],
			"cp2500": [40, 15, 15, 15]
		}
	}, {
		"dex": 401,
		"speciesName": "Kricketot",
		"speciesId": "kricketot",
		"baseStats": {
			"atk": 45,
			"def": 74,
			"hp": 114
		},
		"types": ["bug", "none"],
		"fastMoves": ["BUG_BITE", "STRUGGLE_BUG"],
		"chargedMoves": ["STRUGGLE"],
		"defaultIVs": {
			"cp1500": [40, 15, 15, 15],
			"cp2500": [40, 15, 15, 15]
		}
	}, {
		"dex": 402,
		"speciesName": "Kricketune",
		"speciesId": "kricketune",
		"baseStats": {
			"atk": 160,
			"def": 100,
			"hp": 184
		},
		"types": ["bug", "none"],
		"fastMoves": ["FURY_CUTTER", "STRUGGLE_BUG"],
		"chargedMoves": ["AERIAL_ACE", "BUG_BUZZ", "X_SCISSOR"],
		"defaultIVs": {
			"cp1500": [40, 0, 15, 5],
			"cp2500": [40, 15, 15, 15]
		}
	}, {
		"dex": 382,
		"speciesName": "Kyogre",
		"speciesId": "kyogre",
		"baseStats": {
			"atk": 270,
			"def": 228,
			"hp": 205
		},
		"types": ["water", "none"],
		"fastMoves": ["WATERFALL"],
		"chargedMoves": ["BLIZZARD", "HYDRO_PUMP", "THUNDER"],
		"defaultIVs": {
			"cp1500": [13.5, 2, 10, 9],
			"cp2500": [23, 4, 7, 5]
		}
	}, {
		"dex": 305,
		"speciesName": "Lairon",
		"speciesId": "lairon",
		"baseStats": {
			"atk": 158,
			"def": 198,
			"hp": 155
		},
		"types": ["steel", "rock"],
		"fastMoves": ["IRON_TAIL", "METAL_CLAW"],
		"chargedMoves": ["BODY_SLAM", "HEAVY_SLAM", "ROCK_SLIDE"],
		"defaultIVs": {
			"cp1500": [29, 1, 9, 4],
			"cp2500": [40, 15, 15, 15]
		}
	}, {
		"dex": 171,
		"speciesName": "Lanturn",
		"speciesId": "lanturn",
		"baseStats": {
			"atk": 146,
			"def": 137,
			"hp": 268
		},
		"types": ["water", "electric"],
		"fastMoves": ["CHARGE_BEAM", "WATER_GUN"],
		"chargedMoves": ["HYDRO_PUMP", "THUNDER", "THUNDERBOLT"],
		"defaultIVs": {
			"cp1500": [28, 0, 10, 12],
			"cp2500": [40, 15, 15, 15]
		}
	}, {
		"dex": 131,
		"speciesName": "Lapras",
		"speciesId": "lapras",
		"baseStats": {
			"atk": 165,
			"def": 174,
			"hp": 277
		},
		"types": ["water", "ice"],
		"fastMoves": ["FROST_BREATH", "ICE_SHARD", "WATER_GUN"],
		"chargedMoves": ["BLIZZARD", "DRAGON_PULSE", "HYDRO_PUMP", "ICE_BEAM", "SURF", "SKULL_BASH"],
		"legacyMoves": ["DRAGON_PULSE", "ICE_BEAM", "ICE_SHARD"],
		"defaultIVs": {
			"cp1500": [22, 4, 2, 13],
			"cp2500": [38.5, 12, 13, 7]
		}
	}, {
		"dex": 246,
		"speciesName": "Larvitar",
		"speciesId": "larvitar",
		"baseStats": {
			"atk": 115,
			"def": 93,
			"hp": 137
		},
		"types": ["rock", "ground"],
		"fastMoves": ["BITE", "ROCK_SMASH"],
		"chargedMoves": ["ANCIENT_POWER", "CRUNCH", "STOMP"],
		"defaultIVs": {
			"cp1500": [40, 15, 15, 15],
			"cp2500": [40, 15, 15, 15]
		}
	}, {
		"dex": 380,
		"speciesName": "Latias",
		"speciesId": "latias",
		"baseStats": {
			"atk": 228,
			"def": 246,
			"hp": 190
		},
		"types": ["dragon", "psychic"],
		"fastMoves": ["DRAGON_BREATH", "ZEN_HEADBUTT", "CHARM"],
		"chargedMoves": ["OUTRAGE", "PSYCHIC", "THUNDER"],
		"defaultIVs": {
			"cp1500": [16, 6, 8, 7],
			"cp2500": [27.5, 2, 7, 3]
		}
	}, {
		"dex": 381,
		"speciesName": "Latios",
		"speciesId": "latios",
		"baseStats": {
			"atk": 268,
			"def": 212,
			"hp": 190
		},
		"types": ["dragon", "psychic"],
		"fastMoves": ["DRAGON_BREATH", "ZEN_HEADBUTT"],
		"chargedMoves": ["DRAGON_CLAW", "PSYCHIC", "SOLAR_BEAM"],
		"defaultIVs": {
			"cp1500": [14, 11, 11, 15],
			"cp2500": [25, 3, 3, 8]
		}
	}, {
		"dex": 470,
		"speciesName": "Leafeon",
		"speciesId": "leafeon",
		"baseStats": {
			"atk": 216,
			"def": 219,
			"hp": 163
		},
		"types": ["grass", "none"],
		"fastMoves": ["QUICK_ATTACK", "RAZOR_LEAF"],
		"chargedMoves": ["ENERGY_BALL", "LEAF_BLADE", "SOLAR_BEAM"],
		"defaultIVs": {
			"cp1500": [18.5, 11, 15, 8],
			"cp2500": [35, 1, 11, 7]
		}
	}, {
		"dex": 166,
		"speciesName": "Ledian",
		"speciesId": "ledian",
		"baseStats": {
			"atk": 107,
			"def": 179,
			"hp": 146
		},
		"types": ["bug", "flying"],
		"fastMoves": ["BUG_BITE", "STRUGGLE_BUG"],
		"chargedMoves": ["AERIAL_ACE", "BUG_BUZZ", "SILVER_WIND"],
		"defaultIVs": {
			"cp1500": [40, 15, 15, 15],
			"cp2500": [40, 15, 15, 15]
		}
	}, {
		"dex": 165,
		"speciesName": "Ledyba",
		"speciesId": "ledyba",
		"baseStats": {
			"atk": 72,
			"def": 118,
			"hp": 120
		},
		"types": ["bug", "flying"],
		"fastMoves": ["BUG_BITE", "TACKLE"],
		"chargedMoves": ["AERIAL_ACE", "SILVER_WIND", "SWIFT"],
		"defaultIVs": {
			"cp1500": [40, 15, 15, 15],
			"cp2500": [40, 15, 15, 15]
		}
	}, {
		"dex": 463,
		"speciesName": "Lickilicky",
		"speciesId": "lickilicky",
		"baseStats": {
			"atk": 161,
			"def": 181,
			"hp": 242
		},
		"types": ["normal", "none"],
		"fastMoves": ["LICK", "ZEN_HEADBUTT"],
		"chargedMoves": ["EARTHQUAKE", "HYPER_BEAM", "SOLAR_BEAM"],
		"defaultIVs": {
			"cp1500": [23, 5, 11, 9],
			"cp2500": [40, 15, 15, 15]
		}
	}, {
		"dex": 108,
		"speciesName": "Lickitung",
		"speciesId": "lickitung",
		"baseStats": {
			"atk": 108,
			"def": 137,
			"hp": 207
		},
		"types": ["normal", "none"],
		"fastMoves": ["LICK", "ZEN_HEADBUTT"],
		"chargedMoves": ["HYPER_BEAM", "POWER_WHIP", "STOMP"],
		"defaultIVs": {
			"cp1500": [40, 15, 15, 15],
			"cp2500": [40, 15, 15, 15]
		}
	}, {
		"dex": 345,
		"speciesName": "Lileep",
		"speciesId": "lileep",
		"baseStats": {
			"atk": 105,
			"def": 150,
			"hp": 165
		},
		"types": ["rock", "grass"],
		"fastMoves": ["ACID", "INFESTATION"],
		"chargedMoves": ["ANCIENT_POWER", "GRASS_KNOT", "MIRROR_COAT"],
		"defaultIVs": {
			"cp1500": [40, 15, 15, 15],
			"cp2500": [40, 15, 15, 15]
		}
	}, {
		"dex": 264,
		"speciesName": "Linoone",
		"speciesId": "linoone",
		"baseStats": {
			"atk": 142,
			"def": 128,
			"hp": 186
		},
		"types": ["normal", "none"],
		"fastMoves": ["SHADOW_CLAW", "TACKLE"],
		"chargedMoves": ["DIG", "GRASS_KNOT", "THUNDER"],
		"defaultIVs": {
			"cp1500": [40, 5, 8, 9],
			"cp2500": [40, 15, 15, 15]
		}
	}, {
		"dex": 271,
		"speciesName": "Lombre",
		"speciesId": "lombre",
		"baseStats": {
			"atk": 112,
			"def": 119,
			"hp": 155
		},
		"types": ["water", "grass"],
		"fastMoves": ["BUBBLE", "RAZOR_LEAF"],
		"chargedMoves": ["BUBBLE_BEAM", "GRASS_KNOT", "ICE_BEAM"],
		"defaultIVs": {
			"cp1500": [40, 15, 15, 15],
			"cp2500": [40, 15, 15, 15]
		}
	}, {
		"dex": 428,
		"speciesName": "Lopunny",
		"speciesId": "lopunny",
		"baseStats": {
			"atk": 156,
			"def": 194,
			"hp": 163
		},
		"types": ["normal", "none"],
		"fastMoves": ["LOW_KICK", "POUND"],
		"chargedMoves": ["FIRE_PUNCH", "FOCUS_BLAST", "HYPER_BEAM"],
		"defaultIVs": {
			"cp1500": [27.5, 3, 11, 13],
			"cp2500": [40, 15, 15, 15]
		}
	}, {
		"dex": 270,
		"speciesName": "Lotad",
		"speciesId": "lotad",
		"baseStats": {
			"atk": 71,
			"def": 77,
			"hp": 120
		},
		"types": ["water", "grass"],
		"fastMoves": ["RAZOR_LEAF", "WATER_GUN"],
		"chargedMoves": ["BUBBLE_BEAM", "ENERGY_BALL"],
		"defaultIVs": {
			"cp1500": [40, 15, 15, 15],
			"cp2500": [40, 15, 15, 15]
		}
	}, {
		"dex": 294,
		"speciesName": "Loudred",
		"speciesId": "loudred",
		"baseStats": {
			"atk": 134,
			"def": 81,
			"hp": 197
		},
		"types": ["normal", "none"],
		"fastMoves": ["BITE", "ROCK_SMASH"],
		"chargedMoves": ["CRUNCH", "DISARMING_VOICE", "FLAMETHROWER", "STOMP"],
		"legacyMoves": ["CRUNCH"],
		"defaultIVs": {
			"cp1500": [40, 15, 15, 15],
			"cp2500": [40, 15, 15, 15]
		}
	}, {
		"dex": 448,
		"speciesName": "Lucario",
		"speciesId": "lucario",
		"baseStats": {
			"atk": 236,
			"def": 144,
			"hp": 172
		},
		"types": ["fighting", "steel"],
		"fastMoves": ["BULLET_PUNCH", "COUNTER"],
		"chargedMoves": ["CLOSE_COMBAT", "FLASH_CANNON", "SHADOW_BALL", "POWER_UP_PUNCH"],
		"defaultIVs": {
			"cp1500": [20.5, 4, 11, 13],
			"cp2500": [39.5, 5, 9, 10]
		}
	}, {
		"dex": 272,
		"speciesName": "Ludicolo",
		"speciesId": "ludicolo",
		"baseStats": {
			"atk": 173,
			"def": 176,
			"hp": 190
		},
		"types": ["water", "grass"],
		"fastMoves": ["BUBBLE", "RAZOR_LEAF"],
		"chargedMoves": ["BLIZZARD", "HYDRO_PUMP", "ICE_BEAM", "SOLAR_BEAM"],
		"defaultIVs": {
			"cp1500": [26, 0, 4, 3],
			"cp2500": [40, 15, 15, 15]
		}
	}, {
		"dex": 249,
		"speciesName": "Lugia",
		"speciesId": "lugia",
		"baseStats": {
			"atk": 193,
			"def": 310,
			"hp": 235
		},
		"types": ["psychic", "flying"],
		"fastMoves": ["DRAGON_TAIL", "EXTRASENSORY"],
		"chargedMoves": ["FUTURE_SIGHT", "HYDRO_PUMP", "SKY_ATTACK"],
		"defaultIVs": {
			"cp1500": [15.5, 0, 5, 10],
			"cp2500": [25.5, 2, 8, 11]
		}
	}, {
		"dex": 457,
		"speciesName": "Lumineon",
		"speciesId": "lumineon",
		"baseStats": {
			"atk": 142,
			"def": 170,
			"hp": 170
		},
		"types": ["water", "none"],
		"fastMoves": ["WATER_GUN", "WATERFALL"],
		"chargedMoves": ["BLIZZARD", "SILVER_WIND", "WATER_PULSE"],
		"defaultIVs": {
			"cp1500": [34.5, 2, 5, 15],
			"cp2500": [40, 15, 15, 15]
		}
	}, {
		"dex": 337,
		"speciesName": "Lunatone",
		"speciesId": "lunatone",
		"baseStats": {
			"atk": 178,
			"def": 153,
			"hp": 207
		},
		"types": ["rock", "psychic"],
		"fastMoves": ["CONFUSION", "ROCK_THROW"],
		"chargedMoves": ["MOONBLAST", "PSYCHIC", "ROCK_SLIDE"],
		"defaultIVs": {
			"cp1500": [25, 2, 11, 4],
			"cp2500": [40, 15, 15, 15]
		}
	}, {
		"dex": 370,
		"speciesName": "Luvdisc",
		"speciesId": "luvdisc",
		"baseStats": {
			"atk": 81,
			"def": 128,
			"hp": 125
		},
		"types": ["water", "none"],
		"fastMoves": ["SPLASH", "WATER_GUN"],
		"chargedMoves": ["AQUA_JET", "DRAINING_KISS", "WATER_PULSE"],
		"defaultIVs": {
			"cp1500": [40, 15, 15, 15],
			"cp2500": [40, 15, 15, 15]
		}
	}, {
		"dex": 404,
		"speciesName": "Luxio",
		"speciesId": "luxio",
		"baseStats": {
			"atk": 159,
			"def": 95,
			"hp": 155
		},
		"types": ["electric", "none"],
		"fastMoves": ["BITE", "SPARK"],
		"chargedMoves": ["CRUNCH", "THUNDERBOLT", "WILD_CHARGE"],
		"defaultIVs": {
			"cp1500": [40, 15, 15, 15],
			"cp2500": [40, 15, 15, 15]
		}
	}, {
		"dex": 405,
		"speciesName": "Luxray",
		"speciesId": "luxray",
		"baseStats": {
			"atk": 232,
			"def": 156,
			"hp": 190
		},
		"types": ["electric", "none"],
		"fastMoves": ["HIDDEN_POWER_BUG", "HIDDEN_POWER_DARK", "HIDDEN_POWER_DRAGON", "HIDDEN_POWER_ELECTRIC", "HIDDEN_POWER_FIGHTING", "HIDDEN_POWER_FIRE", "HIDDEN_POWER_FLYING", "HIDDEN_POWER_GHOST", "HIDDEN_POWER_GRASS", "HIDDEN_POWER_GROUND", "HIDDEN_POWER_ICE", "HIDDEN_POWER_POISON", "HIDDEN_POWER_PSYCHIC", "HIDDEN_POWER_ROCK", "HIDDEN_POWER_STEEL", "HIDDEN_POWER_WATER", "SNARL", "SPARK"],
		"chargedMoves": ["CRUNCH", "HYPER_BEAM", "WILD_CHARGE"],
		"defaultIVs": {
			"cp1500": [19, 3, 13, 14],
			"cp2500": [36, 2, 11, 6]
		}
	}, {
		"dex": 68,
		"speciesName": "Machamp",
		"speciesId": "machamp",
		"baseStats": {
			"atk": 234,
			"def": 159,
			"hp": 207
		},
		"types": ["fighting", "none"],
		"fastMoves": ["BULLET_PUNCH", "COUNTER", "KARATE_CHOP"],
		"chargedMoves": ["CLOSE_COMBAT", "CROSS_CHOP", "DYNAMIC_PUNCH", "HEAVY_SLAM", "ROCK_SLIDE", "STONE_EDGE", "SUBMISSION"],
		"legacyMoves": ["CROSS_CHOP", "KARATE_CHOP", "STONE_EDGE", "SUBMISSION"],
		"defaultIVs": {
			"cp1500": [18, 4, 12, 13],
			"cp2500": [33.5, 0, 3, 11]
		}
	}, {
		"dex": 67,
		"speciesName": "Machoke",
		"speciesId": "machoke",
		"baseStats": {
			"atk": 177,
			"def": 125,
			"hp": 190
		},
		"types": ["fighting", "none"],
		"fastMoves": ["KARATE_CHOP", "LOW_KICK"],
		"chargedMoves": ["BRICK_BREAK", "CROSS_CHOP", "DYNAMIC_PUNCH", "SUBMISSION"],
		"legacyMoves": ["CROSS_CHOP"],
		"defaultIVs": {
			"cp1500": [28.5, 3, 14, 2],
			"cp2500": [40, 15, 15, 15]
		}
	}, {
		"dex": 66,
		"speciesName": "Machop",
		"speciesId": "machop",
		"baseStats": {
			"atk": 137,
			"def": 82,
			"hp": 172
		},
		"types": ["fighting", "none"],
		"fastMoves": ["KARATE_CHOP", "LOW_KICK", "ROCK_SMASH"],
		"chargedMoves": ["BRICK_BREAK", "CROSS_CHOP", "LOW_SWEEP"],
		"legacyMoves": ["LOW_KICK"],
		"defaultIVs": {
			"cp1500": [40, 15, 15, 15],
			"cp2500": [40, 15, 15, 15]
		}
	}, {
		"dex": 240,
		"speciesName": "Magby",
		"speciesId": "magby",
		"baseStats": {
			"atk": 151,
			"def": 99,
			"hp": 128
		},
		"types": ["fire", "none"],
		"fastMoves": ["EMBER", "KARATE_CHOP"],
		"chargedMoves": ["BRICK_BREAK", "FIRE_PUNCH", "FLAME_BURST", "FLAMETHROWER"],
		"legacyMoves": ["FLAMETHROWER"],
		"defaultIVs": {
			"cp1500": [40, 15, 15, 15],
			"cp2500": [40, 15, 15, 15]
		}
	}, {
		"dex": 219,
		"speciesName": "Magcargo",
		"speciesId": "magcargo",
		"baseStats": {
			"atk": 139,
			"def": 191,
			"hp": 137
		},
		"types": ["fire", "rock"],
		"fastMoves": ["EMBER", "ROCK_THROW"],
		"chargedMoves": ["HEAT_WAVE", "OVERHEAT", "STONE_EDGE"],
		"defaultIVs": {
			"cp1500": [39.5, 4, 12, 4],
			"cp2500": [40, 15, 15, 15]
		}
	}, {
		"dex": 129,
		"speciesName": "Magikarp",
		"speciesId": "magikarp",
		"baseStats": {
			"atk": 29,
			"def": 85,
			"hp": 85
		},
		"types": ["water", "none"],
		"fastMoves": ["SPLASH"],
		"chargedMoves": ["STRUGGLE", "RETURN", "FRUSTRATION"],
		"legacyMoves": ["RETURN", "FRUSTRATION"],
		"defaultIVs": {
			"cp1500": [40, 15, 15, 15],
			"cp2500": [40, 15, 15, 15]
		}
	}, {
		"dex": 126,
		"speciesName": "Magmar",
		"speciesId": "magmar",
		"baseStats": {
			"atk": 206,
			"def": 154,
			"hp": 163
		},
		"types": ["fire", "none"],
		"fastMoves": ["EMBER", "KARATE_CHOP"],
		"chargedMoves": ["FIRE_BLAST", "FIRE_PUNCH", "FLAMETHROWER"],
		"defaultIVs": {
			"cp1500": [24.5, 0, 4, 10],
			"cp2500": [40, 15, 15, 15]
		}
	}, {
		"dex": 467,
		"speciesName": "Magmortar",
		"speciesId": "magmortar",
		"baseStats": {
			"atk": 247,
			"def": 172,
			"hp": 181
		},
		"types": ["fire", "none"],
		"fastMoves": ["FIRE_SPIN", "KARATE_CHOP"],
		"chargedMoves": ["BRICK_BREAK", "FIRE_BLAST", "FIRE_PUNCH", "PSYCHIC"],
		"defaultIVs": {
			"cp1500": [17.5, 1, 14, 13],
			"cp2500": [31, 2, 6, 10]
		}
	}, {
		"dex": 81,
		"speciesName": "Magnemite",
		"speciesId": "magnemite",
		"baseStats": {
			"atk": 165,
			"def": 121,
			"hp": 93
		},
		"types": ["electric", "steel"],
		"fastMoves": ["SPARK", "THUNDER_SHOCK"],
		"chargedMoves": ["DISCHARGE", "MAGNET_BOMB", "THUNDERBOLT"],
		"defaultIVs": {
			"cp1500": [40, 15, 15, 15],
			"cp2500": [40, 15, 15, 15]
		}
	}, {
		"dex": 82,
		"speciesName": "Magneton",
		"speciesId": "magneton",
		"baseStats": {
			"atk": 223,
			"def": 169,
			"hp": 137
		},
		"types": ["electric", "steel"],
		"fastMoves": ["CHARGE_BEAM", "SPARK", "THUNDER_SHOCK"],
		"chargedMoves": ["DISCHARGE", "FLASH_CANNON", "MAGNET_BOMB", "ZAP_CANNON"],
		"legacyMoves": ["DISCHARGE", "THUNDER_SHOCK"],
		"defaultIVs": {
			"cp1500": [22.5, 2, 13, 11],
			"cp2500": [40, 15, 15, 15]
		}
	}, {
		"dex": 462,
		"speciesName": "Magnezone",
		"speciesId": "magnezone",
		"baseStats": {
			"atk": 238,
			"def": 205,
			"hp": 172
		},
		"types": ["electric", "steel"],
		"fastMoves": ["CHARGE_BEAM", "SPARK"],
		"chargedMoves": ["FLASH_CANNON", "WILD_CHARGE", "ZAP_CANNON"],
		"defaultIVs": {
			"cp1500": [17.5, 8, 14, 2],
			"cp2500": [29.5, 4, 10, 6]
		}
	}, {
		"dex": 296,
		"speciesName": "Makuhita",
		"speciesId": "makuhita",
		"baseStats": {
			"atk": 99,
			"def": 54,
			"hp": 176
		},
		"types": ["fighting", "none"],
		"fastMoves": ["ROCK_SMASH", "TACKLE"],
		"chargedMoves": ["CROSS_CHOP", "HEAVY_SLAM", "LOW_SWEEP"],
		"defaultIVs": {
			"cp1500": [40, 15, 15, 15],
			"cp2500": [40, 15, 15, 15]
		}
	}, {
		"dex": 473,
		"speciesName": "Mamoswine",
		"speciesId": "mamoswine",
		"baseStats": {
			"atk": 247,
			"def": 146,
			"hp": 242
		},
		"types": ["ice", "ground"],
		"fastMoves": ["MUD_SLAP", "POWDER_SNOW"],
		"chargedMoves": ["AVALANCHE", "BULLDOZE", "STONE_EDGE", "ANCIENT_POWER"],
		"defaultIVs": {
			"cp1500": [16.5, 8, 9, 13],
			"cp2500": [29, 0, 5, 9]
		}
	}, {
		"dex": 490,
		"speciesName": "Manaphy",
		"speciesId": "manaphy",
		"baseStats": {
			"atk": 210,
			"def": 210,
			"hp": 225
		},
		"types": ["water", "none"],
		"fastMoves": ["BUBBLE", "WATERFALL"],
		"chargedMoves": ["BUBBLE_BEAM", "PSYCHIC", "SURF"],
		"defaultIVs": {
			"cp1500": [17.5, 0, 2, 15],
			"cp2500": [28.5, 0, 12, 14]
		}
	}, {
		"dex": 310,
		"speciesName": "Manectric",
		"speciesId": "manectric",
		"baseStats": {
			"atk": 215,
			"def": 127,
			"hp": 172
		},
		"types": ["electric", "none"],
		"fastMoves": ["CHARGE_BEAM", "SNARL"],
		"chargedMoves": ["FLAME_BURST", "THUNDER", "WILD_CHARGE"],
		"defaultIVs": {
			"cp1500": [24, 2, 11, 12],
			"cp2500": [40, 15, 15, 15]
		}
	}, {
		"dex": 56,
		"speciesName": "Mankey",
		"speciesId": "mankey",
		"baseStats": {
			"atk": 148,
			"def": 82,
			"hp": 120
		},
		"types": ["fighting", "none"],
		"fastMoves": ["KARATE_CHOP", "SCRATCH"],
		"chargedMoves": ["BRICK_BREAK", "CROSS_CHOP", "LOW_SWEEP"],
		"defaultIVs": {
			"cp1500": [40, 15, 15, 15],
			"cp2500": [40, 15, 15, 15]
		}
	}, {
		"dex": 226,
		"speciesName": "Mantine",
		"speciesId": "mantine",
		"baseStats": {
			"atk": 148,
			"def": 226,
			"hp": 163
		},
		"types": ["water", "flying"],
		"fastMoves": ["BUBBLE", "BULLET_SEED", "WING_ATTACK"],
		"chargedMoves": ["AERIAL_ACE", "ICE_BEAM", "WATER_PULSE"],
		"defaultIVs": {
			"cp1500": [27.5, 2, 11, 9],
			"cp2500": [40, 15, 15, 15]
		}
	}, {
		"dex": 458,
		"speciesName": "Mantyke",
		"speciesId": "mantyke",
		"baseStats": {
			"atk": 105,
			"def": 179,
			"hp": 128
		},
		"types": ["water", "flying"],
		"fastMoves": ["BUBBLE", "TACKLE"],
		"chargedMoves": ["AERIAL_ACE", "ICE_BEAM", "WATER_PULSE"],
		"defaultIVs": {
			"cp1500": [40, 15, 15, 15],
			"cp2500": [40, 15, 15, 15]
		}
	}, {
		"dex": 179,
		"speciesName": "Mareep",
		"speciesId": "mareep",
		"baseStats": {
			"atk": 114,
			"def": 79,
			"hp": 146
		},
		"types": ["electric", "none"],
		"fastMoves": ["TACKLE", "THUNDER_SHOCK"],
		"chargedMoves": ["BODY_SLAM", "DISCHARGE", "THUNDERBOLT"],
		"defaultIVs": {
			"cp1500": [40, 15, 15, 15],
			"cp2500": [40, 15, 15, 15]
		}
	}, {
		"dex": 183,
		"speciesName": "Marill",
		"speciesId": "marill",
		"baseStats": {
			"atk": 37,
			"def": 93,
			"hp": 172
		},
		"types": ["water", "fairy"],
		"fastMoves": ["BUBBLE", "TACKLE"],
		"chargedMoves": ["AQUA_TAIL", "BODY_SLAM", "BUBBLE_BEAM"],
		"defaultIVs": {
			"cp1500": [40, 15, 15, 15],
			"cp2500": [40, 15, 15, 15]
		}
	}, {
		"dex": 105,
		"speciesName": "Marowak",
		"speciesId": "marowak",
		"baseStats": {
			"atk": 144,
			"def": 186,
			"hp": 155
		},
		"types": ["ground", "none"],
		"fastMoves": ["MUD_SLAP", "ROCK_SMASH"],
		"chargedMoves": ["BONE_CLUB", "DIG", "EARTHQUAKE", "RETURN", "FRUSTRATION"],
		"legacyMoves": ["RETURN", "FRUSTRATION"],
		"defaultIVs": {
			"cp1500": [36, 0, 4, 9],
			"cp2500": [40, 15, 15, 15]
		}
	}, {
		"dex": 105,
		"speciesName": "Marowak (Alolan)",
		"speciesId": "marowak_alolan",
		"baseStats": {
			"atk": 144,
			"def": 186,
			"hp": 155
		},
		"types": ["fire", "ghost"],
		"fastMoves": ["HEX", "ROCK_SMASH"],
		"chargedMoves": ["BONE_CLUB", "FIRE_BLAST", "SHADOW_BALL"],
		"defaultIVs": {
			"cp1500": [36, 0, 4, 9],
			"cp2500": [40, 15, 15, 15]
		}
	}, {
		"dex": 259,
		"speciesName": "Marshtomp",
		"speciesId": "marshtomp",
		"baseStats": {
			"atk": 156,
			"def": 133,
			"hp": 172
		},
		"types": ["water", "ground"],
		"fastMoves": ["MUD_SHOT", "WATER_GUN"],
		"chargedMoves": ["MUD_BOMB", "SLUDGE", "SURF"],
		"defaultIVs": {
			"cp1500": [33, 5, 14, 13],
			"cp2500": [40, 15, 15, 15]
		}
	}, {
		"dex": 284,
		"speciesName": "Masquerain",
		"speciesId": "masquerain",
		"baseStats": {
			"atk": 192,
			"def": 150,
			"hp": 172
		},
		"types": ["bug", "flying"],
		"fastMoves": ["AIR_SLASH", "INFESTATION"],
		"chargedMoves": ["AIR_CUTTER", "OMINOUS_WIND", "SILVER_WIND"],
		"defaultIVs": {
			"cp1500": [24.5, 3, 14, 11],
			"cp2500": [40, 15, 15, 15]
		}
	}, {
		"dex": 303,
		"speciesName": "Mawile",
		"speciesId": "mawile",
		"baseStats": {
			"atk": 155,
			"def": 141,
			"hp": 137
		},
		"types": ["steel", "fairy"],
		"fastMoves": ["ASTONISH", "BITE"],
		"chargedMoves": ["IRON_HEAD", "PLAY_ROUGH", "VICE_GRIP"],
		"defaultIVs": {
			"cp1500": [39.5, 7, 14, 6],
			"cp2500": [40, 15, 15, 15]
		}
	}, {
		"dex": 308,
		"speciesName": "Medicham",
		"speciesId": "medicham",
		"baseStats": {
			"atk": 121,
			"def": 152,
			"hp": 155
		},
		"types": ["fighting", "psychic"],
		"fastMoves": ["COUNTER", "PSYCHO_CUT"],
		"chargedMoves": ["DYNAMIC_PUNCH", "ICE_PUNCH", "PSYCHIC", "POWER_UP_PUNCH"],
		"defaultIVs": {
			"cp1500": [40, 15, 15, 15],
			"cp2500": [40, 15, 15, 15]
		}
	}, {
		"dex": 307,
		"speciesName": "Meditite",
		"speciesId": "meditite",
		"baseStats": {
			"atk": 78,
			"def": 107,
			"hp": 102
		},
		"types": ["fighting", "psychic"],
		"fastMoves": ["CONFUSION", "ROCK_SMASH"],
		"chargedMoves": ["ICE_PUNCH", "LOW_SWEEP", "PSYSHOCK"],
		"defaultIVs": {
			"cp1500": [40, 15, 15, 15],
			"cp2500": [40, 15, 15, 15]
		}
	}, {
		"dex": 154,
		"speciesName": "Meganium",
		"speciesId": "meganium",
		"baseStats": {
			"atk": 168,
			"def": 202,
			"hp": 190
		},
		"types": ["grass", "none"],
		"fastMoves": ["RAZOR_LEAF", "VINE_WHIP"],
		"chargedMoves": ["EARTHQUAKE", "FRENZY_PLANT", "PETAL_BLIZZARD", "SOLAR_BEAM"],
		"legacyMoves": ["FRENZY_PLANT"],
		"defaultIVs": {
			"cp1500": [25, 0, 0, 7],
			"cp2500": [40, 15, 15, 15]
		}
	}, {
		"dex": 809,
		"speciesName": "Melmetal",
		"speciesId": "melmetal",
		"baseStats": {
			"atk": 226,
			"def": 190,
			"hp": 264
		},
		"types": ["steel", "none"],
		"fastMoves": ["THUNDER_SHOCK"],
		"chargedMoves": ["FLASH_CANNON", "HYPER_BEAM", "ROCK_SLIDE", "THUNDERBOLT"],
		"defaultIVs": {
			"cp1500": [15.5, 1, 13, 8],
			"cp2500": [25.5, 7, 11, 11]
		}
	}, {
		"dex": 808,
		"speciesName": "Meltan",
		"speciesId": "meltan",
		"baseStats": {
			"atk": 118,
			"def": 99,
			"hp": 130
		},
		"types": ["steel", "none"],
		"fastMoves": ["THUNDER_SHOCK"],
		"chargedMoves": ["FLASH_CANNON", "THUNDERBOLT"],
		"defaultIVs": {
			"cp1500": [40, 15, 15, 15],
			"cp2500": [40, 15, 15, 15]
		}
	}, {
		"dex": 52,
		"speciesName": "Meowth",
		"speciesId": "meowth",
		"baseStats": {
			"atk": 92,
			"def": 78,
			"hp": 120
		},
		"types": ["normal", "none"],
		"fastMoves": ["BITE", "SCRATCH"],
		"chargedMoves": ["BODY_SLAM", "DARK_PULSE", "FOUL_PLAY", "NIGHT_SLASH"],
		"legacyMoves": ["BODY_SLAM"],
		"defaultIVs": {
			"cp1500": [40, 15, 15, 15],
			"cp2500": [40, 15, 15, 15]
		}
	}, {
		"dex": 52,
		"speciesName": "Meowth (Alolan)",
		"speciesId": "meowth_alolan",
		"baseStats": {
			"atk": 99,
			"def": 78,
			"hp": 120
		},
		"types": ["dark", "none"],
		"fastMoves": ["BITE", "SCRATCH"],
		"chargedMoves": ["DARK_PULSE", "FOUL_PLAY", "NIGHT_SLASH"],
		"defaultIVs": {
			"cp1500": [40, 15, 15, 15],
			"cp2500": [40, 15, 15, 15]
		}
	}, {
		"dex": 481,
		"speciesName": "Mesprit",
		"speciesId": "mesprit",
		"baseStats": {
			"atk": 212,
			"def": 212,
			"hp": 190
		},
		"types": ["psychic", "none"],
		"fastMoves": ["CONFUSION", "EXTRASENSORY"],
		"chargedMoves": ["BLIZZARD", "FUTURE_SIGHT", "SWIFT"],
		"defaultIVs": {
			"cp1500": [18.5, 6, 2, 13],
			"cp2500": [31, 3, 9, 14]
		}
	}, {
		"dex": 376,
		"speciesName": "Metagross",
		"speciesId": "metagross",
		"baseStats": {
			"atk": 257,
			"def": 228,
			"hp": 190
		},
		"types": ["steel", "psychic"],
		"fastMoves": ["BULLET_PUNCH", "ZEN_HEADBUTT"],
		"chargedMoves": ["EARTHQUAKE", "FLASH_CANNON", "METEOR_MASH", "PSYCHIC"],
		"legacyMoves": ["METEOR_MASH"],
		"defaultIVs": {
			"cp1500": [14.5, 6, 7, 14],
			"cp2500": [23.5, 10, 15, 13]
		}
	}, {
		"dex": 375,
		"speciesName": "Metang",
		"speciesId": "metang",
		"baseStats": {
			"atk": 138,
			"def": 176,
			"hp": 155
		},
		"types": ["steel", "psychic"],
		"fastMoves": ["METAL_CLAW", "ZEN_HEADBUTT"],
		"chargedMoves": ["GYRO_BALL", "PSYCHIC", "PSYSHOCK"],
		"defaultIVs": {
			"cp1500": [38, 3, 5, 14],
			"cp2500": [40, 15, 15, 15]
		}
	}, {
		"dex": 11,
		"speciesName": "Metapod",
		"speciesId": "metapod",
		"baseStats": {
			"atk": 45,
			"def": 80,
			"hp": 137
		},
		"types": ["bug", "none"],
		"fastMoves": ["BUG_BITE", "TACKLE"],
		"chargedMoves": ["STRUGGLE"],
		"defaultIVs": {
			"cp1500": [40, 15, 15, 15],
			"cp2500": [40, 15, 15, 15]
		}
	}, {
		"dex": 151,
		"speciesName": "Mew",
		"speciesId": "mew",
		"baseStats": {
			"atk": 210,
			"def": 210,
			"hp": 225
		},
		"types": ["psychic", "none"],
		"fastMoves": ["CHARGE_BEAM", "CUT", "DRAGON_TAIL", "FROST_BREATH", "INFESTATION", "POISON_JAB", "POUND", "ROCK_SMASH", "SHADOW_CLAW", "SNARL", "STEEL_WING", "STRUGGLE_BUG", "VOLT_SWITCH", "WATERFALL"],
		"chargedMoves": ["ANCIENT_POWER", "BLIZZARD", "BULLDOZE", "DARK_PULSE", "DAZZLING_GLEAM", "DRAGON_CLAW", "ENERGY_BALL", "FLAME_CHARGE", "FLASH_CANNON", "FOCUS_BLAST", "GRASS_KNOT", "GYRO_BALL", "HYPER_BEAM", "ICE_BEAM", "LOW_SWEEP", "OVERHEAT", "PSYCHIC", "PSYSHOCK", "ROCK_SLIDE", "SOLAR_BEAM", "STONE_EDGE", "SURF", "THUNDER", "THUNDERBOLT", "WILD_CHARGE"],
		"defaultIVs": {
			"cp1500": [16.5, 13, 11, 11],
			"cp2500": [27.5, 12, 14, 10]
		}
	}, {
		"dex": 150,
		"speciesName": "Mewtwo",
		"speciesId": "mewtwo",
		"baseStats": {
			"atk": 300,
			"def": 182,
			"hp": 214
		},
		"types": ["psychic", "none"],
		"fastMoves": ["CONFUSION", "PSYCHO_CUT"],
		"chargedMoves": ["FLAMETHROWER", "FOCUS_BLAST", "HYPER_BEAM", "ICE_BEAM", "PSYCHIC", "SHADOW_BALL", "THUNDERBOLT", "PSYSTRIKE"],
		"legacyMoves": ["HYPER_BEAM", "SHADOW_BALL", "PSYSTRIKE"],
		"defaultIVs": {
			"cp1500": [13.5, 3, 12, 0],
			"cp2500": [22, 5, 10, 10]
		}
	}, {
		"dex": 150,
		"speciesName": "Mewtwo (Armored)",
		"speciesId": "mewtwo_armored",
		"baseStats": {
			"atk": 182,
			"def": 278,
			"hp": 214
		},
		"types": ["psychic", "none"],
		"fastMoves": ["CONFUSION", "IRON_TAIL"],
		"chargedMoves": ["DYNAMIC_PUNCH", "ROCK_SLIDE", "EARTHQUAKE", "FUTURE_SIGHT"],
		"defaultIVs": {
			"cp1500": [18, 1, 5, 11],
			"cp2500": [30, 3, 15, 2]
		}
	}, {
		"dex": 262,
		"speciesName": "Mightyena",
		"speciesId": "mightyena",
		"baseStats": {
			"atk": 171,
			"def": 132,
			"hp": 172
		},
		"types": ["dark", "none"],
		"fastMoves": ["BITE", "FIRE_FANG"],
		"chargedMoves": ["CRUNCH", "PLAY_ROUGH", "POISON_FANG"],
		"defaultIVs": {
			"cp1500": [31.5, 0, 9, 7],
			"cp2500": [40, 15, 15, 15]
		}
	}, {
		"dex": 350,
		"speciesName": "Milotic",
		"speciesId": "milotic",
		"baseStats": {
			"atk": 192,
			"def": 219,
			"hp": 216
		},
		"types": ["water", "none"],
		"fastMoves": ["DRAGON_TAIL", "WATERFALL"],
		"chargedMoves": ["BLIZZARD", "HYPER_BEAM", "SURF"],
		"defaultIVs": {
			"cp1500": [18.5, 0, 14, 14],
			"cp2500": [32.5, 2, 10, 14]
		}
	}, {
		"dex": 241,
		"speciesName": "Miltank",
		"speciesId": "miltank",
		"baseStats": {
			"atk": 157,
			"def": 193,
			"hp": 216
		},
		"types": ["normal", "none"],
		"fastMoves": ["TACKLE", "ZEN_HEADBUTT"],
		"chargedMoves": ["BODY_SLAM", "GYRO_BALL", "ICE_BEAM", "STOMP", "THUNDERBOLT"],
		"defaultIVs": {
			"cp1500": [24.5, 0, 9, 13],
			"cp2500": [40, 15, 15, 15]
		}
	}, {
		"dex": 439,
		"speciesName": "Mime (Jr)",
		"speciesId": "mime_jr",
		"baseStats": {
			"atk": 125,
			"def": 142,
			"hp": 85
		},
		"types": ["psychic", "fairy"],
		"fastMoves": ["CONFUSION", "POUND"],
		"chargedMoves": ["PSYBEAM", "PSYCHIC", "PSYSHOCK"],
		"defaultIVs": {
			"cp1500": [40, 15, 15, 15],
			"cp2500": [40, 15, 15, 15]
		}
	}, {
		"dex": 312,
		"speciesName": "Minun",
		"speciesId": "minun",
		"baseStats": {
			"atk": 147,
			"def": 150,
			"hp": 155
		},
		"types": ["electric", "none"],
		"fastMoves": ["QUICK_ATTACK", "SPARK"],
		"chargedMoves": ["DISCHARGE", "SWIFT", "THUNDERBOLT"],
		"defaultIVs": {
			"cp1500": [39, 4, 4, 14],
			"cp2500": [40, 15, 15, 15]
		}
	}, {
		"dex": 200,
		"speciesName": "Misdreavus",
		"speciesId": "misdreavus",
		"baseStats": {
			"atk": 167,
			"def": 154,
			"hp": 155
		},
		"types": ["ghost", "none"],
		"fastMoves": ["ASTONISH", "HEX"],
		"chargedMoves": ["DARK_PULSE", "OMINOUS_WIND", "SHADOW_SNEAK"],
		"defaultIVs": {
			"cp1500": [29.5, 2, 12, 13],
			"cp2500": [40, 15, 15, 15]
		}
	}, {
		"dex": 429,
		"speciesName": "Mismagius",
		"speciesId": "mismagius",
		"baseStats": {
			"atk": 211,
			"def": 187,
			"hp": 155
		},
		"types": ["ghost", "none"],
		"fastMoves": ["HEX", "SUCKER_PUNCH"],
		"chargedMoves": ["DARK_PULSE", "DAZZLING_GLEAM", "SHADOW_BALL"],
		"defaultIVs": {
			"cp1500": [21.5, 1, 7, 15],
			"cp2500": [40, 3, 13, 13]
		}
	}, {
		"dex": 146,
		"speciesName": "Moltres",
		"speciesId": "moltres",
		"baseStats": {
			"atk": 251,
			"def": 181,
			"hp": 207
		},
		"types": ["fire", "flying"],
		"fastMoves": ["EMBER", "FIRE_SPIN", "WING_ATTACK"],
		"chargedMoves": ["FIRE_BLAST", "HEAT_WAVE", "OVERHEAT", "SKY_ATTACK", "ANCIENT_POWER"],
		"legacyMoves": ["EMBER", "SKY_ATTACK"],
		"defaultIVs": {
			"cp1500": [16, 8, 12, 6],
			"cp2500": [26, 10, 15, 10]
		}
	}, {
		"dex": 391,
		"speciesName": "Monferno",
		"speciesId": "monferno",
		"baseStats": {
			"atk": 158,
			"def": 105,
			"hp": 162
		},
		"types": ["fire", "fighting"],
		"fastMoves": ["EMBER", "ROCK_SMASH"],
		"chargedMoves": ["FLAME_WHEEL", "FLAMETHROWER", "LOW_SWEEP"],
		"defaultIVs": {
			"cp1500": [40, 3, 13, 15],
			"cp2500": [40, 15, 15, 15]
		}
	}, {
		"dex": 414,
		"speciesName": "Mothim",
		"speciesId": "mothim",
		"baseStats": {
			"atk": 185,
			"def": 98,
			"hp": 172
		},
		"types": ["bug", "flying"],
		"fastMoves": ["AIR_SLASH", "BUG_BITE"],
		"chargedMoves": ["AERIAL_ACE", "BUG_BUZZ", "PSYBEAM"],
		"defaultIVs": {
			"cp1500": [34, 2, 8, 12],
			"cp2500": [40, 15, 15, 15]
		}
	}, {
		"dex": 122,
		"speciesName": "Mr. Mime",
		"speciesId": "mr_mime",
		"baseStats": {
			"atk": 192,
			"def": 205,
			"hp": 120
		},
		"types": ["psychic", "fairy"],
		"fastMoves": ["CONFUSION", "ZEN_HEADBUTT"],
		"chargedMoves": ["PSYBEAM", "PSYCHIC", "SHADOW_BALL"],
		"defaultIVs": {
			"cp1500": [26, 0, 6, 11],
			"cp2500": [40, 15, 15, 15]
		}
	}, {
		"dex": 258,
		"speciesName": "Mudkip",
		"speciesId": "mudkip",
		"baseStats": {
			"atk": 126,
			"def": 93,
			"hp": 137
		},
		"types": ["water", "none"],
		"fastMoves": ["TACKLE", "WATER_GUN"],
		"chargedMoves": ["DIG", "SLUDGE", "STOMP"],
		"defaultIVs": {
			"cp1500": [40, 15, 15, 15],
			"cp2500": [40, 15, 15, 15]
		}
	}, {
		"dex": 89,
		"speciesName": "Muk",
		"speciesId": "muk",
		"baseStats": {
			"atk": 190,
			"def": 172,
			"hp": 233
		},
		"types": ["poison", "none"],
		"fastMoves": ["ACID", "INFESTATION", "LICK", "POISON_JAB"],
		"chargedMoves": ["DARK_PULSE", "GUNK_SHOT", "SLUDGE_WAVE", "THUNDER_PUNCH", "ACID_SPRAY", "RETURN", "FRUSTRATION"],
		"legacyMoves": ["ACID", "LICK", "RETURN", "FRUSTRATION"],
		"defaultIVs": {
			"cp1500": [19.5, 12, 13, 13],
			"cp2500": [39, 3, 14, 4]
		}
	}, {
		"dex": 89,
		"speciesName": "Muk (Alolan)",
		"speciesId": "muk_alolan",
		"baseStats": {
			"atk": 190,
			"def": 172,
			"hp": 233
		},
		"types": ["poison", "dark"],
		"fastMoves": ["BITE", "POISON_JAB", "SNARL"],
		"chargedMoves": ["DARK_PULSE", "GUNK_SHOT", "SLUDGE_WAVE", "ACID_SPRAY"],
		"defaultIVs": {
			"cp1500": [19.5, 12, 13, 13],
			"cp2500": [39, 3, 14, 4]
		}
	}, {
		"dex": 446,
		"speciesName": "Munchlax",
		"speciesId": "munchlax",
		"baseStats": {
			"atk": 137,
			"def": 117,
			"hp": 286
		},
		"types": ["normal", "none"],
		"fastMoves": ["LICK", "TACKLE"],
		"chargedMoves": ["BODY_SLAM", "BULLDOZE", "GUNK_SHOT"],
		"defaultIVs": {
			"cp1500": [31.5, 4, 8, 15],
			"cp2500": [40, 15, 15, 15]
		}
	}, {
		"dex": 198,
		"speciesName": "Murkrow",
		"speciesId": "murkrow",
		"baseStats": {
			"atk": 175,
			"def": 87,
			"hp": 155
		},
		"types": ["dark", "flying"],
		"fastMoves": ["FEINT_ATTACK", "PECK"],
		"chargedMoves": ["DARK_PULSE", "DRILL_PECK", "FOUL_PLAY"],
		"defaultIVs": {
			"cp1500": [39.5, 15, 9, 12],
			"cp2500": [40, 15, 15, 15]
		}
	}, {
		"dex": 177,
		"speciesName": "Natu",
		"speciesId": "natu",
		"baseStats": {
			"atk": 134,
			"def": 89,
			"hp": 120
		},
		"types": ["psychic", "flying"],
		"fastMoves": ["PECK", "QUICK_ATTACK"],
		"chargedMoves": ["DRILL_PECK", "NIGHT_SHADE", "PSYSHOCK"],
		"defaultIVs": {
			"cp1500": [40, 15, 15, 15],
			"cp2500": [40, 15, 15, 15]
		}
	}, {
		"dex": 34,
		"speciesName": "Nidoking",
		"speciesId": "nidoking",
		"baseStats": {
			"atk": 204,
			"def": 156,
			"hp": 191
		},
		"types": ["poison", "ground"],
		"fastMoves": ["FURY_CUTTER", "IRON_TAIL", "POISON_JAB"],
		"chargedMoves": ["EARTHQUAKE", "MEGAHORN", "SLUDGE_WAVE", "EARTH_POWER"],
		"legacyMoves": ["FURY_CUTTER"],
		"defaultIVs": {
			"cp1500": [21.5, 8, 15, 7],
			"cp2500": [40, 9, 13, 10]
		}
	}, {
		"dex": 31,
		"speciesName": "Nidoqueen",
		"speciesId": "nidoqueen",
		"baseStats": {
			"atk": 180,
			"def": 173,
			"hp": 207
		},
		"types": ["poison", "ground"],
		"fastMoves": ["BITE", "POISON_JAB"],
		"chargedMoves": ["EARTHQUAKE", "SLUDGE_WAVE", "STONE_EDGE", "EARTH_POWER"],
		"defaultIVs": {
			"cp1500": [23, 5, 2, 15],
			"cp2500": [40, 15, 15, 15]
		}
	}, {
		"dex": 29,
		"speciesName": "Nidoran♀",
		"speciesId": "nidoran_female",
		"baseStats": {
			"atk": 86,
			"def": 89,
			"hp": 146
		},
		"types": ["poison", "none"],
		"fastMoves": ["BITE", "POISON_STING"],
		"chargedMoves": ["BODY_SLAM", "POISON_FANG", "SLUDGE_BOMB"],
		"defaultIVs": {
			"cp1500": [40, 15, 15, 15],
			"cp2500": [40, 15, 15, 15]
		}
	}, {
		"dex": 32,
		"speciesName": "Nidoran♂",
		"speciesId": "nidoran_male",
		"baseStats": {
			"atk": 105,
			"def": 76,
			"hp": 130
		},
		"types": ["poison", "none"],
		"fastMoves": ["PECK", "POISON_STING"],
		"chargedMoves": ["BODY_SLAM", "HORN_ATTACK", "SLUDGE_BOMB"],
		"defaultIVs": {
			"cp1500": [40, 15, 15, 15],
			"cp2500": [40, 15, 15, 15]
		}
	}, {
		"dex": 30,
		"speciesName": "Nidorina",
		"speciesId": "nidorina",
		"baseStats": {
			"atk": 117,
			"def": 120,
			"hp": 172
		},
		"types": ["poison", "none"],
		"fastMoves": ["BITE", "POISON_STING"],
		"chargedMoves": ["DIG", "POISON_FANG", "SLUDGE_BOMB"],
		"defaultIVs": {
			"cp1500": [40, 15, 15, 15],
			"cp2500": [40, 15, 15, 15]
		}
	}, {
		"dex": 33,
		"speciesName": "Nidorino",
		"speciesId": "nidorino",
		"baseStats": {
			"atk": 137,
			"def": 111,
			"hp": 156
		},
		"types": ["poison", "none"],
		"fastMoves": ["POISON_JAB", "POISON_STING"],
		"chargedMoves": ["DIG", "HORN_ATTACK", "SLUDGE_BOMB"],
		"defaultIVs": {
			"cp1500": [40, 15, 15, 15],
			"cp2500": [40, 15, 15, 15]
		}
	}, {
		"dex": 290,
		"speciesName": "Nincada",
		"speciesId": "nincada",
		"baseStats": {
			"atk": 80,
			"def": 126,
			"hp": 104
		},
		"types": ["bug", "ground"],
		"fastMoves": ["BUG_BITE", "SCRATCH"],
		"chargedMoves": ["AERIAL_ACE", "BUG_BUZZ", "NIGHT_SLASH"],
		"defaultIVs": {
			"cp1500": [40, 15, 15, 15],
			"cp2500": [40, 15, 15, 15]
		}
	}, {
		"dex": 38,
		"speciesName": "Ninetales",
		"speciesId": "ninetales",
		"baseStats": {
			"atk": 169,
			"def": 190,
			"hp": 177
		},
		"types": ["fire", "none"],
		"fastMoves": ["EMBER", "FEINT_ATTACK", "FIRE_SPIN"],
		"chargedMoves": ["FIRE_BLAST", "FLAMETHROWER", "HEAT_WAVE", "OVERHEAT", "PSYSHOCK", "SOLAR_BEAM"],
		"legacyMoves": ["EMBER", "FIRE_BLAST", "FLAMETHROWER"],
		"defaultIVs": {
			"cp1500": [25, 5, 6, 13],
			"cp2500": [40, 15, 15, 15]
		}
	}, {
		"dex": 38,
		"speciesName": "Ninetales (Alolan)",
		"speciesId": "ninetales_alolan",
		"baseStats": {
			"atk": 170,
			"def": 193,
			"hp": 177
		},
		"types": ["ice", "fairy"],
		"fastMoves": ["FEINT_ATTACK", "POWDER_SNOW"],
		"chargedMoves": ["BLIZZARD", "DAZZLING_GLEAM", "ICE_BEAM", "PSYSHOCK"],
		"defaultIVs": {
			"cp1500": [25.5, 2, 0, 12],
			"cp2500": [40, 15, 15, 15]
		}
	}, {
		"dex": 291,
		"speciesName": "Ninjask",
		"speciesId": "ninjask",
		"baseStats": {
			"atk": 199,
			"def": 112,
			"hp": 156
		},
		"types": ["bug", "flying"],
		"fastMoves": ["FURY_CUTTER", "METAL_CLAW"],
		"chargedMoves": ["AERIAL_ACE", "BUG_BUZZ", "SHADOW_BALL"],
		"defaultIVs": {
			"cp1500": [31.5, 0, 5, 5],
			"cp2500": [40, 15, 15, 15]
		}
	}, {
		"dex": 164,
		"speciesName": "Noctowl",
		"speciesId": "noctowl",
		"baseStats": {
			"atk": 145,
			"def": 156,
			"hp": 225
		},
		"types": ["normal", "flying"],
		"fastMoves": ["EXTRASENSORY", "WING_ATTACK"],
		"chargedMoves": ["NIGHT_SHADE", "PSYCHIC", "SKY_ATTACK"],
		"defaultIVs": {
			"cp1500": [29, 1, 11, 7],
			"cp2500": [40, 15, 15, 15]
		}
	}, {
		"dex": 299,
		"speciesName": "Nosepass",
		"speciesId": "nosepass",
		"baseStats": {
			"atk": 82,
			"def": 215,
			"hp": 102
		},
		"types": ["rock", "none"],
		"fastMoves": ["ROCK_THROW", "SPARK"],
		"chargedMoves": ["ROCK_BLAST", "ROCK_SLIDE", "THUNDERBOLT"],
		"defaultIVs": {
			"cp1500": [40, 15, 15, 15],
			"cp2500": [40, 15, 15, 15]
		}
	}, {
		"dex": 322,
		"speciesName": "Numel",
		"speciesId": "numel",
		"baseStats": {
			"atk": 119,
			"def": 79,
			"hp": 155
		},
		"types": ["fire", "ground"],
		"fastMoves": ["EMBER", "TACKLE"],
		"chargedMoves": ["BULLDOZE", "HEAT_WAVE", "STOMP"],
		"defaultIVs": {
			"cp1500": [40, 15, 15, 15],
			"cp2500": [40, 15, 15, 15]
		}
	}, {
		"dex": 274,
		"speciesName": "Nuzleaf",
		"speciesId": "nuzleaf",
		"baseStats": {
			"atk": 134,
			"def": 78,
			"hp": 172
		},
		"types": ["grass", "dark"],
		"fastMoves": ["FEINT_ATTACK", "RAZOR_LEAF"],
		"chargedMoves": ["FOUL_PLAY", "GRASS_KNOT", "LEAF_BLADE"],
		"defaultIVs": {
			"cp1500": [40, 15, 15, 15],
			"cp2500": [40, 15, 15, 15]
		}
	}, {
		"dex": 224,
		"speciesName": "Octillery",
		"speciesId": "octillery",
		"baseStats": {
			"atk": 197,
			"def": 141,
			"hp": 181
		},
		"types": ["water", "none"],
		"fastMoves": ["MUD_SHOT", "WATER_GUN"],
		"chargedMoves": ["AURORA_BEAM", "GUNK_SHOT", "WATER_PULSE", "ACID_SPRAY"],
		"defaultIVs": {
			"cp1500": [25, 1, 4, 15],
			"cp2500": [40, 15, 15, 15]
		}
	}, {
		"dex": 43,
		"speciesName": "Oddish",
		"speciesId": "oddish",
		"baseStats": {
			"atk": 131,
			"def": 112,
			"hp": 128
		},
		"types": ["grass", "poison"],
		"fastMoves": ["ACID", "RAZOR_LEAF"],
		"chargedMoves": ["MOONBLAST", "SEED_BOMB", "SLUDGE_BOMB"],
		"defaultIVs": {
			"cp1500": [40, 15, 15, 15],
			"cp2500": [40, 15, 15, 15]
		}
	}, {
		"dex": 138,
		"speciesName": "Omanyte",
		"speciesId": "omanyte",
		"baseStats": {
			"atk": 155,
			"def": 153,
			"hp": 111
		},
		"types": ["rock", "water"],
		"fastMoves": ["MUD_SHOT", "WATER_GUN"],
		"chargedMoves": ["ANCIENT_POWER", "BRINE", "BUBBLE_BEAM", "ROCK_BLAST", "ROCK_TOMB"],
		"legacyMoves": ["BRINE", "ROCK_TOMB"],
		"defaultIVs": {
			"cp1500": [40, 8, 11, 12],
			"cp2500": [40, 15, 15, 15]
		}
	}, {
		"dex": 139,
		"speciesName": "Omastar",
		"speciesId": "omastar",
		"baseStats": {
			"atk": 207,
			"def": 201,
			"hp": 172
		},
		"types": ["rock", "water"],
		"fastMoves": ["MUD_SHOT", "ROCK_THROW", "WATER_GUN"],
		"chargedMoves": ["ANCIENT_POWER", "HYDRO_PUMP", "ROCK_BLAST", "ROCK_SLIDE"],
		"legacyMoves": ["ROCK_SLIDE", "ROCK_THROW"],
		"defaultIVs": {
			"cp1500": [20.5, 6, 8, 5],
			"cp2500": [39, 2, 2, 14]
		}
	}, {
		"dex": 95,
		"speciesName": "Onix",
		"speciesId": "onix",
		"baseStats": {
			"atk": 85,
			"def": 232,
			"hp": 111
		},
		"types": ["rock", "ground"],
		"fastMoves": ["ROCK_THROW", "TACKLE"],
		"chargedMoves": ["HEAVY_SLAM", "IRON_HEAD", "ROCK_SLIDE", "SAND_TOMB", "STONE_EDGE"],
		"legacyMoves": ["IRON_HEAD", "ROCK_SLIDE"],
		"defaultIVs": {
			"cp1500": [40, 15, 15, 15],
			"cp2500": [40, 15, 15, 15]
		}
	}, {
		"dex": 417,
		"speciesName": "Pachirisu",
		"speciesId": "pachirisu",
		"baseStats": {
			"atk": 94,
			"def": 172,
			"hp": 155
		},
		"types": ["electric", "none"],
		"fastMoves": ["SPARK", "VOLT_SWITCH"],
		"chargedMoves": ["THUNDER", "THUNDER_PUNCH", "THUNDERBOLT"],
		"defaultIVs": {
			"cp1500": [40, 15, 15, 15],
			"cp2500": [40, 15, 15, 15]
		}
	}, {
		"dex": 484,
		"speciesName": "Palkia",
		"speciesId": "palkia",
		"baseStats": {
			"atk": 280,
			"def": 215,
			"hp": 189
		},
		"types": ["water", "dragon"],
		"fastMoves": ["DRAGON_BREATH", "DRAGON_TAIL"],
		"chargedMoves": ["DRACO_METEOR", "FIRE_BLAST", "HYDRO_PUMP"],
		"defaultIVs": {
			"cp1500": [14, 5, 1, 15],
			"cp2500": [23.5, 1, 8, 10]
		}
	}, {
		"dex": 46,
		"speciesName": "Paras",
		"speciesId": "paras",
		"baseStats": {
			"atk": 121,
			"def": 99,
			"hp": 111
		},
		"types": ["bug", "grass"],
		"fastMoves": ["BUG_BITE", "SCRATCH"],
		"chargedMoves": ["CROSS_POISON", "SEED_BOMB", "X_SCISSOR"],
		"defaultIVs": {
			"cp1500": [40, 15, 15, 15],
			"cp2500": [40, 15, 15, 15]
		}
	}, {
		"dex": 47,
		"speciesName": "Parasect",
		"speciesId": "parasect",
		"baseStats": {
			"atk": 165,
			"def": 146,
			"hp": 155
		},
		"types": ["bug", "grass"],
		"fastMoves": ["BUG_BITE", "FURY_CUTTER", "STRUGGLE_BUG"],
		"chargedMoves": ["CROSS_POISON", "SOLAR_BEAM", "X_SCISSOR"],
		"legacyMoves": ["BUG_BITE"],
		"defaultIVs": {
			"cp1500": [32, 2, 13, 9],
			"cp2500": [40, 15, 15, 15]
		}
	}, {
		"dex": 279,
		"speciesName": "Pelipper",
		"speciesId": "pelipper",
		"baseStats": {
			"atk": 175,
			"def": 174,
			"hp": 155
		},
		"types": ["water", "flying"],
		"fastMoves": ["WATER_GUN", "WING_ATTACK"],
		"chargedMoves": ["BLIZZARD", "HURRICANE", "HYDRO_PUMP"],
		"defaultIVs": {
			"cp1500": [27.5, 3, 14, 1],
			"cp2500": [40, 15, 15, 15]
		}
	}, {
		"dex": 53,
		"speciesName": "Persian",
		"speciesId": "persian",
		"baseStats": {
			"atk": 150,
			"def": 136,
			"hp": 163
		},
		"types": ["normal", "none"],
		"fastMoves": ["FEINT_ATTACK", "SCRATCH"],
		"chargedMoves": ["FOUL_PLAY", "NIGHT_SLASH", "PLAY_ROUGH", "POWER_GEM"],
		"legacyMoves": ["NIGHT_SLASH"],
		"defaultIVs": {
			"cp1500": [39, 3, 14, 4],
			"cp2500": [40, 15, 15, 15]
		}
	}, {
		"dex": 53,
		"speciesName": "Persian (Alolan)",
		"speciesId": "persian_alolan",
		"baseStats": {
			"atk": 158,
			"def": 136,
			"hp": 163
		},
		"types": ["dark", "none"],
		"fastMoves": ["FEINT_ATTACK", "SCRATCH"],
		"chargedMoves": ["DARK_PULSE", "FOUL_PLAY", "PLAY_ROUGH"],
		"defaultIVs": {
			"cp1500": [37.5, 0, 7, 9],
			"cp2500": [40, 15, 15, 15]
		}
	}, {
		"dex": 231,
		"speciesName": "Phanpy",
		"speciesId": "phanpy",
		"baseStats": {
			"atk": 107,
			"def": 98,
			"hp": 207
		},
		"types": ["ground", "none"],
		"fastMoves": ["ROCK_SMASH", "TACKLE"],
		"chargedMoves": ["BODY_SLAM", "BULLDOZE", "ROCK_SLIDE"],
		"defaultIVs": {
			"cp1500": [40, 15, 15, 15],
			"cp2500": [40, 15, 15, 15]
		}
	}, {
		"dex": 489,
		"speciesName": "Phione",
		"speciesId": "phione",
		"baseStats": {
			"atk": 162,
			"def": 162,
			"hp": 190
		},
		"types": ["water", "none"],
		"fastMoves": ["BUBBLE", "WATERFALL"],
		"chargedMoves": ["BUBBLE_BEAM", "SURF", "WATER_PULSE"],
		"defaultIVs": {
			"cp1500": [27.5, 1, 7, 14],
			"cp2500": [40, 15, 15, 15]
		}
	}, {
		"dex": 172,
		"speciesName": "Pichu",
		"speciesId": "pichu",
		"baseStats": {
			"atk": 77,
			"def": 53,
			"hp": 85
		},
		"types": ["electric", "none"],
		"fastMoves": ["QUICK_ATTACK", "THUNDER_SHOCK"],
		"chargedMoves": ["DISARMING_VOICE", "THUNDER_PUNCH", "THUNDERBOLT"],
		"legacyMoves": ["QUICK_ATTACK"],
		"defaultIVs": {
			"cp1500": [40, 15, 15, 15],
			"cp2500": [40, 15, 15, 15]
		}
	}, {
		"dex": 18,
		"speciesName": "Pidgeot",
		"speciesId": "pidgeot",
		"baseStats": {
			"atk": 166,
			"def": 154,
			"hp": 195
		},
		"types": ["normal", "flying"],
		"fastMoves": ["AIR_SLASH", "STEEL_WING", "WING_ATTACK"],
		"chargedMoves": ["AERIAL_ACE", "AIR_CUTTER", "BRAVE_BIRD", "HURRICANE"],
		"legacyMoves": ["AIR_CUTTER", "WING_ATTACK"],
		"defaultIVs": {
			"cp1500": [26.5, 5, 15, 7],
			"cp2500": [40, 15, 15, 15]
		}
	}, {
		"dex": 17,
		"speciesName": "Pidgeotto",
		"speciesId": "pidgeotto",
		"baseStats": {
			"atk": 117,
			"def": 105,
			"hp": 160
		},
		"types": ["normal", "flying"],
		"fastMoves": ["STEEL_WING", "WING_ATTACK"],
		"chargedMoves": ["AERIAL_ACE", "AIR_CUTTER", "TWISTER"],
		"defaultIVs": {
			"cp1500": [40, 15, 15, 15],
			"cp2500": [40, 15, 15, 15]
		}
	}, {
		"dex": 16,
		"speciesName": "Pidgey",
		"speciesId": "pidgey",
		"baseStats": {
			"atk": 85,
			"def": 73,
			"hp": 120
		},
		"types": ["normal", "flying"],
		"fastMoves": ["QUICK_ATTACK", "TACKLE"],
		"chargedMoves": ["AERIAL_ACE", "AIR_CUTTER", "TWISTER"],
		"defaultIVs": {
			"cp1500": [40, 15, 15, 15],
			"cp2500": [40, 15, 15, 15]
		}
	}, {
		"dex": 25,
		"speciesName": "Pikachu",
		"speciesId": "pikachu",
		"baseStats": {
			"atk": 112,
			"def": 96,
			"hp": 111
		},
		"types": ["electric", "none"],
		"fastMoves": ["PRESENT", "QUICK_ATTACK", "THUNDER_SHOCK"],
		"chargedMoves": ["DISCHARGE", "SURF", "THUNDER", "THUNDERBOLT", "WILD_CHARGE"],
		"legacyMoves": ["PRESENT", "SURF", "THUNDER"],
		"defaultIVs": {
			"cp1500": [40, 15, 15, 15],
			"cp2500": [40, 15, 15, 15]
		}
	}, {
		"dex": 221,
		"speciesName": "Piloswine",
		"speciesId": "piloswine",
		"baseStats": {
			"atk": 181,
			"def": 138,
			"hp": 225
		},
		"types": ["ice", "ground"],
		"fastMoves": ["ICE_SHARD", "POWDER_SNOW"],
		"chargedMoves": ["AVALANCHE", "BULLDOZE", "STONE_EDGE"],
		"defaultIVs": {
			"cp1500": [24, 2, 12, 12],
			"cp2500": [40, 15, 15, 15]
		}
	}, {
		"dex": 204,
		"speciesName": "Pineco",
		"speciesId": "pineco",
		"baseStats": {
			"atk": 108,
			"def": 122,
			"hp": 137
		},
		"types": ["bug", "none"],
		"fastMoves": ["BUG_BITE", "TACKLE"],
		"chargedMoves": ["GYRO_BALL", "ROCK_TOMB", "SAND_TOMB"],
		"defaultIVs": {
			"cp1500": [40, 15, 15, 15],
			"cp2500": [40, 15, 15, 15]
		}
	}, {
		"dex": 127,
		"speciesName": "Pinsir",
		"speciesId": "pinsir",
		"baseStats": {
			"atk": 238,
			"def": 182,
			"hp": 163
		},
		"types": ["bug", "none"],
		"fastMoves": ["BUG_BITE", "FURY_CUTTER", "ROCK_SMASH"],
		"chargedMoves": ["CLOSE_COMBAT", "SUBMISSION", "VICE_GRIP", "X_SCISSOR"],
		"legacyMoves": ["FURY_CUTTER", "SUBMISSION"],
		"defaultIVs": {
			"cp1500": [18.5, 8, 11, 12],
			"cp2500": [35, 1, 13, 3]
		}
	}, {
		"dex": 393,
		"speciesName": "Piplup",
		"speciesId": "piplup",
		"baseStats": {
			"atk": 112,
			"def": 102,
			"hp": 142
		},
		"types": ["water", "none"],
		"fastMoves": ["BUBBLE", "POUND"],
		"chargedMoves": ["BUBBLE_BEAM", "DRILL_PECK", "ICY_WIND"],
		"defaultIVs": {
			"cp1500": [40, 15, 15, 15],
			"cp2500": [40, 15, 15, 15]
		}
	}, {
		"dex": 311,
		"speciesName": "Plusle",
		"speciesId": "plusle",
		"baseStats": {
			"atk": 167,
			"def": 129,
			"hp": 155
		},
		"types": ["electric", "none"],
		"fastMoves": ["QUICK_ATTACK", "SPARK"],
		"chargedMoves": ["DISCHARGE", "SWIFT", "THUNDERBOLT"],
		"defaultIVs": {
			"cp1500": [36.5, 2, 7, 9],
			"cp2500": [40, 15, 15, 15]
		}
	}, {
		"dex": 186,
		"speciesName": "Politoed",
		"speciesId": "politoed",
		"baseStats": {
			"atk": 174,
			"def": 179,
			"hp": 207
		},
		"types": ["water", "none"],
		"fastMoves": ["BUBBLE", "MUD_SHOT"],
		"chargedMoves": ["BLIZZARD", "EARTHQUAKE", "HYDRO_PUMP", "SURF", "RETURN", "FRUSTRATION"],
		"legacyMoves": ["EARTHQUAKE", "RETURN", "FRUSTRATION"],
		"defaultIVs": {
			"cp1500": [23.5, 0, 9, 12],
			"cp2500": [40, 15, 15, 15]
		}
	}, {
		"dex": 60,
		"speciesName": "Poliwag",
		"speciesId": "poliwag",
		"baseStats": {
			"atk": 101,
			"def": 82,
			"hp": 120
		},
		"types": ["water", "none"],
		"fastMoves": ["BUBBLE", "MUD_SHOT"],
		"chargedMoves": ["BODY_SLAM", "BUBBLE_BEAM", "MUD_BOMB", "RETURN", "FRUSTRATION"],
		"legacyMoves": ["RETURN", "FRUSTRATION"],
		"defaultIVs": {
			"cp1500": [40, 15, 15, 15],
			"cp2500": [40, 15, 15, 15]
		}
	}, {
		"dex": 61,
		"speciesName": "Poliwhirl",
		"speciesId": "poliwhirl",
		"baseStats": {
			"atk": 130,
			"def": 123,
			"hp": 163
		},
		"types": ["water", "none"],
		"fastMoves": ["BUBBLE", "MUD_SHOT"],
		"chargedMoves": ["BUBBLE_BEAM", "MUD_BOMB", "SCALD", "WATER_PULSE", "RETURN", "FRUSTRATION"],
		"legacyMoves": ["SCALD", "RETURN", "FRUSTRATION"],
		"defaultIVs": {
			"cp1500": [40, 15, 15, 15],
			"cp2500": [40, 15, 15, 15]
		}
	}, {
		"dex": 62,
		"speciesName": "Poliwrath",
		"speciesId": "poliwrath",
		"baseStats": {
			"atk": 182,
			"def": 184,
			"hp": 207
		},
		"types": ["water", "fighting"],
		"fastMoves": ["BUBBLE", "MUD_SHOT", "ROCK_SMASH"],
		"chargedMoves": ["DYNAMIC_PUNCH", "HYDRO_PUMP", "ICE_PUNCH", "SUBMISSION", "POWER_UP_PUNCH", "RETURN", "FRUSTRATION"],
		"legacyMoves": ["MUD_SHOT", "SUBMISSION", "RETURN", "FRUSTRATION"],
		"defaultIVs": {
			"cp1500": [21, 8, 14, 15],
			"cp2500": [40, 10, 9, 12]
		}
	}, {
		"dex": 77,
		"speciesName": "Ponyta",
		"speciesId": "ponyta",
		"baseStats": {
			"atk": 170,
			"def": 127,
			"hp": 137
		},
		"types": ["fire", "none"],
		"fastMoves": ["EMBER", "TACKLE"],
		"chargedMoves": ["FIRE_BLAST", "FLAME_CHARGE", "FLAME_WHEEL", "STOMP"],
		"legacyMoves": ["FIRE_BLAST"],
		"defaultIVs": {
			"cp1500": [35, 7, 15, 12],
			"cp2500": [40, 15, 15, 15]
		}
	}, {
		"dex": 261,
		"speciesName": "Poochyena",
		"speciesId": "poochyena",
		"baseStats": {
			"atk": 96,
			"def": 61,
			"hp": 111
		},
		"types": ["dark", "none"],
		"fastMoves": ["SNARL", "TACKLE"],
		"chargedMoves": ["CRUNCH", "DIG", "POISON_FANG"],
		"defaultIVs": {
			"cp1500": [40, 15, 15, 15],
			"cp2500": [40, 15, 15, 15]
		}
	}, {
		"dex": 137,
		"speciesName": "Porygon",
		"speciesId": "porygon",
		"baseStats": {
			"atk": 153,
			"def": 136,
			"hp": 163
		},
		"types": ["normal", "none"],
		"fastMoves": ["CHARGE_BEAM", "HIDDEN_POWER_BUG", "HIDDEN_POWER_DARK", "HIDDEN_POWER_DRAGON", "HIDDEN_POWER_ELECTRIC", "HIDDEN_POWER_FIGHTING", "HIDDEN_POWER_FIRE", "HIDDEN_POWER_FLYING", "HIDDEN_POWER_GHOST", "HIDDEN_POWER_GRASS", "HIDDEN_POWER_GROUND", "HIDDEN_POWER_ICE", "HIDDEN_POWER_POISON", "HIDDEN_POWER_PSYCHIC", "HIDDEN_POWER_ROCK", "HIDDEN_POWER_STEEL", "HIDDEN_POWER_WATER", "QUICK_ATTACK", "TACKLE", "ZEN_HEADBUTT"],
		"chargedMoves": ["DISCHARGE", "HYPER_BEAM", "PSYBEAM", "SIGNAL_BEAM", "SOLAR_BEAM", "ZAP_CANNON"],
		"legacyMoves": ["DISCHARGE", "PSYBEAM", "QUICK_ATTACK", "SIGNAL_BEAM", "TACKLE", "ZEN_HEADBUTT"],
		"defaultIVs": {
			"cp1500": [38, 2, 11, 9],
			"cp2500": [40, 15, 15, 15]
		}
	}, {
		"dex": 474,
		"speciesName": "Porygon-Z",
		"speciesId": "porygon_z",
		"baseStats": {
			"atk": 264,
			"def": 150,
			"hp": 198
		},
		"types": ["normal", "none"],
		"fastMoves": ["CHARGE_BEAM", "HIDDEN_POWER_BUG", "HIDDEN_POWER_DARK", "HIDDEN_POWER_DRAGON", "HIDDEN_POWER_ELECTRIC", "HIDDEN_POWER_FIGHTING", "HIDDEN_POWER_FIRE", "HIDDEN_POWER_FLYING", "HIDDEN_POWER_GHOST", "HIDDEN_POWER_GRASS", "HIDDEN_POWER_GROUND", "HIDDEN_POWER_ICE", "HIDDEN_POWER_POISON", "HIDDEN_POWER_PSYCHIC", "HIDDEN_POWER_ROCK", "HIDDEN_POWER_STEEL", "HIDDEN_POWER_WATER"],
		"chargedMoves": ["BLIZZARD", "HYPER_BEAM", "SOLAR_BEAM", "ZAP_CANNON"],
		"defaultIVs": {
			"cp1500": [16.5, 6, 13, 14],
			"cp2500": [27.5, 12, 13, 11]
		}
	}, {
		"dex": 233,
		"speciesName": "Porygon2",
		"speciesId": "porygon2",
		"baseStats": {
			"atk": 198,
			"def": 180,
			"hp": 198
		},
		"types": ["normal", "none"],
		"fastMoves": ["CHARGE_BEAM", "HIDDEN_POWER_BUG", "HIDDEN_POWER_DARK", "HIDDEN_POWER_DRAGON", "HIDDEN_POWER_ELECTRIC", "HIDDEN_POWER_FIGHTING", "HIDDEN_POWER_FIRE", "HIDDEN_POWER_FLYING", "HIDDEN_POWER_GHOST", "HIDDEN_POWER_GRASS", "HIDDEN_POWER_GROUND", "HIDDEN_POWER_ICE", "HIDDEN_POWER_POISON", "HIDDEN_POWER_PSYCHIC", "HIDDEN_POWER_ROCK", "HIDDEN_POWER_STEEL", "HIDDEN_POWER_WATER"],
		"chargedMoves": ["HYPER_BEAM", "SOLAR_BEAM", "ZAP_CANNON"],
		"defaultIVs": {
			"cp1500": [20, 10, 12, 14],
			"cp2500": [37, 7, 13, 15]
		}
	}, {
		"dex": 57,
		"speciesName": "Primeape",
		"speciesId": "primeape",
		"baseStats": {
			"atk": 207,
			"def": 138,
			"hp": 163
		},
		"types": ["fighting", "none"],
		"fastMoves": ["COUNTER", "KARATE_CHOP", "LOW_KICK"],
		"chargedMoves": ["CLOSE_COMBAT", "CROSS_CHOP", "LOW_SWEEP", "NIGHT_SLASH"],
		"legacyMoves": ["CROSS_CHOP", "KARATE_CHOP"],
		"defaultIVs": {
			"cp1500": [24.5, 8, 8, 11],
			"cp2500": [40, 15, 15, 15]
		}
	}, {
		"dex": 394,
		"speciesName": "Prinplup",
		"speciesId": "prinplup",
		"baseStats": {
			"atk": 150,
			"def": 139,
			"hp": 162
		},
		"types": ["water", "none"],
		"fastMoves": ["BUBBLE", "METAL_CLAW"],
		"chargedMoves": ["BUBBLE_BEAM", "HYDRO_PUMP", "ICY_WIND"],
		"defaultIVs": {
			"cp1500": [39, 2, 5, 15],
			"cp2500": [40, 15, 15, 15]
		}
	}, {
		"dex": 476,
		"speciesName": "Probopass",
		"speciesId": "probopass",
		"baseStats": {
			"atk": 135,
			"def": 275,
			"hp": 155
		},
		"types": ["rock", "steel"],
		"fastMoves": ["ROCK_THROW", "SPARK"],
		"chargedMoves": ["MAGNET_BOMB", "ROCK_SLIDE", "THUNDERBOLT"],
		"defaultIVs": {
			"cp1500": [28, 4, 2, 12],
			"cp2500": [40, 15, 15, 15]
		}
	}, {
		"dex": 54,
		"speciesName": "Psyduck",
		"speciesId": "psyduck",
		"baseStats": {
			"atk": 122,
			"def": 95,
			"hp": 137
		},
		"types": ["water", "none"],
		"fastMoves": ["WATER_GUN", "ZEN_HEADBUTT"],
		"chargedMoves": ["AQUA_TAIL", "CROSS_CHOP", "PSYBEAM"],
		"defaultIVs": {
			"cp1500": [40, 15, 15, 15],
			"cp2500": [40, 15, 15, 15]
		}
	}, {
		"dex": 247,
		"speciesName": "Pupitar",
		"speciesId": "pupitar",
		"baseStats": {
			"atk": 155,
			"def": 133,
			"hp": 172
		},
		"types": ["rock", "ground"],
		"fastMoves": ["BITE", "ROCK_SMASH"],
		"chargedMoves": ["ANCIENT_POWER", "CRUNCH", "DIG"],
		"defaultIVs": {
			"cp1500": [37.5, 1, 9, 7],
			"cp2500": [40, 15, 15, 15]
		}
	}, {
		"dex": 432,
		"speciesName": "Purugly",
		"speciesId": "purugly",
		"baseStats": {
			"atk": 172,
			"def": 133,
			"hp": 174
		},
		"types": ["normal", "none"],
		"fastMoves": ["SCRATCH", "SHADOW_CLAW"],
		"chargedMoves": ["AERIAL_ACE", "PLAY_ROUGH", "THUNDER"],
		"defaultIVs": {
			"cp1500": [32, 0, 3, 8],
			"cp2500": [40, 15, 15, 15]
		}
	}, {
		"dex": 195,
		"speciesName": "Quagsire",
		"speciesId": "quagsire",
		"baseStats": {
			"atk": 152,
			"def": 143,
			"hp": 216
		},
		"types": ["water", "ground"],
		"fastMoves": ["MUD_SHOT", "WATER_GUN"],
		"chargedMoves": ["EARTHQUAKE", "SLUDGE_BOMB", "STONE_EDGE", "ACID_SPRAY"],
		"defaultIVs": {
			"cp1500": [30.5, 2, 1, 10],
			"cp2500": [40, 15, 15, 15]
		}
	}, {
		"dex": 156,
		"speciesName": "Quilava",
		"speciesId": "quilava",
		"baseStats": {
			"atk": 158,
			"def": 126,
			"hp": 151
		},
		"types": ["fire", "none"],
		"fastMoves": ["EMBER", "TACKLE"],
		"chargedMoves": ["DIG", "FLAME_CHARGE", "FLAMETHROWER"],
		"defaultIVs": {
			"cp1500": [35, 10, 15, 15],
			"cp2500": [40, 15, 15, 15]
		}
	}, {
		"dex": 211,
		"speciesName": "Qwilfish",
		"speciesId": "qwilfish",
		"baseStats": {
			"atk": 184,
			"def": 138,
			"hp": 163
		},
		"types": ["water", "poison"],
		"fastMoves": ["POISON_STING", "WATER_GUN"],
		"chargedMoves": ["AQUA_TAIL", "ICE_BEAM", "SLUDGE_WAVE", "ACID_SPRAY"],
		"defaultIVs": {
			"cp1500": [26.5, 11, 12, 13],
			"cp2500": [40, 15, 15, 15]
		}
	}, {
		"dex": 26,
		"speciesName": "Raichu",
		"speciesId": "raichu",
		"baseStats": {
			"atk": 193,
			"def": 151,
			"hp": 155
		},
		"types": ["electric", "none"],
		"fastMoves": ["SPARK", "THUNDER_SHOCK", "VOLT_SWITCH", "CHARM"],
		"chargedMoves": ["BRICK_BREAK", "THUNDER", "THUNDER_PUNCH", "WILD_CHARGE", "SKULL_BASH"],
		"legacyMoves": ["THUNDER", "THUNDER_SHOCK"],
		"defaultIVs": {
			"cp1500": [26.5, 4, 7, 9],
			"cp2500": [40, 15, 15, 15]
		}
	}, {
		"dex": 26,
		"speciesName": "Raichu (Alolan)",
		"speciesId": "raichu_alolan",
		"baseStats": {
			"atk": 201,
			"def": 154,
			"hp": 155
		},
		"types": ["electric", "psychic"],
		"fastMoves": ["SPARK", "VOLT_SWITCH"],
		"chargedMoves": ["PSYCHIC", "THUNDER_PUNCH", "WILD_CHARGE", "GRASS_KNOT"],
		"defaultIVs": {
			"cp1500": [25, 0, 12, 9],
			"cp2500": [40, 15, 15, 15]
		}
	}, {
		"dex": 243,
		"speciesName": "Raikou",
		"speciesId": "raikou",
		"baseStats": {
			"atk": 241,
			"def": 195,
			"hp": 207
		},
		"types": ["electric", "none"],
		"fastMoves": ["THUNDER_SHOCK", "VOLT_SWITCH"],
		"chargedMoves": ["SHADOW_BALL", "THUNDER", "THUNDERBOLT", "WILD_CHARGE"],
		"defaultIVs": {
			"cp1500": [15.5, 10, 13, 15],
			"cp2500": [26.5, 3, 13, 13]
		}
	}, {
		"dex": 280,
		"speciesName": "Ralts",
		"speciesId": "ralts",
		"baseStats": {
			"atk": 79,
			"def": 59,
			"hp": 99
		},
		"types": ["psychic", "fairy"],
		"fastMoves": ["CHARGE_BEAM", "CONFUSION"],
		"chargedMoves": ["DISARMING_VOICE", "PSYSHOCK", "SHADOW_SNEAK", "RETURN", "FRUSTRATION"],
		"legacyMoves": ["RETURN", "FRUSTRATION"],
		"defaultIVs": {
			"cp1500": [40, 15, 15, 15],
			"cp2500": [40, 15, 15, 15]
		}
	}, {
		"dex": 409,
		"speciesName": "Rampardos",
		"speciesId": "rampardos",
		"baseStats": {
			"atk": 295,
			"def": 109,
			"hp": 219
		},
		"types": ["rock", "none"],
		"fastMoves": ["SMACK_DOWN", "ZEN_HEADBUTT"],
		"chargedMoves": ["FLAMETHROWER", "OUTRAGE", "ROCK_SLIDE"],
		"defaultIVs": {
			"cp1500": [16.5, 9, 10, 14],
			"cp2500": [28, 9, 12, 5]
		}
	}, {
		"dex": 78,
		"speciesName": "Rapidash",
		"speciesId": "rapidash",
		"baseStats": {
			"atk": 207,
			"def": 162,
			"hp": 163
		},
		"types": ["fire", "none"],
		"fastMoves": ["EMBER", "FIRE_SPIN", "LOW_KICK"],
		"chargedMoves": ["DRILL_RUN", "FIRE_BLAST", "HEAT_WAVE"],
		"legacyMoves": ["EMBER"],
		"defaultIVs": {
			"cp1500": [23.5, 3, 15, 0],
			"cp2500": [40, 15, 15, 15]
		}
	}, {
		"dex": 20,
		"speciesName": "Raticate",
		"speciesId": "raticate",
		"baseStats": {
			"atk": 161,
			"def": 139,
			"hp": 146
		},
		"types": ["normal", "none"],
		"fastMoves": ["BITE", "QUICK_ATTACK"],
		"chargedMoves": ["DIG", "HYPER_BEAM", "HYPER_FANG", "RETURN", "FRUSTRATION"],
		"legacyMoves": ["RETURN", "FRUSTRATION"],
		"defaultIVs": {
			"cp1500": [38.5, 1, 10, 7],
			"cp2500": [40, 15, 15, 15]
		}
	}, {
		"dex": 20,
		"speciesName": "Raticate (Alolan)",
		"speciesId": "raticate_alolan",
		"baseStats": {
			"atk": 135,
			"def": 154,
			"hp": 181
		},
		"types": ["dark", "normal"],
		"fastMoves": ["BITE", "QUICK_ATTACK"],
		"chargedMoves": ["CRUNCH", "HYPER_BEAM", "HYPER_FANG"],
		"defaultIVs": {
			"cp1500": [38.5, 4, 13, 5],
			"cp2500": [40, 15, 15, 15]
		}
	}, {
		"dex": 19,
		"speciesName": "Rattata",
		"speciesId": "rattata",
		"baseStats": {
			"atk": 103,
			"def": 70,
			"hp": 102
		},
		"types": ["normal", "none"],
		"fastMoves": ["QUICK_ATTACK", "TACKLE"],
		"chargedMoves": ["BODY_SLAM", "DIG", "HYPER_FANG", "RETURN", "FRUSTRATION"],
		"legacyMoves": ["RETURN", "FRUSTRATION"],
		"defaultIVs": {
			"cp1500": [40, 15, 15, 15],
			"cp2500": [40, 15, 15, 15]
		}
	}, {
		"dex": 19,
		"speciesName": "Rattata (Alolan)",
		"speciesId": "rattata_alolan",
		"baseStats": {
			"atk": 103,
			"def": 70,
			"hp": 102
		},
		"types": ["dark", "normal"],
		"fastMoves": ["QUICK_ATTACK", "TACKLE"],
		"chargedMoves": ["CRUNCH", "HYPER_FANG", "SHADOW_BALL"],
		"defaultIVs": {
			"cp1500": [40, 15, 15, 15],
			"cp2500": [40, 15, 15, 15]
		}
	}, {
		"dex": 384,
		"speciesName": "Rayquaza",
		"speciesId": "rayquaza",
		"baseStats": {
			"atk": 284,
			"def": 170,
			"hp": 213
		},
		"types": ["dragon", "flying"],
		"fastMoves": ["AIR_SLASH", "DRAGON_TAIL"],
		"chargedMoves": ["AERIAL_ACE", "ANCIENT_POWER", "OUTRAGE"],
		"defaultIVs": {
			"cp1500": [14.5, 8, 14, 0],
			"cp2500": [24.5, 5, 4, 11]
		}
	}, {
		"dex": 378,
		"speciesName": "Regice",
		"speciesId": "regice",
		"baseStats": {
			"atk": 179,
			"def": 309,
			"hp": 190
		},
		"types": ["ice", "none"],
		"fastMoves": ["FROST_BREATH", "ROCK_SMASH"],
		"chargedMoves": ["BLIZZARD", "EARTHQUAKE", "FOCUS_BLAST"],
		"defaultIVs": {
			"cp1500": [17.5, 8, 13, 13],
			"cp2500": [30, 3, 9, 14]
		}
	}, {
		"dex": 486,
		"speciesName": "Regigigas",
		"speciesId": "regigigas",
		"baseStats": {
			"atk": 287,
			"def": 210,
			"hp": 221
		},
		"types": ["normal", "none"],
		"fastMoves": ["ROCK_SMASH", "ZEN_HEADBUTT"],
		"chargedMoves": ["AVALANCHE", "HEAVY_SLAM", "STONE_EDGE"],
		"defaultIVs": {
			"cp1500": [12.5, 4, 14, 10],
			"cp2500": [22, 0, 9, 2]
		}
	}, {
		"dex": 377,
		"speciesName": "Regirock",
		"speciesId": "regirock",
		"baseStats": {
			"atk": 179,
			"def": 309,
			"hp": 190
		},
		"types": ["rock", "none"],
		"fastMoves": ["ROCK_SMASH", "ROCK_THROW"],
		"chargedMoves": ["FOCUS_BLAST", "STONE_EDGE", "ZAP_CANNON"],
		"defaultIVs": {
			"cp1500": [17.5, 8, 13, 13],
			"cp2500": [30, 3, 9, 14]
		}
	}, {
		"dex": 379,
		"speciesName": "Registeel",
		"speciesId": "registeel",
		"baseStats": {
			"atk": 143,
			"def": 285,
			"hp": 190
		},
		"types": ["steel", "none"],
		"fastMoves": ["METAL_CLAW", "ROCK_SMASH"],
		"chargedMoves": ["FLASH_CANNON", "FOCUS_BLAST", "HYPER_BEAM"],
		"defaultIVs": {
			"cp1500": [23, 6, 13, 10],
			"cp2500": [40, 15, 15, 15]
		}
	}, {
		"dex": 369,
		"speciesName": "Relicanth",
		"speciesId": "relicanth",
		"baseStats": {
			"atk": 162,
			"def": 203,
			"hp": 225
		},
		"types": ["water", "rock"],
		"fastMoves": ["WATER_GUN", "ZEN_HEADBUTT"],
		"chargedMoves": ["ANCIENT_POWER", "AQUA_TAIL", "HYDRO_PUMP"],
		"defaultIVs": {
			"cp1500": [22.5, 1, 13, 11],
			"cp2500": [40, 15, 3, 13]
		}
	}, {
		"dex": 223,
		"speciesName": "Remoraid",
		"speciesId": "remoraid",
		"baseStats": {
			"atk": 127,
			"def": 69,
			"hp": 111
		},
		"types": ["water", "none"],
		"fastMoves": ["MUD_SHOT", "WATER_GUN"],
		"chargedMoves": ["AURORA_BEAM", "ROCK_BLAST", "WATER_PULSE"],
		"defaultIVs": {
			"cp1500": [40, 15, 15, 15],
			"cp2500": [40, 15, 15, 15]
		}
	}, {
		"dex": 112,
		"speciesName": "Rhydon",
		"speciesId": "rhydon",
		"baseStats": {
			"atk": 222,
			"def": 171,
			"hp": 233
		},
		"types": ["ground", "rock"],
		"fastMoves": ["MUD_SLAP", "ROCK_SMASH"],
		"chargedMoves": ["EARTHQUAKE", "MEGAHORN", "STONE_EDGE", "SURF"],
		"legacyMoves": ["MEGAHORN"],
		"defaultIVs": {
			"cp1500": [18, 2, 7, 8],
			"cp2500": [30.5, 0, 11, 3]
		}
	}, {
		"dex": 111,
		"speciesName": "Rhyhorn",
		"speciesId": "rhyhorn",
		"baseStats": {
			"atk": 140,
			"def": 127,
			"hp": 190
		},
		"types": ["ground", "rock"],
		"fastMoves": ["MUD_SLAP", "ROCK_SMASH"],
		"chargedMoves": ["BULLDOZE", "HORN_ATTACK", "STOMP"],
		"defaultIVs": {
			"cp1500": [39.5, 5, 12, 8],
			"cp2500": [40, 15, 15, 15]
		}
	}, {
		"dex": 464,
		"speciesName": "Rhyperior",
		"speciesId": "rhyperior",
		"baseStats": {
			"atk": 241,
			"def": 190,
			"hp": 251
		},
		"types": ["ground", "rock"],
		"fastMoves": ["MUD_SLAP", "SMACK_DOWN"],
		"chargedMoves": ["EARTHQUAKE", "STONE_EDGE", "SURF", "SKULL_BASH"],
		"defaultIVs": {
			"cp1500": [15, 2, 10, 8],
			"cp2500": [24.5, 5, 15, 9]
		}
	}, {
		"dex": 447,
		"speciesName": "Riolu",
		"speciesId": "riolu",
		"baseStats": {
			"atk": 127,
			"def": 78,
			"hp": 120
		},
		"types": ["fighting", "none"],
		"fastMoves": ["COUNTER", "QUICK_ATTACK"],
		"chargedMoves": ["BRICK_BREAK", "CROSS_CHOP", "LOW_SWEEP"],
		"defaultIVs": {
			"cp1500": [40, 15, 15, 15],
			"cp2500": [40, 15, 15, 15]
		}
	}, {
		"dex": 315,
		"speciesName": "Roselia",
		"speciesId": "roselia",
		"baseStats": {
			"atk": 186,
			"def": 131,
			"hp": 137
		},
		"types": ["grass", "poison"],
		"fastMoves": ["POISON_JAB", "RAZOR_LEAF"],
		"chargedMoves": ["DAZZLING_GLEAM", "PETAL_BLIZZARD", "SLUDGE_BOMB"],
		"defaultIVs": {
			"cp1500": [30.5, 3, 13, 11],
			"cp2500": [40, 15, 15, 15]
		}
	}, {
		"dex": 407,
		"speciesName": "Roserade",
		"speciesId": "roserade",
		"baseStats": {
			"atk": 243,
			"def": 185,
			"hp": 155
		},
		"types": ["grass", "poison"],
		"fastMoves": ["POISON_JAB", "RAZOR_LEAF"],
		"chargedMoves": ["DAZZLING_GLEAM", "GRASS_KNOT", "SLUDGE_BOMB", "SOLAR_BEAM"],
		"defaultIVs": {
			"cp1500": [18.5, 6, 8, 14],
			"cp2500": [34.5, 1, 7, 9]
		}
	}, {
		"dex": 479,
		"speciesName": "Rotom",
		"speciesId": "rotom",
		"baseStats": {
			"atk": 185,
			"def": 159,
			"hp": 137
		},
		"types": ["electric", "ghost"],
		"fastMoves": ["ASTONISH", "THUNDER_SHOCK"],
		"chargedMoves": ["OMINOUS_WIND", "THUNDER", "THUNDERBOLT"],
		"defaultIVs": {
			"cp1500": [27, 6, 14, 14],
			"cp2500": [40, 15, 15, 15]
		}
	}, {
		"dex": 479,
		"speciesName": "Rotom (Fan)",
		"speciesId": "rotom_fan",
		"baseStats": {
			"atk": 204,
			"def": 219,
			"hp": 137
		},
		"types": ["electric", "flying"],
		"fastMoves": ["AIR_SLASH", "ASTONISH"],
		"chargedMoves": ["OMINOUS_WIND", "THUNDER", "THUNDERBOLT"],
		"defaultIVs": {
			"cp1500": [21, 7, 12, 15],
			"cp2500": [40, 14, 2, 14]
		}
	}, {
		"dex": 479,
		"speciesName": "Rotom (Frost)",
		"speciesId": "rotom_frost",
		"baseStats": {
			"atk": 204,
			"def": 219,
			"hp": 137
		},
		"types": ["electric", "ice"],
		"fastMoves": ["ASTONISH", "THUNDER_SHOCK"],
		"chargedMoves": ["BLIZZARD", "THUNDER", "THUNDERBOLT"],
		"defaultIVs": {
			"cp1500": [21, 7, 12, 15],
			"cp2500": [40, 14, 2, 14]
		}
	}, {
		"dex": 479,
		"speciesName": "Rotom (Heat)",
		"speciesId": "rotom_heat",
		"baseStats": {
			"atk": 204,
			"def": 219,
			"hp": 137
		},
		"types": ["electric", "fire"],
		"fastMoves": ["ASTONISH", "THUNDER_SHOCK"],
		"chargedMoves": ["OVERHEAT", "THUNDER", "THUNDERBOLT"],
		"defaultIVs": {
			"cp1500": [21, 7, 12, 15],
			"cp2500": [40, 14, 2, 14]
		}
	}, {
		"dex": 479,
		"speciesName": "Rotom (Mow)",
		"speciesId": "rotom_mow",
		"baseStats": {
			"atk": 204,
			"def": 219,
			"hp": 137
		},
		"types": ["electric", "grass"],
		"fastMoves": ["ASTONISH", "THUNDER_SHOCK"],
		"chargedMoves": ["OMINOUS_WIND", "THUNDER", "THUNDERBOLT"],
		"defaultIVs": {
			"cp1500": [21, 7, 12, 15],
			"cp2500": [40, 14, 2, 14]
		}
	}, {
		"dex": 479,
		"speciesName": "Rotom (Wash)",
		"speciesId": "rotom_wash",
		"baseStats": {
			"atk": 204,
			"def": 219,
			"hp": 137
		},
		"types": ["electric", "water"],
		"fastMoves": ["ASTONISH", "THUNDER_SHOCK"],
		"chargedMoves": ["HYDRO_PUMP", "THUNDER", "THUNDERBOLT"],
		"defaultIVs": {
			"cp1500": [21, 7, 12, 15],
			"cp2500": [40, 14, 2, 14]
		}
	}, {
		"dex": 302,
		"speciesName": "Sableye",
		"speciesId": "sableye",
		"baseStats": {
			"atk": 141,
			"def": 136,
			"hp": 137
		},
		"types": ["dark", "ghost"],
		"fastMoves": ["FEINT_ATTACK", "SHADOW_CLAW"],
		"chargedMoves": ["FOUL_PLAY", "POWER_GEM", "SHADOW_SNEAK"],
		"defaultIVs": {
			"cp1500": [40, 15, 15, 15],
			"cp2500": [40, 15, 15, 15]
		}
	}, {
		"dex": 373,
		"speciesName": "Salamence",
		"speciesId": "salamence",
		"baseStats": {
			"atk": 277,
			"def": 168,
			"hp": 216
		},
		"types": ["dragon", "flying"],
		"fastMoves": ["BITE", "DRAGON_TAIL", "FIRE_FANG"],
		"chargedMoves": ["DRACO_METEOR", "FIRE_BLAST", "HYDRO_PUMP", "OUTRAGE"],
		"defaultIVs": {
			"cp1500": [14.5, 12, 6, 15],
			"cp2500": [25.5, 3, 0, 13]
		}
	}, {
		"dex": 27,
		"speciesName": "Sandshrew",
		"speciesId": "sandshrew",
		"baseStats": {
			"atk": 126,
			"def": 120,
			"hp": 137
		},
		"types": ["ground", "none"],
		"fastMoves": ["MUD_SHOT", "SCRATCH"],
		"chargedMoves": ["DIG", "ROCK_SLIDE", "ROCK_TOMB", "SAND_TOMB"],
		"legacyMoves": ["ROCK_TOMB"],
		"defaultIVs": {
			"cp1500": [40, 15, 15, 15],
			"cp2500": [40, 15, 15, 15]
		}
	}, {
		"dex": 27,
		"speciesName": "Sandshrew (Alolan)",
		"speciesId": "sandshrew_alolan",
		"baseStats": {
			"atk": 125,
			"def": 129,
			"hp": 137
		},
		"types": ["ice", "steel"],
		"fastMoves": ["METAL_CLAW", "POWDER_SNOW"],
		"chargedMoves": ["BLIZZARD", "GYRO_BALL", "NIGHT_SLASH"],
		"defaultIVs": {
			"cp1500": [40, 15, 15, 15],
			"cp2500": [40, 15, 15, 15]
		}
	}, {
		"dex": 28,
		"speciesName": "Sandslash",
		"speciesId": "sandslash",
		"baseStats": {
			"atk": 182,
			"def": 175,
			"hp": 181
		},
		"types": ["ground", "none"],
		"fastMoves": ["METAL_CLAW", "MUD_SHOT"],
		"chargedMoves": ["BULLDOZE", "EARTHQUAKE", "ROCK_TOMB"],
		"defaultIVs": {
			"cp1500": [24, 6, 12, 4],
			"cp2500": [40, 15, 15, 15]
		}
	}, {
		"dex": 28,
		"speciesName": "Sandslash (Alolan)",
		"speciesId": "sandslash_alolan",
		"baseStats": {
			"atk": 177,
			"def": 195,
			"hp": 181
		},
		"types": ["ice", "steel"],
		"fastMoves": ["METAL_CLAW", "POWDER_SNOW"],
		"chargedMoves": ["BLIZZARD", "BULLDOZE", "GYRO_BALL"],
		"defaultIVs": {
			"cp1500": [24, 2, 11, 3],
			"cp2500": [40, 15, 15, 15]
		}
	}, {
		"dex": 254,
		"speciesName": "Sceptile",
		"speciesId": "sceptile",
		"baseStats": {
			"atk": 223,
			"def": 169,
			"hp": 172
		},
		"types": ["grass", "none"],
		"fastMoves": ["BULLET_SEED", "FURY_CUTTER"],
		"chargedMoves": ["AERIAL_ACE", "EARTHQUAKE", "LEAF_BLADE", "FRENZY_PLANT", "DRAGON_CLAW"],
		"defaultIVs": {
			"cp1500": [20, 7, 8, 15],
			"cp2500": [40, 1, 6, 10]
		}
	}, {
		"dex": 212,
		"speciesName": "Scizor",
		"speciesId": "scizor",
		"baseStats": {
			"atk": 236,
			"def": 181,
			"hp": 172
		},
		"types": ["bug", "steel"],
		"fastMoves": ["BULLET_PUNCH", "FURY_CUTTER"],
		"chargedMoves": ["IRON_HEAD", "NIGHT_SLASH", "X_SCISSOR", "RETURN", "FRUSTRATION"],
		"legacyMoves": ["RETURN", "FRUSTRATION"],
		"defaultIVs": {
			"cp1500": [18.5, 8, 9, 10],
			"cp2500": [33, 3, 7, 11]
		}
	}, {
		"dex": 123,
		"speciesName": "Scyther",
		"speciesId": "scyther",
		"baseStats": {
			"atk": 218,
			"def": 170,
			"hp": 172
		},
		"types": ["bug", "flying"],
		"fastMoves": ["AIR_SLASH", "FURY_CUTTER", "STEEL_WING"],
		"chargedMoves": ["AERIAL_ACE", "BUG_BUZZ", "NIGHT_SLASH", "X_SCISSOR", "RETURN", "FRUSTRATION"],
		"legacyMoves": ["BUG_BUZZ", "STEEL_WING", "RETURN", "FRUSTRATION"],
		"defaultIVs": {
			"cp1500": [21, 5, 11, 5],
			"cp2500": [38.5, 8, 14, 6]
		}
	}, {
		"dex": 117,
		"speciesName": "Seadra",
		"speciesId": "seadra",
		"baseStats": {
			"atk": 187,
			"def": 156,
			"hp": 146
		},
		"types": ["water", "none"],
		"fastMoves": ["DRAGON_BREATH", "WATER_GUN"],
		"chargedMoves": ["AURORA_BEAM", "BLIZZARD", "DRAGON_PULSE", "HYDRO_PUMP"],
		"legacyMoves": ["BLIZZARD"],
		"defaultIVs": {
			"cp1500": [27, 5, 9, 12],
			"cp2500": [40, 15, 15, 15]
		}
	}, {
		"dex": 119,
		"speciesName": "Seaking",
		"speciesId": "seaking",
		"baseStats": {
			"atk": 175,
			"def": 147,
			"hp": 190
		},
		"types": ["water", "none"],
		"fastMoves": ["PECK", "POISON_JAB", "WATERFALL"],
		"chargedMoves": ["DRILL_RUN", "ICE_BEAM", "ICY_WIND", "MEGAHORN", "WATER_PULSE"],
		"legacyMoves": ["DRILL_RUN", "ICY_WIND", "POISON_JAB"],
		"defaultIVs": {
			"cp1500": [27.5, 1, 9, 2],
			"cp2500": [40, 15, 15, 15]
		}
	}, {
		"dex": 364,
		"speciesName": "Sealeo",
		"speciesId": "sealeo",
		"baseStats": {
			"atk": 137,
			"def": 132,
			"hp": 207
		},
		"types": ["ice", "water"],
		"fastMoves": ["POWDER_SNOW", "WATER_GUN"],
		"chargedMoves": ["AURORA_BEAM", "BODY_SLAM", "WATER_PULSE"],
		"defaultIVs": {
			"cp1500": [38, 4, 9, 11],
			"cp2500": [40, 15, 15, 15]
		}
	}, {
		"dex": 273,
		"speciesName": "Seedot",
		"speciesId": "seedot",
		"baseStats": {
			"atk": 71,
			"def": 77,
			"hp": 120
		},
		"types": ["grass", "none"],
		"fastMoves": ["BULLET_SEED", "QUICK_ATTACK"],
		"chargedMoves": ["ENERGY_BALL", "FOUL_PLAY", "GRASS_KNOT"],
		"defaultIVs": {
			"cp1500": [40, 15, 15, 15],
			"cp2500": [40, 15, 15, 15]
		}
	}, {
		"dex": 86,
		"speciesName": "Seel",
		"speciesId": "seel",
		"baseStats": {
			"atk": 85,
			"def": 121,
			"hp": 163
		},
		"types": ["water", "none"],
		"fastMoves": ["ICE_SHARD", "LICK", "WATER_GUN"],
		"chargedMoves": ["AQUA_JET", "AQUA_TAIL", "AURORA_BEAM", "ICY_WIND"],
		"legacyMoves": ["AQUA_JET", "WATER_GUN"],
		"defaultIVs": {
			"cp1500": [40, 15, 15, 15],
			"cp2500": [40, 15, 15, 15]
		}
	}, {
		"dex": 161,
		"speciesName": "Sentret",
		"speciesId": "sentret",
		"baseStats": {
			"atk": 79,
			"def": 73,
			"hp": 111
		},
		"types": ["normal", "none"],
		"fastMoves": ["QUICK_ATTACK", "SCRATCH"],
		"chargedMoves": ["BRICK_BREAK", "DIG", "GRASS_KNOT"],
		"defaultIVs": {
			"cp1500": [40, 15, 15, 15],
			"cp2500": [40, 15, 15, 15]
		}
	}, {
		"dex": 336,
		"speciesName": "Seviper",
		"speciesId": "seviper",
		"baseStats": {
			"atk": 196,
			"def": 118,
			"hp": 177
		},
		"types": ["poison", "none"],
		"fastMoves": ["IRON_TAIL", "POISON_JAB"],
		"chargedMoves": ["CRUNCH", "POISON_FANG", "WRAP"],
		"defaultIVs": {
			"cp1500": [27, 3, 11, 9],
			"cp2500": [40, 15, 15, 15]
		}
	}, {
		"dex": 319,
		"speciesName": "Sharpedo",
		"speciesId": "sharpedo",
		"baseStats": {
			"atk": 243,
			"def": 83,
			"hp": 172
		},
		"types": ["water", "dark"],
		"fastMoves": ["BITE", "WATERFALL"],
		"chargedMoves": ["CRUNCH", "HYDRO_PUMP", "POISON_FANG"],
		"defaultIVs": {
			"cp1500": [25, 8, 15, 9],
			"cp2500": [40, 15, 15, 15]
		}
	}, {
		"dex": 492,
		"speciesName": "Shaymin (Land)",
		"speciesId": "shaymin_land",
		"baseStats": {
			"atk": 210,
			"def": 210,
			"hp": 225
		},
		"types": ["grass", "none"],
		"fastMoves": ["HIDDEN_POWER_BUG", "HIDDEN_POWER_DARK", "HIDDEN_POWER_DRAGON", "HIDDEN_POWER_ELECTRIC", "HIDDEN_POWER_FIGHTING", "HIDDEN_POWER_FIRE", "HIDDEN_POWER_FLYING", "HIDDEN_POWER_GHOST", "HIDDEN_POWER_GRASS", "HIDDEN_POWER_GROUND", "HIDDEN_POWER_ICE", "HIDDEN_POWER_POISON", "HIDDEN_POWER_PSYCHIC", "HIDDEN_POWER_ROCK", "HIDDEN_POWER_STEEL", "HIDDEN_POWER_WATER", "ZEN_HEADBUTT"],
		"chargedMoves": ["ENERGY_BALL", "GRASS_KNOT", "SOLAR_BEAM"],
		"defaultIVs": {
			"cp1500": [17.5, 0, 2, 15],
			"cp2500": [28.5, 0, 12, 14]
		}
	}, {
		"dex": 492,
		"speciesName": "Shaymin (Sky)",
		"speciesId": "shaymin_sky",
		"baseStats": {
			"atk": 261,
			"def": 166,
			"hp": 225
		},
		"types": ["grass", "flying"],
		"fastMoves": ["HIDDEN_POWER_BUG", "HIDDEN_POWER_DARK", "HIDDEN_POWER_DRAGON", "HIDDEN_POWER_ELECTRIC", "HIDDEN_POWER_FIGHTING", "HIDDEN_POWER_FIRE", "HIDDEN_POWER_FLYING", "HIDDEN_POWER_GHOST", "HIDDEN_POWER_GRASS", "HIDDEN_POWER_GROUND", "HIDDEN_POWER_ICE", "HIDDEN_POWER_POISON", "HIDDEN_POWER_PSYCHIC", "HIDDEN_POWER_ROCK", "HIDDEN_POWER_STEEL", "HIDDEN_POWER_WATER", "ZEN_HEADBUTT"],
		"chargedMoves": ["ENERGY_BALL", "GRASS_KNOT", "SOLAR_BEAM"],
		"defaultIVs": {
			"cp1500": [15.5, 6, 4, 15],
			"cp2500": [25, 10, 13, 12]
		}
	}, {
		"dex": 292,
		"speciesName": "Shedinja",
		"speciesId": "shedinja",
		"baseStats": {
			"atk": 153,
			"def": 73,
			"hp": 1
		},
		"types": ["bug", "ghost"],
		"fastMoves": ["BUG_BITE", "SHADOW_CLAW"],
		"chargedMoves": ["AERIAL_ACE", "DIG", "SHADOW_SNEAK"],
		"defaultIVs": {
			"cp1500": [40, 15, 15, 15],
			"cp2500": [40, 15, 15, 15]
		}
	}, {
		"dex": 372,
		"speciesName": "Shelgon",
		"speciesId": "shelgon",
		"baseStats": {
			"atk": 172,
			"def": 155,
			"hp": 163
		},
		"types": ["dragon", "none"],
		"fastMoves": ["DRAGON_BREATH", "EMBER"],
		"chargedMoves": ["DRAGON_PULSE", "FLAMETHROWER", "TWISTER"],
		"defaultIVs": {
			"cp1500": [28, 3, 9, 13],
			"cp2500": [40, 15, 15, 15]
		}
	}, {
		"dex": 90,
		"speciesName": "Shellder",
		"speciesId": "shellder",
		"baseStats": {
			"atk": 116,
			"def": 134,
			"hp": 102
		},
		"types": ["water", "none"],
		"fastMoves": ["ICE_SHARD", "TACKLE"],
		"chargedMoves": ["BUBBLE_BEAM", "ICY_WIND", "WATER_PULSE"],
		"defaultIVs": {
			"cp1500": [40, 15, 15, 15],
			"cp2500": [40, 15, 15, 15]
		}
	}, {
		"dex": 422,
		"speciesName": "Shellos (East)",
		"speciesId": "shellos_east_sea",
		"baseStats": {
			"atk": 103,
			"def": 105,
			"hp": 183
		},
		"types": ["water", "none"],
		"fastMoves": ["HIDDEN_POWER_BUG", "HIDDEN_POWER_DARK", "HIDDEN_POWER_DRAGON", "HIDDEN_POWER_ELECTRIC", "HIDDEN_POWER_FIGHTING", "HIDDEN_POWER_FIRE", "HIDDEN_POWER_FLYING", "HIDDEN_POWER_GHOST", "HIDDEN_POWER_GRASS", "HIDDEN_POWER_GROUND", "HIDDEN_POWER_ICE", "HIDDEN_POWER_POISON", "HIDDEN_POWER_PSYCHIC", "HIDDEN_POWER_ROCK", "HIDDEN_POWER_STEEL", "HIDDEN_POWER_WATER", "MUD_SLAP"],
		"chargedMoves": ["BODY_SLAM", "MUD_BOMB", "WATER_PULSE"],
		"defaultIVs": {
			"cp1500": [40, 15, 15, 15],
			"cp2500": [40, 15, 15, 15]
		}
	}, {
		"dex": 422,
		"speciesName": "Shellos (West)",
		"speciesId": "shellos_west_sea",
		"baseStats": {
			"atk": 103,
			"def": 105,
			"hp": 183
		},
		"types": ["water", "none"],
		"fastMoves": ["HIDDEN_POWER_BUG", "HIDDEN_POWER_DARK", "HIDDEN_POWER_DRAGON", "HIDDEN_POWER_ELECTRIC", "HIDDEN_POWER_FIGHTING", "HIDDEN_POWER_FIRE", "HIDDEN_POWER_FLYING", "HIDDEN_POWER_GHOST", "HIDDEN_POWER_GRASS", "HIDDEN_POWER_GROUND", "HIDDEN_POWER_ICE", "HIDDEN_POWER_POISON", "HIDDEN_POWER_PSYCHIC", "HIDDEN_POWER_ROCK", "HIDDEN_POWER_STEEL", "HIDDEN_POWER_WATER", "MUD_SLAP"],
		"chargedMoves": ["BODY_SLAM", "MUD_BOMB", "WATER_PULSE"],
		"defaultIVs": {
			"cp1500": [40, 15, 15, 15],
			"cp2500": [40, 15, 15, 15]
		}
	}, {
		"dex": 410,
		"speciesName": "Shieldon",
		"speciesId": "shieldon",
		"baseStats": {
			"atk": 76,
			"def": 195,
			"hp": 102
		},
		"types": ["rock", "steel"],
		"fastMoves": ["IRON_TAIL", "TACKLE"],
		"chargedMoves": ["ANCIENT_POWER", "HEAVY_SLAM", "ROCK_TOMB"],
		"defaultIVs": {
			"cp1500": [40, 15, 15, 15],
			"cp2500": [40, 15, 15, 15]
		}
	}, {
		"dex": 275,
		"speciesName": "Shiftry",
		"speciesId": "shiftry",
		"baseStats": {
			"atk": 200,
			"def": 121,
			"hp": 207
		},
		"types": ["grass", "dark"],
		"fastMoves": ["FEINT_ATTACK", "RAZOR_LEAF"],
		"chargedMoves": ["FOUL_PLAY", "HURRICANE", "LEAF_BLADE", "LEAF_TORNADO"],
		"defaultIVs": {
			"cp1500": [24.5, 3, 8, 12],
			"cp2500": [40, 15, 15, 15]
		}
	}, {
		"dex": 403,
		"speciesName": "Shinx",
		"speciesId": "shinx",
		"baseStats": {
			"atk": 117,
			"def": 64,
			"hp": 128
		},
		"types": ["electric", "none"],
		"fastMoves": ["SPARK", "TACKLE"],
		"chargedMoves": ["DISCHARGE", "SWIFT", "THUNDERBOLT"],
		"defaultIVs": {
			"cp1500": [40, 15, 15, 15],
			"cp2500": [40, 15, 15, 15]
		}
	}, {
		"dex": 285,
		"speciesName": "Shroomish",
		"speciesId": "shroomish",
		"baseStats": {
			"atk": 74,
			"def": 110,
			"hp": 155
		},
		"types": ["grass", "none"],
		"fastMoves": ["BULLET_SEED", "TACKLE"],
		"chargedMoves": ["ENERGY_BALL", "GRASS_KNOT", "SEED_BOMB"],
		"defaultIVs": {
			"cp1500": [40, 15, 15, 15],
			"cp2500": [40, 15, 15, 15]
		}
	}, {
		"dex": 213,
		"speciesName": "Shuckle",
		"speciesId": "shuckle",
		"baseStats": {
			"atk": 17,
			"def": 396,
			"hp": 85
		},
		"types": ["bug", "rock"],
		"fastMoves": ["ROCK_THROW", "STRUGGLE_BUG"],
		"chargedMoves": ["GYRO_BALL", "ROCK_BLAST", "STONE_EDGE"],
		"defaultIVs": {
			"cp1500": [40, 15, 15, 15],
			"cp2500": [40, 15, 15, 15]
		}
	}, {
		"dex": 353,
		"speciesName": "Shuppet",
		"speciesId": "shuppet",
		"baseStats": {
			"atk": 138,
			"def": 65,
			"hp": 127
		},
		"types": ["ghost", "none"],
		"fastMoves": ["ASTONISH", "FEINT_ATTACK"],
		"chargedMoves": ["NIGHT_SHADE", "OMINOUS_WIND", "SHADOW_SNEAK"],
		"defaultIVs": {
			"cp1500": [40, 15, 15, 15],
			"cp2500": [40, 15, 15, 15]
		}
	}, {
		"dex": 266,
		"speciesName": "Silcoon",
		"speciesId": "silcoon",
		"baseStats": {
			"atk": 60,
			"def": 77,
			"hp": 137
		},
		"types": ["bug", "none"],
		"fastMoves": ["BUG_BITE", "POISON_STING"],
		"chargedMoves": ["STRUGGLE"],
		"defaultIVs": {
			"cp1500": [40, 15, 15, 15],
			"cp2500": [40, 15, 15, 15]
		}
	}, {
		"dex": 227,
		"speciesName": "Skarmory",
		"speciesId": "skarmory",
		"baseStats": {
			"atk": 148,
			"def": 226,
			"hp": 163
		},
		"types": ["steel", "flying"],
		"fastMoves": ["AIR_SLASH", "STEEL_WING"],
		"chargedMoves": ["BRAVE_BIRD", "FLASH_CANNON", "SKY_ATTACK"],
		"defaultIVs": {
			"cp1500": [27.5, 2, 11, 9],
			"cp2500": [40, 15, 15, 15]
		}
	}, {
		"dex": 188,
		"speciesName": "Skiploom",
		"speciesId": "skiploom",
		"baseStats": {
			"atk": 91,
			"def": 120,
			"hp": 146
		},
		"types": ["grass", "flying"],
		"fastMoves": ["BULLET_SEED", "TACKLE"],
		"chargedMoves": ["DAZZLING_GLEAM", "ENERGY_BALL", "GRASS_KNOT"],
		"defaultIVs": {
			"cp1500": [40, 15, 15, 15],
			"cp2500": [40, 15, 15, 15]
		}
	}, {
		"dex": 300,
		"speciesName": "Skitty",
		"speciesId": "skitty",
		"baseStats": {
			"atk": 84,
			"def": 79,
			"hp": 137
		},
		"types": ["normal", "none"],
		"fastMoves": ["FEINT_ATTACK", "TACKLE"],
		"chargedMoves": ["DIG", "DISARMING_VOICE", "WILD_CHARGE"],
		"defaultIVs": {
			"cp1500": [40, 15, 15, 15],
			"cp2500": [40, 15, 15, 15]
		}
	}, {
		"dex": 451,
		"speciesName": "Skorupi",
		"speciesId": "skorupi",
		"baseStats": {
			"atk": 93,
			"def": 151,
			"hp": 120
		},
		"types": ["poison", "bug"],
		"fastMoves": ["INFESTATION", "POISON_STING"],
		"chargedMoves": ["AQUA_TAIL", "CROSS_POISON", "SLUDGE_BOMB"],
		"defaultIVs": {
			"cp1500": [40, 15, 15, 15],
			"cp2500": [40, 15, 15, 15]
		}
	}, {
		"dex": 435,
		"speciesName": "Skuntank",
		"speciesId": "skuntank",
		"baseStats": {
			"atk": 184,
			"def": 132,
			"hp": 230
		},
		"types": ["poison", "dark"],
		"fastMoves": ["BITE", "POISON_JAB"],
		"chargedMoves": ["CRUNCH", "FLAMETHROWER", "SLUDGE_BOMB"],
		"defaultIVs": {
			"cp1500": [24, 6, 7, 13],
			"cp2500": [40, 15, 15, 15]
		}
	}, {
		"dex": 289,
		"speciesName": "Slaking",
		"speciesId": "slaking",
		"baseStats": {
			"atk": 290,
			"def": 166,
			"hp": 284
		},
		"types": ["normal", "none"],
		"fastMoves": ["YAWN"],
		"chargedMoves": ["EARTHQUAKE", "HYPER_BEAM", "PLAY_ROUGH", "BODY_SLAM"],
		"defaultIVs": {
			"cp1500": [12.5, 9, 5, 12],
			"cp2500": [20, 10, 14, 14]
		}
	}, {
		"dex": 287,
		"speciesName": "Slakoth",
		"speciesId": "slakoth",
		"baseStats": {
			"atk": 104,
			"def": 92,
			"hp": 155
		},
		"types": ["normal", "none"],
		"fastMoves": ["YAWN"],
		"chargedMoves": ["BODY_SLAM", "BRICK_BREAK", "NIGHT_SLASH"],
		"defaultIVs": {
			"cp1500": [40, 15, 15, 15],
			"cp2500": [40, 15, 15, 15]
		}
	}, {
		"dex": 80,
		"speciesName": "Slowbro",
		"speciesId": "slowbro",
		"baseStats": {
			"atk": 177,
			"def": 180,
			"hp": 216
		},
		"types": ["water", "psychic"],
		"fastMoves": ["CONFUSION", "WATER_GUN"],
		"chargedMoves": ["ICE_BEAM", "PSYCHIC", "WATER_PULSE"],
		"defaultIVs": {
			"cp1500": [22.5, 5, 11, 4],
			"cp2500": [40, 13, 9, 10]
		}
	}, {
		"dex": 199,
		"speciesName": "Slowking",
		"speciesId": "slowking",
		"baseStats": {
			"atk": 177,
			"def": 180,
			"hp": 216
		},
		"types": ["water", "psychic"],
		"fastMoves": ["CONFUSION", "WATER_GUN"],
		"chargedMoves": ["BLIZZARD", "FIRE_BLAST", "PSYCHIC"],
		"defaultIVs": {
			"cp1500": [22.5, 5, 11, 4],
			"cp2500": [40, 13, 9, 10]
		}
	}, {
		"dex": 79,
		"speciesName": "Slowpoke",
		"speciesId": "slowpoke",
		"baseStats": {
			"atk": 109,
			"def": 98,
			"hp": 207
		},
		"types": ["water", "psychic"],
		"fastMoves": ["CONFUSION", "WATER_GUN"],
		"chargedMoves": ["PSYCHIC", "PSYSHOCK", "WATER_PULSE"],
		"defaultIVs": {
			"cp1500": [40, 15, 15, 15],
			"cp2500": [40, 15, 15, 15]
		}
	}, {
		"dex": 218,
		"speciesName": "Slugma",
		"speciesId": "slugma",
		"baseStats": {
			"atk": 118,
			"def": 71,
			"hp": 120
		},
		"types": ["fire", "none"],
		"fastMoves": ["EMBER", "ROCK_THROW"],
		"chargedMoves": ["FLAME_BURST", "FLAME_CHARGE", "ROCK_SLIDE"],
		"defaultIVs": {
			"cp1500": [40, 15, 15, 15],
			"cp2500": [40, 15, 15, 15]
		}
	}, {
		"dex": 235,
		"speciesName": "Smeargle",
		"speciesId": "smeargle",
		"baseStats": {
			"atk": 40,
			"def": 83,
			"hp": 146
		},
		"types": ["normal", "none"],
		"fastMoves": ["TACKLE", "FURY_CUTTER", "BUG_BITE", "BITE", "SUCKER_PUNCH", "DRAGON_BREATH", "THUNDER_SHOCK", "SPARK", "LOW_KICK", "KARATE_CHOP", "EMBER", "WING_ATTACK", "PECK", "LICK", "SHADOW_CLAW", "VINE_WHIP", "RAZOR_LEAF", "MUD_SHOT", "ICE_SHARD", "FROST_BREATH", "QUICK_ATTACK", "SCRATCH", "POUND", "CUT", "POISON_JAB", "ACID", "PSYCHO_CUT", "ROCK_THROW", "METAL_CLAW", "BULLET_PUNCH", "WATER_GUN", "SPLASH", "MUD_SLAP", "ZEN_HEADBUTT", "CONFUSION", "POISON_STING", "BUBBLE", "FEINT_ATTACK", "STEEL_WING", "FIRE_FANG", "ROCK_SMASH", "COUNTER", "POWDER_SNOW", "CHARGE_BEAM", "VOLT_SWITCH", "DRAGON_TAIL", "AIR_SLASH", "INFESTATION", "STRUGGLE_BUG", "ASTONISH", "HEX", "IRON_TAIL", "FIRE_SPIN", "BULLET_SEED", "EXTRASENSORY", "SNARL", "HIDDEN_POWER_BUG", "HIDDEN_POWER_DARK", "HIDDEN_POWER_DRAGON", "HIDDEN_POWER_ELECTRIC", "HIDDEN_POWER_FIGHTING", "HIDDEN_POWER_FIRE", "HIDDEN_POWER_FLYING", "HIDDEN_POWER_GHOST", "HIDDEN_POWER_GRASS", "HIDDEN_POWER_GROUND", "HIDDEN_POWER_ICE", "HIDDEN_POWER_POISON", "HIDDEN_POWER_PSYCHIC", "HIDDEN_POWER_ROCK", "HIDDEN_POWER_STEEL", "HIDDEN_POWER_WATER", "TAKE_DOWN", "WATERFALL", "YAWN", "PRESENT"],
		"chargedMoves": ["STRUGGLE", "WRAP", "HYPER_BEAM", "DARK_PULSE", "SLUDGE", "VICE_GRIP", "FLAME_WHEEL", "MEGAHORN", "FLAMETHROWER", "DIG", "CROSS_CHOP", "PSYBEAM", "EARTHQUAKE", "STONE_EDGE", "ICE_PUNCH", "DISCHARGE", "FLASH_CANNON", "DRILL_PECK", "ICE_BEAM", "BLIZZARD", "HEAT_WAVE", "AERIAL_ACE", "DRILL_RUN", "PETAL_BLIZZARD", "BUG_BUZZ", "POISON_FANG", "NIGHT_SLASH", "BUBBLE_BEAM", "SUBMISSION", "LOW_SWEEP", "AQUA_JET", "AQUA_TAIL", "SEED_BOMB", "PSYSHOCK", "ANCIENT_POWER", "ROCK_TOMB", "ROCK_SLIDE", "POWER_GEM", "SHADOW_SNEAK", "SHADOW_PUNCH", "OMINOUS_WIND", "SHADOW_BALL", "MAGNET_BOMB", "IRON_HEAD", "THUNDER_PUNCH", "THUNDER", "THUNDERBOLT", "TWISTER", "DRAGON_PULSE", "DRAGON_CLAW", "DISARMING_VOICE", "DRAINING_KISS", "DAZZLING_GLEAM", "MOONBLAST", "PLAY_ROUGH", "CROSS_POISON", "SLUDGE_BOMB", "SLUDGE_WAVE", "GUNK_SHOT", "BONE_CLUB", "BULLDOZE", "MUD_BOMB", "SIGNAL_BEAM", "X_SCISSOR", "FLAME_CHARGE", "FLAME_BURST", "FIRE_BLAST", "WATER_PULSE", "HYDRO_PUMP", "PSYCHIC", "ICY_WIND", "FIRE_PUNCH", "SOLAR_BEAM", "LEAF_BLADE", "POWER_WHIP", "AIR_CUTTER", "HURRICANE", "BRICK_BREAK", "SWIFT", "HORN_ATTACK", "STOMP", "HYPER_FANG", "BODY_SLAM", "CLOSE_COMBAT", "DYNAMIC_PUNCH", "FOCUS_BLAST", "AURORA_BEAM", "WILD_CHARGE", "ZAP_CANNON", "AVALANCHE", "BRAVE_BIRD", "SKY_ATTACK", "SAND_TOMB", "ROCK_BLAST", "SILVER_WIND", "NIGHT_SHADE", "GYRO_BALL", "HEAVY_SLAM", "OVERHEAT", "GRASS_KNOT", "ENERGY_BALL", "FUTURE_SIGHT", "MIRROR_COAT", "OUTRAGE", "CRUNCH", "FOUL_PLAY", "SURF", "DRACO_METEOR", "PSYCHO_BOOST", "FRENZY_PLANT", "BLAST_BURN", "HYDRO_CANNON", "LAST_RESORT", "METEOR_MASH"],
		"defaultIVs": {
			"cp1500": [40, 15, 15, 15],
			"cp2500": [40, 15, 15, 15]
		}
	}, {
		"dex": 238,
		"speciesName": "Smoochum",
		"speciesId": "smoochum",
		"baseStats": {
			"atk": 153,
			"def": 91,
			"hp": 128
		},
		"types": ["ice", "psychic"],
		"fastMoves": ["FROST_BREATH", "POUND", "POWDER_SNOW"],
		"chargedMoves": ["ICE_BEAM", "ICE_PUNCH", "PSYSHOCK"],
		"legacyMoves": ["FROST_BREATH"],
		"defaultIVs": {
			"cp1500": [40, 15, 15, 15],
			"cp2500": [40, 15, 15, 15]
		}
	}, {
		"dex": 215,
		"speciesName": "Sneasel",
		"speciesId": "sneasel",
		"baseStats": {
			"atk": 189,
			"def": 146,
			"hp": 146
		},
		"types": ["dark", "ice"],
		"fastMoves": ["FEINT_ATTACK", "ICE_SHARD"],
		"chargedMoves": ["AVALANCHE", "FOUL_PLAY", "ICE_PUNCH"],
		"defaultIVs": {
			"cp1500": [28, 4, 15, 3],
			"cp2500": [40, 15, 15, 15]
		}
	}, {
		"dex": 143,
		"speciesName": "Snorlax",
		"speciesId": "snorlax",
		"baseStats": {
			"atk": 190,
			"def": 169,
			"hp": 330
		},
		"types": ["normal", "none"],
		"fastMoves": ["LICK", "ZEN_HEADBUTT", "YAWN"],
		"chargedMoves": ["BODY_SLAM", "EARTHQUAKE", "HEAVY_SLAM", "HYPER_BEAM", "OUTRAGE", "SKULL_BASH", "RETURN", "FRUSTRATION"],
		"legacyMoves": ["BODY_SLAM", "SKULL_BASH", "RETURN", "FRUSTRATION"],
		"defaultIVs": {
			"cp1500": [17.5, 3, 15, 1],
			"cp2500": [29, 0, 13, 14]
		}
	}, {
		"dex": 361,
		"speciesName": "Snorunt",
		"speciesId": "snorunt",
		"baseStats": {
			"atk": 95,
			"def": 95,
			"hp": 137
		},
		"types": ["ice", "none"],
		"fastMoves": ["HEX", "POWDER_SNOW"],
		"chargedMoves": ["AVALANCHE", "ICY_WIND", "SHADOW_BALL"],
		"defaultIVs": {
			"cp1500": [40, 15, 15, 15],
			"cp2500": [40, 15, 15, 15]
		}
	}, {
		"dex": 459,
		"speciesName": "Snover",
		"speciesId": "snover",
		"baseStats": {
			"atk": 115,
			"def": 105,
			"hp": 155
		},
		"types": ["grass", "ice"],
		"fastMoves": ["ICE_SHARD", "POWDER_SNOW"],
		"chargedMoves": ["ENERGY_BALL", "ICE_BEAM", "STOMP"],
		"defaultIVs": {
			"cp1500": [40, 15, 15, 15],
			"cp2500": [40, 15, 15, 15]
		}
	}, {
		"dex": 209,
		"speciesName": "Snubbull",
		"speciesId": "snubbull",
		"baseStats": {
			"atk": 137,
			"def": 85,
			"hp": 155
		},
		"types": ["fairy", "none"],
		"fastMoves": ["BITE", "TACKLE"],
		"chargedMoves": ["BRICK_BREAK", "CRUNCH", "DAZZLING_GLEAM"],
		"defaultIVs": {
			"cp1500": [40, 15, 15, 15],
			"cp2500": [40, 15, 15, 15]
		}
	}, {
		"dex": 338,
		"speciesName": "Solrock",
		"speciesId": "solrock",
		"baseStats": {
			"atk": 178,
			"def": 153,
			"hp": 207
		},
		"types": ["rock", "psychic"],
		"fastMoves": ["CONFUSION", "ROCK_THROW"],
		"chargedMoves": ["PSYCHIC", "ROCK_SLIDE", "SOLAR_BEAM"],
		"defaultIVs": {
			"cp1500": [25, 2, 11, 4],
			"cp2500": [40, 15, 15, 15]
		}
	}, {
		"dex": 21,
		"speciesName": "Spearow",
		"speciesId": "spearow",
		"baseStats": {
			"atk": 112,
			"def": 60,
			"hp": 120
		},
		"types": ["normal", "flying"],
		"fastMoves": ["PECK", "QUICK_ATTACK"],
		"chargedMoves": ["AERIAL_ACE", "DRILL_PECK", "SKY_ATTACK", "TWISTER"],
		"legacyMoves": ["TWISTER"],
		"defaultIVs": {
			"cp1500": [40, 15, 15, 15],
			"cp2500": [40, 15, 15, 15]
		}
	}, {
		"dex": 363,
		"speciesName": "Spheal",
		"speciesId": "spheal",
		"baseStats": {
			"atk": 95,
			"def": 90,
			"hp": 172
		},
		"types": ["ice", "water"],
		"fastMoves": ["ROCK_SMASH", "WATER_GUN"],
		"chargedMoves": ["AURORA_BEAM", "BODY_SLAM", "WATER_PULSE"],
		"defaultIVs": {
			"cp1500": [40, 15, 15, 15],
			"cp2500": [40, 15, 15, 15]
		}
	}, {
		"dex": 167,
		"speciesName": "Spinarak",
		"speciesId": "spinarak",
		"baseStats": {
			"atk": 105,
			"def": 73,
			"hp": 120
		},
		"types": ["bug", "poison"],
		"fastMoves": ["BUG_BITE", "POISON_STING"],
		"chargedMoves": ["CROSS_POISON", "NIGHT_SLASH", "SIGNAL_BEAM"],
		"defaultIVs": {
			"cp1500": [40, 15, 15, 15],
			"cp2500": [40, 15, 15, 15]
		}
	}, {
		"dex": 327,
		"speciesName": "Spinda",
		"speciesId": "spinda",
		"baseStats": {
			"atk": 116,
			"def": 116,
			"hp": 155
		},
		"types": ["normal", "none"],
		"fastMoves": ["PSYCHO_CUT", "SUCKER_PUNCH"],
		"chargedMoves": ["DIG", "ICY_WIND", "ROCK_TOMB"],
		"defaultIVs": {
			"cp1500": [40, 15, 15, 15],
			"cp2500": [40, 15, 15, 15]
		}
	}, {
		"dex": 442,
		"speciesName": "Spiritomb",
		"speciesId": "spiritomb",
		"baseStats": {
			"atk": 169,
			"def": 199,
			"hp": 137
		},
		"types": ["ghost", "dark"],
		"fastMoves": ["FEINT_ATTACK", "SUCKER_PUNCH"],
		"chargedMoves": ["OMINOUS_WIND", "SHADOW_BALL", "SHADOW_SNEAK"],
		"defaultIVs": {
			"cp1500": [28.5, 1, 4, 10],
			"cp2500": [40, 15, 15, 15]
		}
	}, {
		"dex": 325,
		"speciesName": "Spoink",
		"speciesId": "spoink",
		"baseStats": {
			"atk": 125,
			"def": 122,
			"hp": 155
		},
		"types": ["psychic", "none"],
		"fastMoves": ["SPLASH", "ZEN_HEADBUTT"],
		"chargedMoves": ["MIRROR_COAT", "PSYBEAM", "SHADOW_BALL"],
		"defaultIVs": {
			"cp1500": [40, 15, 15, 15],
			"cp2500": [40, 15, 15, 15]
		}
	}, {
		"dex": 7,
		"speciesName": "Squirtle",
		"speciesId": "squirtle",
		"baseStats": {
			"atk": 94,
			"def": 121,
			"hp": 127
		},
		"types": ["water", "none"],
		"fastMoves": ["BUBBLE", "TACKLE"],
		"chargedMoves": ["AQUA_JET", "AQUA_TAIL", "WATER_PULSE", "RETURN", "FRUSTRATION"],
		"legacyMoves": ["RETURN", "FRUSTRATION"],
		"defaultIVs": {
			"cp1500": [40, 15, 15, 15],
			"cp2500": [40, 15, 15, 15]
		}
	}, {
		"dex": 234,
		"speciesName": "Stantler",
		"speciesId": "stantler",
		"baseStats": {
			"atk": 192,
			"def": 131,
			"hp": 177
		},
		"types": ["normal", "none"],
		"fastMoves": ["TACKLE", "ZEN_HEADBUTT"],
		"chargedMoves": ["MEGAHORN", "STOMP", "WILD_CHARGE"],
		"defaultIVs": {
			"cp1500": [26.5, 4, 6, 13],
			"cp2500": [40, 15, 15, 15]
		}
	}, {
		"dex": 398,
		"speciesName": "Staraptor",
		"speciesId": "staraptor",
		"baseStats": {
			"atk": 234,
			"def": 140,
			"hp": 198
		},
		"types": ["normal", "flying"],
		"fastMoves": ["QUICK_ATTACK", "WING_ATTACK"],
		"chargedMoves": ["BRAVE_BIRD", "CLOSE_COMBAT", "HEAT_WAVE"],
		"defaultIVs": {
			"cp1500": [20, 5, 11, 6],
			"cp2500": [35.5, 6, 9, 14]
		}
	}, {
		"dex": 397,
		"speciesName": "Staravia",
		"speciesId": "staravia",
		"baseStats": {
			"atk": 142,
			"def": 94,
			"hp": 146
		},
		"types": ["normal", "flying"],
		"fastMoves": ["QUICK_ATTACK", "WING_ATTACK"],
		"chargedMoves": ["AERIAL_ACE", "BRAVE_BIRD", "HEAT_WAVE"],
		"defaultIVs": {
			"cp1500": [40, 15, 15, 15],
			"cp2500": [40, 15, 15, 15]
		}
	}, {
		"dex": 396,
		"speciesName": "Starly",
		"speciesId": "starly",
		"baseStats": {
			"atk": 101,
			"def": 58,
			"hp": 120
		},
		"types": ["normal", "flying"],
		"fastMoves": ["QUICK_ATTACK", "TACKLE"],
		"chargedMoves": ["AERIAL_ACE", "BRAVE_BIRD"],
		"defaultIVs": {
			"cp1500": [40, 15, 15, 15],
			"cp2500": [40, 15, 15, 15]
		}
	}, {
		"dex": 121,
		"speciesName": "Starmie",
		"speciesId": "starmie",
		"baseStats": {
			"atk": 210,
			"def": 184,
			"hp": 155
		},
		"types": ["water", "psychic"],
		"fastMoves": ["HIDDEN_POWER_BUG", "HIDDEN_POWER_DARK", "HIDDEN_POWER_DRAGON", "HIDDEN_POWER_ELECTRIC", "HIDDEN_POWER_FIGHTING", "HIDDEN_POWER_FIRE", "HIDDEN_POWER_FLYING", "HIDDEN_POWER_GHOST", "HIDDEN_POWER_GRASS", "HIDDEN_POWER_GROUND", "HIDDEN_POWER_ICE", "HIDDEN_POWER_POISON", "HIDDEN_POWER_PSYCHIC", "HIDDEN_POWER_ROCK", "HIDDEN_POWER_STEEL", "HIDDEN_POWER_WATER", "QUICK_ATTACK", "TACKLE", "WATER_GUN"],
		"chargedMoves": ["HYDRO_PUMP", "ICE_BEAM", "POWER_GEM", "PSYBEAM", "PSYCHIC", "THUNDER"],
		"legacyMoves": ["PSYBEAM", "QUICK_ATTACK", "TACKLE"],
		"defaultIVs": {
			"cp1500": [21, 11, 10, 14],
			"cp2500": [40, 9, 11, 11]
		}
	}, {
		"dex": 120,
		"speciesName": "Staryu",
		"speciesId": "staryu",
		"baseStats": {
			"atk": 137,
			"def": 112,
			"hp": 102
		},
		"types": ["water", "none"],
		"fastMoves": ["QUICK_ATTACK", "TACKLE", "WATER_GUN"],
		"chargedMoves": ["BUBBLE_BEAM", "POWER_GEM", "SWIFT"],
		"legacyMoves": ["QUICK_ATTACK"],
		"defaultIVs": {
			"cp1500": [40, 15, 15, 15],
			"cp2500": [40, 15, 15, 15]
		}
	}, {
		"dex": 208,
		"speciesName": "Steelix",
		"speciesId": "steelix",
		"baseStats": {
			"atk": 148,
			"def": 272,
			"hp": 181
		},
		"types": ["steel", "ground"],
		"fastMoves": ["DRAGON_TAIL", "IRON_TAIL"],
		"chargedMoves": ["CRUNCH", "EARTHQUAKE", "HEAVY_SLAM"],
		"defaultIVs": {
			"cp1500": [23.5, 7, 13, 6],
			"cp2500": [40, 15, 15, 15]
		}
	}, {
		"dex": 434,
		"speciesName": "Stunky",
		"speciesId": "stunky",
		"baseStats": {
			"atk": 121,
			"def": 90,
			"hp": 160
		},
		"types": ["poison", "dark"],
		"fastMoves": ["BITE", "SCRATCH"],
		"chargedMoves": ["CRUNCH", "FLAMETHROWER", "SLUDGE_BOMB"],
		"defaultIVs": {
			"cp1500": [40, 15, 15, 15],
			"cp2500": [40, 15, 15, 15]
		}
	}, {
		"dex": 185,
		"speciesName": "Sudowoodo",
		"speciesId": "sudowoodo",
		"baseStats": {
			"atk": 167,
			"def": 176,
			"hp": 172
		},
		"types": ["rock", "none"],
		"fastMoves": ["COUNTER", "ROCK_THROW"],
		"chargedMoves": ["EARTHQUAKE", "ROCK_SLIDE", "STONE_EDGE"],
		"defaultIVs": {
			"cp1500": [27, 1, 10, 9],
			"cp2500": [40, 15, 15, 15]
		}
	}, {
		"dex": 245,
		"speciesName": "Suicune",
		"speciesId": "suicune",
		"baseStats": {
			"atk": 180,
			"def": 235,
			"hp": 225
		},
		"types": ["water", "none"],
		"fastMoves": ["EXTRASENSORY", "HIDDEN_POWER_BUG", "HIDDEN_POWER_DARK", "HIDDEN_POWER_DRAGON", "HIDDEN_POWER_ELECTRIC", "HIDDEN_POWER_FIGHTING", "HIDDEN_POWER_FIRE", "HIDDEN_POWER_FLYING", "HIDDEN_POWER_GHOST", "HIDDEN_POWER_GRASS", "HIDDEN_POWER_GROUND", "HIDDEN_POWER_ICE", "HIDDEN_POWER_POISON", "HIDDEN_POWER_PSYCHIC", "HIDDEN_POWER_ROCK", "HIDDEN_POWER_STEEL", "HIDDEN_POWER_WATER", "SNARL"],
		"chargedMoves": ["BUBBLE_BEAM", "HYDRO_PUMP", "ICE_BEAM", "WATER_PULSE"],
		"legacyMoves": ["HIDDEN_POWER_BUG", "HIDDEN_POWER_DARK", "HIDDEN_POWER_DRAGON", "HIDDEN_POWER_ELECTRIC", "HIDDEN_POWER_FIGHTING", "HIDDEN_POWER_FIRE", "HIDDEN_POWER_FLYING", "HIDDEN_POWER_GHOST", "HIDDEN_POWER_GRASS", "HIDDEN_POWER_GROUND", "HIDDEN_POWER_ICE", "HIDDEN_POWER_POISON", "HIDDEN_POWER_PSYCHIC", "HIDDEN_POWER_ROCK", "HIDDEN_POWER_STEEL", "HIDDEN_POWER_WATER"],
		"defaultIVs": {
			"cp1500": [18.5, 8, 10, 12],
			"cp2500": [31.5, 5, 15, 14]
		}
	}, {
		"dex": 192,
		"speciesName": "Sunflora",
		"speciesId": "sunflora",
		"baseStats": {
			"atk": 185,
			"def": 135,
			"hp": 181
		},
		"types": ["grass", "none"],
		"fastMoves": ["BULLET_SEED", "RAZOR_LEAF"],
		"chargedMoves": ["PETAL_BLIZZARD", "SLUDGE_BOMB", "SOLAR_BEAM"],
		"defaultIVs": {
			"cp1500": [26.5, 7, 5, 14],
			"cp2500": [40, 15, 15, 15]
		}
	}, {
		"dex": 191,
		"speciesName": "Sunkern",
		"speciesId": "sunkern",
		"baseStats": {
			"atk": 55,
			"def": 55,
			"hp": 102
		},
		"types": ["grass", "none"],
		"fastMoves": ["CUT", "RAZOR_LEAF"],
		"chargedMoves": ["ENERGY_BALL", "GRASS_KNOT", "SEED_BOMB"],
		"defaultIVs": {
			"cp1500": [40, 15, 15, 15],
			"cp2500": [40, 15, 15, 15]
		}
	}, {
		"dex": 283,
		"speciesName": "Surskit",
		"speciesId": "surskit",
		"baseStats": {
			"atk": 93,
			"def": 87,
			"hp": 120
		},
		"types": ["bug", "water"],
		"fastMoves": ["BUBBLE", "BUG_BITE"],
		"chargedMoves": ["AQUA_JET", "BUBBLE_BEAM", "SIGNAL_BEAM"],
		"defaultIVs": {
			"cp1500": [40, 15, 15, 15],
			"cp2500": [40, 15, 15, 15]
		}
	}, {
		"dex": 333,
		"speciesName": "Swablu",
		"speciesId": "swablu",
		"baseStats": {
			"atk": 76,
			"def": 132,
			"hp": 128
		},
		"types": ["normal", "flying"],
		"fastMoves": ["ASTONISH", "PECK"],
		"chargedMoves": ["AERIAL_ACE", "DISARMING_VOICE", "ICE_BEAM"],
		"defaultIVs": {
			"cp1500": [40, 15, 15, 15],
			"cp2500": [40, 15, 15, 15]
		}
	}, {
		"dex": 317,
		"speciesName": "Swalot",
		"speciesId": "swalot",
		"baseStats": {
			"atk": 140,
			"def": 159,
			"hp": 225
		},
		"types": ["poison", "none"],
		"fastMoves": ["INFESTATION", "ROCK_SMASH"],
		"chargedMoves": ["GUNK_SHOT", "ICE_BEAM", "SLUDGE_BOMB", "ACID_SPRAY"],
		"defaultIVs": {
			"cp1500": [29, 1, 15, 10],
			"cp2500": [40, 15, 15, 15]
		}
	}, {
		"dex": 260,
		"speciesName": "Swampert",
		"speciesId": "swampert",
		"baseStats": {
			"atk": 208,
			"def": 175,
			"hp": 225
		},
		"types": ["water", "ground"],
		"fastMoves": ["MUD_SHOT", "WATER_GUN"],
		"chargedMoves": ["EARTHQUAKE", "SLUDGE_WAVE", "SURF", "HYDRO_CANNON", "MUDDY_WATER"],
		"defaultIVs": {
			"cp1500": [19, 3, 15, 2],
			"cp2500": [36, 0, 9, 1]
		}
	}, {
		"dex": 277,
		"speciesName": "Swellow",
		"speciesId": "swellow",
		"baseStats": {
			"atk": 185,
			"def": 124,
			"hp": 155
		},
		"types": ["normal", "flying"],
		"fastMoves": ["STEEL_WING", "WING_ATTACK"],
		"chargedMoves": ["AERIAL_ACE", "BRAVE_BIRD", "SKY_ATTACK"],
		"defaultIVs": {
			"cp1500": [32, 0, 12, 1],
			"cp2500": [40, 15, 15, 15]
		}
	}, {
		"dex": 220,
		"speciesName": "Swinub",
		"speciesId": "swinub",
		"baseStats": {
			"atk": 90,
			"def": 69,
			"hp": 137
		},
		"types": ["ice", "ground"],
		"fastMoves": ["POWDER_SNOW", "TACKLE"],
		"chargedMoves": ["BODY_SLAM", "ICY_WIND", "ROCK_SLIDE"],
		"defaultIVs": {
			"cp1500": [40, 15, 15, 15],
			"cp2500": [40, 15, 15, 15]
		}
	}, {
		"dex": 276,
		"speciesName": "Taillow",
		"speciesId": "taillow",
		"baseStats": {
			"atk": 106,
			"def": 61,
			"hp": 120
		},
		"types": ["normal", "flying"],
		"fastMoves": ["PECK", "QUICK_ATTACK"],
		"chargedMoves": ["AERIAL_ACE"],
		"defaultIVs": {
			"cp1500": [40, 15, 15, 15],
			"cp2500": [40, 15, 15, 15]
		}
	}, {
		"dex": 114,
		"speciesName": "Tangela",
		"speciesId": "tangela",
		"baseStats": {
			"atk": 183,
			"def": 169,
			"hp": 163
		},
		"types": ["grass", "none"],
		"fastMoves": ["INFESTATION", "VINE_WHIP"],
		"chargedMoves": ["GRASS_KNOT", "POWER_WHIP", "SLUDGE_BOMB", "SOLAR_BEAM"],
		"legacyMoves": ["POWER_WHIP"],
		"defaultIVs": {
			"cp1500": [25, 7, 13, 8],
			"cp2500": [40, 15, 15, 15]
		}
	}, {
		"dex": 465,
		"speciesName": "Tangrowth",
		"speciesId": "tangrowth",
		"baseStats": {
			"atk": 207,
			"def": 184,
			"hp": 225
		},
		"types": ["grass", "none"],
		"fastMoves": ["INFESTATION", "VINE_WHIP"],
		"chargedMoves": ["ANCIENT_POWER", "SLUDGE_BOMB", "SOLAR_BEAM"],
		"defaultIVs": {
			"cp1500": [19, 0, 11, 4],
			"cp2500": [34, 1, 2, 13]
		}
	}, {
		"dex": 128,
		"speciesName": "Tauros",
		"speciesId": "tauros",
		"baseStats": {
			"atk": 198,
			"def": 183,
			"hp": 181
		},
		"types": ["normal", "none"],
		"fastMoves": ["TACKLE", "ZEN_HEADBUTT"],
		"chargedMoves": ["EARTHQUAKE", "HORN_ATTACK", "IRON_HEAD"],
		"defaultIVs": {
			"cp1500": [21.5, 6, 13, 6],
			"cp2500": [39.5, 12, 8, 11]
		}
	}, {
		"dex": 216,
		"speciesName": "Teddiursa",
		"speciesId": "teddiursa",
		"baseStats": {
			"atk": 142,
			"def": 93,
			"hp": 155
		},
		"types": ["normal", "none"],
		"fastMoves": ["LICK", "SCRATCH"],
		"chargedMoves": ["CROSS_CHOP", "CRUNCH", "PLAY_ROUGH"],
		"defaultIVs": {
			"cp1500": [40, 15, 15, 15],
			"cp2500": [40, 15, 15, 15]
		}
	}, {
		"dex": 72,
		"speciesName": "Tentacool",
		"speciesId": "tentacool",
		"baseStats": {
			"atk": 97,
			"def": 149,
			"hp": 120
		},
		"types": ["water", "poison"],
		"fastMoves": ["BUBBLE", "POISON_STING"],
		"chargedMoves": ["BUBBLE_BEAM", "WATER_PULSE", "WRAP"],
		"defaultIVs": {
			"cp1500": [40, 15, 15, 15],
			"cp2500": [40, 15, 15, 15]
		}
	}, {
		"dex": 73,
		"speciesName": "Tentacruel",
		"speciesId": "tentacruel",
		"baseStats": {
			"atk": 166,
			"def": 209,
			"hp": 190
		},
		"types": ["water", "poison"],
		"fastMoves": ["ACID", "POISON_JAB"],
		"chargedMoves": ["BLIZZARD", "HYDRO_PUMP", "SLUDGE_WAVE", "ACID_SPRAY"],
		"defaultIVs": {
			"cp1500": [23.5, 3, 11, 10],
			"cp2500": [40, 15, 15, 15]
		}
	}, {
		"dex": 468,
		"speciesName": "Togekiss",
		"speciesId": "togekiss",
		"baseStats": {
			"atk": 225,
			"def": 217,
			"hp": 198
		},
		"types": ["fairy", "flying"],
		"fastMoves": ["AIR_SLASH", "CHARM", "HIDDEN_POWER_BUG", "HIDDEN_POWER_DARK", "HIDDEN_POWER_DRAGON", "HIDDEN_POWER_ELECTRIC", "HIDDEN_POWER_FIGHTING", "HIDDEN_POWER_FIRE", "HIDDEN_POWER_FLYING", "HIDDEN_POWER_GHOST", "HIDDEN_POWER_GRASS", "HIDDEN_POWER_GROUND", "HIDDEN_POWER_ICE", "HIDDEN_POWER_POISON", "HIDDEN_POWER_PSYCHIC", "HIDDEN_POWER_ROCK", "HIDDEN_POWER_STEEL", "HIDDEN_POWER_WATER"],
		"chargedMoves": ["AERIAL_ACE", "ANCIENT_POWER", "DAZZLING_GLEAM", "FLAMETHROWER"],
		"defaultIVs": {
			"cp1500": [16, 12, 13, 14],
			"cp2500": [28.5, 0, 14, 4]
		}
	}, {
		"dex": 175,
		"speciesName": "Togepi",
		"speciesId": "togepi",
		"baseStats": {
			"atk": 67,
			"def": 116,
			"hp": 111
		},
		"types": ["fairy", "none"],
		"fastMoves": ["HIDDEN_POWER_BUG", "HIDDEN_POWER_DARK", "HIDDEN_POWER_DRAGON", "HIDDEN_POWER_ELECTRIC", "HIDDEN_POWER_FIGHTING", "HIDDEN_POWER_FIRE", "HIDDEN_POWER_FLYING", "HIDDEN_POWER_GHOST", "HIDDEN_POWER_GRASS", "HIDDEN_POWER_GROUND", "HIDDEN_POWER_ICE", "HIDDEN_POWER_POISON", "HIDDEN_POWER_PSYCHIC", "HIDDEN_POWER_ROCK", "HIDDEN_POWER_STEEL", "HIDDEN_POWER_WATER", "PECK", "ZEN_HEADBUTT"],
		"chargedMoves": ["ANCIENT_POWER", "DAZZLING_GLEAM", "PSYSHOCK"],
		"legacyMoves": ["ZEN_HEADBUTT"],
		"defaultIVs": {
			"cp1500": [40, 15, 15, 15],
			"cp2500": [40, 15, 15, 15]
		}
	}, {
		"dex": 176,
		"speciesName": "Togetic",
		"speciesId": "togetic",
		"baseStats": {
			"atk": 139,
			"def": 181,
			"hp": 146
		},
		"types": ["fairy", "flying"],
		"fastMoves": ["EXTRASENSORY", "HIDDEN_POWER_BUG", "HIDDEN_POWER_DARK", "HIDDEN_POWER_DRAGON", "HIDDEN_POWER_ELECTRIC", "HIDDEN_POWER_FIGHTING", "HIDDEN_POWER_FIRE", "HIDDEN_POWER_FLYING", "HIDDEN_POWER_GHOST", "HIDDEN_POWER_GRASS", "HIDDEN_POWER_GROUND", "HIDDEN_POWER_ICE", "HIDDEN_POWER_POISON", "HIDDEN_POWER_PSYCHIC", "HIDDEN_POWER_ROCK", "HIDDEN_POWER_STEEL", "HIDDEN_POWER_WATER", "STEEL_WING", "ZEN_HEADBUTT"],
		"chargedMoves": ["AERIAL_ACE", "ANCIENT_POWER", "DAZZLING_GLEAM"],
		"legacyMoves": ["STEEL_WING", "ZEN_HEADBUTT"],
		"defaultIVs": {
			"cp1500": [37.5, 3, 8, 15],
			"cp2500": [40, 15, 15, 15]
		}
	}, {
		"dex": 255,
		"speciesName": "Torchic",
		"speciesId": "torchic",
		"baseStats": {
			"atk": 130,
			"def": 87,
			"hp": 128
		},
		"types": ["fire", "none"],
		"fastMoves": ["EMBER", "SCRATCH"],
		"chargedMoves": ["FLAME_CHARGE", "FLAMETHROWER", "ROCK_TOMB"],
		"defaultIVs": {
			"cp1500": [40, 15, 15, 15],
			"cp2500": [40, 15, 15, 15]
		}
	}, {
		"dex": 324,
		"speciesName": "Torkoal",
		"speciesId": "torkoal",
		"baseStats": {
			"atk": 151,
			"def": 203,
			"hp": 172
		},
		"types": ["fire", "none"],
		"fastMoves": ["EMBER", "FIRE_SPIN"],
		"chargedMoves": ["EARTHQUAKE", "OVERHEAT", "SOLAR_BEAM"],
		"defaultIVs": {
			"cp1500": [28.5, 0, 12, 3],
			"cp2500": [40, 15, 15, 15]
		}
	}, {
		"dex": 389,
		"speciesName": "Torterra",
		"speciesId": "torterra",
		"baseStats": {
			"atk": 202,
			"def": 188,
			"hp": 216
		},
		"types": ["grass", "ground"],
		"fastMoves": ["BITE", "RAZOR_LEAF"],
		"chargedMoves": ["EARTHQUAKE", "SOLAR_BEAM", "STONE_EDGE"],
		"defaultIVs": {
			"cp1500": [18.5, 9, 13, 13],
			"cp2500": [34.5, 3, 13, 6]
		}
	}, {
		"dex": 158,
		"speciesName": "Totodile",
		"speciesId": "totodile",
		"baseStats": {
			"atk": 117,
			"def": 109,
			"hp": 137
		},
		"types": ["water", "none"],
		"fastMoves": ["SCRATCH", "WATER_GUN"],
		"chargedMoves": ["AQUA_JET", "CRUNCH", "WATER_PULSE"],
		"defaultIVs": {
			"cp1500": [40, 15, 15, 15],
			"cp2500": [40, 15, 15, 15]
		}
	}, {
		"dex": 454,
		"speciesName": "Toxicroak",
		"speciesId": "toxicroak",
		"baseStats": {
			"atk": 211,
			"def": 133,
			"hp": 195
		},
		"types": ["poison", "fighting"],
		"fastMoves": ["COUNTER", "POISON_JAB"],
		"chargedMoves": ["DYNAMIC_PUNCH", "MUD_BOMB", "SLUDGE_BOMB"],
		"defaultIVs": {
			"cp1500": [23, 2, 5, 15],
			"cp2500": [40, 15, 15, 15]
		}
	}, {
		"dex": 328,
		"speciesName": "Trapinch",
		"speciesId": "trapinch",
		"baseStats": {
			"atk": 162,
			"def": 78,
			"hp": 128
		},
		"types": ["ground", "none"],
		"fastMoves": ["MUD_SHOT", "STRUGGLE_BUG"],
		"chargedMoves": ["CRUNCH", "DIG", "SAND_TOMB"],
		"defaultIVs": {
			"cp1500": [40, 15, 15, 15],
			"cp2500": [40, 15, 15, 15]
		}
	}, {
		"dex": 252,
		"speciesName": "Treecko",
		"speciesId": "treecko",
		"baseStats": {
			"atk": 124,
			"def": 94,
			"hp": 120
		},
		"types": ["grass", "none"],
		"fastMoves": ["BULLET_SEED", "POUND"],
		"chargedMoves": ["AERIAL_ACE", "ENERGY_BALL", "GRASS_KNOT"],
		"defaultIVs": {
			"cp1500": [40, 15, 15, 15],
			"cp2500": [40, 15, 15, 15]
		}
	}, {
		"dex": 357,
		"speciesName": "Tropius",
		"speciesId": "tropius",
		"baseStats": {
			"atk": 136,
			"def": 163,
			"hp": 223
		},
		"types": ["grass", "flying"],
		"fastMoves": ["AIR_SLASH", "RAZOR_LEAF"],
		"chargedMoves": ["AERIAL_ACE", "LEAF_BLADE", "STOMP"],
		"defaultIVs": {
			"cp1500": [32, 1, 3, 12],
			"cp2500": [40, 15, 15, 15]
		}
	}, {
		"dex": 387,
		"speciesName": "Turtwig",
		"speciesId": "turtwig",
		"baseStats": {
			"atk": 119,
			"def": 110,
			"hp": 146
		},
		"types": ["grass", "none"],
		"fastMoves": ["RAZOR_LEAF", "TACKLE"],
		"chargedMoves": ["BODY_SLAM", "ENERGY_BALL", "SEED_BOMB"],
		"defaultIVs": {
			"cp1500": [40, 15, 15, 15],
			"cp2500": [40, 15, 15, 15]
		}
	}, {
		"dex": 157,
		"speciesName": "Typhlosion",
		"speciesId": "typhlosion",
		"baseStats": {
			"atk": 223,
			"def": 173,
			"hp": 186
		},
		"types": ["fire", "none"],
		"fastMoves": ["EMBER", "SHADOW_CLAW"],
		"chargedMoves": ["BLAST_BURN", "FIRE_BLAST", "OVERHEAT", "SOLAR_BEAM"],
		"legacyMoves": ["BLAST_BURN"],
		"defaultIVs": {
			"cp1500": [19, 4, 12, 14],
			"cp2500": [35.5, 4, 11, 7]
		}
	}, {
		"dex": 248,
		"speciesName": "Tyranitar",
		"speciesId": "tyranitar",
		"baseStats": {
			"atk": 251,
			"def": 207,
			"hp": 225
		},
		"types": ["rock", "dark"],
		"fastMoves": ["BITE", "IRON_TAIL", "SMACK_DOWN"],
		"chargedMoves": ["CRUNCH", "FIRE_BLAST", "STONE_EDGE"],
		"legacyMoves": ["SMACK_DOWN"],
		"defaultIVs": {
			"cp1500": [14.5, 5, 14, 4],
			"cp2500": [24, 4, 10, 12]
		}
	}, {
		"dex": 236,
		"speciesName": "Tyrogue",
		"speciesId": "tyrogue",
		"baseStats": {
			"atk": 64,
			"def": 64,
			"hp": 111
		},
		"types": ["fighting", "none"],
		"fastMoves": ["ROCK_SMASH", "TACKLE"],
		"chargedMoves": ["BRICK_BREAK", "LOW_SWEEP", "ROCK_SLIDE"],
		"defaultIVs": {
			"cp1500": [40, 15, 15, 15],
			"cp2500": [40, 15, 15, 15]
		}
	}, {
		"dex": 197,
		"speciesName": "Umbreon",
		"speciesId": "umbreon",
		"baseStats": {
			"atk": 126,
			"def": 240,
			"hp": 216
		},
		"types": ["dark", "none"],
		"fastMoves": ["FEINT_ATTACK", "SNARL"],
		"chargedMoves": ["DARK_PULSE", "FOUL_PLAY", "LAST_RESORT"],
		"legacyMoves": ["LAST_RESORT"],
		"defaultIVs": {
			"cp1500": [29, 0, 2, 2],
			"cp2500": [40, 15, 15, 15]
		}
	}, {
		"dex": 201,
		"speciesName": "Unown",
		"speciesId": "unown",
		"baseStats": {
			"atk": 136,
			"def": 91,
			"hp": 134
		},
		"types": ["psychic", "none"],
		"fastMoves": ["HIDDEN_POWER_BUG", "HIDDEN_POWER_DARK", "HIDDEN_POWER_DRAGON", "HIDDEN_POWER_ELECTRIC", "HIDDEN_POWER_FIGHTING", "HIDDEN_POWER_FIRE", "HIDDEN_POWER_FLYING", "HIDDEN_POWER_GHOST", "HIDDEN_POWER_GRASS", "HIDDEN_POWER_GROUND", "HIDDEN_POWER_ICE", "HIDDEN_POWER_POISON", "HIDDEN_POWER_PSYCHIC", "HIDDEN_POWER_ROCK", "HIDDEN_POWER_STEEL", "HIDDEN_POWER_WATER"],
		"chargedMoves": ["STRUGGLE"],
		"defaultIVs": {
			"cp1500": [40, 15, 15, 15],
			"cp2500": [40, 15, 15, 15]
		}
	}, {
		"dex": 217,
		"speciesName": "Ursaring",
		"speciesId": "ursaring",
		"baseStats": {
			"atk": 236,
			"def": 144,
			"hp": 207
		},
		"types": ["normal", "none"],
		"fastMoves": ["COUNTER", "METAL_CLAW", "SHADOW_CLAW"],
		"chargedMoves": ["CLOSE_COMBAT", "HYPER_BEAM", "PLAY_ROUGH"],
		"defaultIVs": {
			"cp1500": [19.5, 5, 9, 2],
			"cp2500": [33.5, 5, 11, 9]
		}
	}, {
		"dex": 480,
		"speciesName": "Uxie",
		"speciesId": "uxie",
		"baseStats": {
			"atk": 156,
			"def": 270,
			"hp": 181
		},
		"types": ["psychic", "none"],
		"fastMoves": ["CONFUSION", "EXTRASENSORY"],
		"chargedMoves": ["FUTURE_SIGHT", "SWIFT", "THUNDER"],
		"defaultIVs": {
			"cp1500": [22, 6, 11, 15],
			"cp2500": [40, 10, 14, 9]
		}
	}, {
		"dex": 134,
		"speciesName": "Vaporeon",
		"speciesId": "vaporeon",
		"baseStats": {
			"atk": 205,
			"def": 161,
			"hp": 277
		},
		"types": ["water", "none"],
		"fastMoves": ["WATER_GUN"],
		"chargedMoves": ["AQUA_TAIL", "HYDRO_PUMP", "LAST_RESORT", "WATER_PULSE"],
		"legacyMoves": ["LAST_RESORT"],
		"defaultIVs": {
			"cp1500": [18.5, 0, 10, 4],
			"cp2500": [33.5, 0, 1, 9]
		}
	}, {
		"dex": 49,
		"speciesName": "Venomoth",
		"speciesId": "venomoth",
		"baseStats": {
			"atk": 179,
			"def": 143,
			"hp": 172
		},
		"types": ["bug", "poison"],
		"fastMoves": ["BUG_BITE", "CONFUSION", "INFESTATION"],
		"chargedMoves": ["BUG_BUZZ", "POISON_FANG", "PSYCHIC", "SILVER_WIND"],
		"legacyMoves": ["BUG_BITE", "POISON_FANG"],
		"defaultIVs": {
			"cp1500": [27.5, 3, 11, 9],
			"cp2500": [40, 15, 15, 15]
		}
	}, {
		"dex": 48,
		"speciesName": "Venonat",
		"speciesId": "venonat",
		"baseStats": {
			"atk": 100,
			"def": 100,
			"hp": 155
		},
		"types": ["bug", "poison"],
		"fastMoves": ["BUG_BITE", "CONFUSION"],
		"chargedMoves": ["POISON_FANG", "PSYBEAM", "SIGNAL_BEAM"],
		"defaultIVs": {
			"cp1500": [40, 15, 15, 15],
			"cp2500": [40, 15, 15, 15]
		}
	}, {
		"dex": 3,
		"speciesName": "Venusaur",
		"speciesId": "venusaur",
		"baseStats": {
			"atk": 198,
			"def": 189,
			"hp": 190
		},
		"types": ["grass", "poison"],
		"fastMoves": ["RAZOR_LEAF", "VINE_WHIP"],
		"chargedMoves": ["FRENZY_PLANT", "PETAL_BLIZZARD", "SLUDGE_BOMB", "SOLAR_BEAM", "RETURN", "FRUSTRATION"],
		"legacyMoves": ["FRENZY_PLANT"],
		"defaultIVs": {
			"cp1500": [20.5, 7, 6, 15],
			"cp2500": [39.5, 4, 4, 15]
		}
	}, {
		"dex": 416,
		"speciesName": "Vespiquen",
		"speciesId": "vespiquen",
		"baseStats": {
			"atk": 149,
			"def": 190,
			"hp": 172
		},
		"types": ["bug", "flying"],
		"fastMoves": ["BUG_BITE", "POISON_STING"],
		"chargedMoves": ["BUG_BUZZ", "POWER_GEM", "X_SCISSOR"],
		"defaultIVs": {
			"cp1500": [29, 0, 8, 14],
			"cp2500": [40, 15, 15, 15]
		}
	}, {
		"dex": 329,
		"speciesName": "Vibrava",
		"speciesId": "vibrava",
		"baseStats": {
			"atk": 134,
			"def": 99,
			"hp": 137
		},
		"types": ["ground", "dragon"],
		"fastMoves": ["DRAGON_BREATH", "MUD_SHOT"],
		"chargedMoves": ["BUG_BUZZ", "BULLDOZE", "SAND_TOMB"],
		"defaultIVs": {
			"cp1500": [40, 15, 15, 15],
			"cp2500": [40, 15, 15, 15]
		}
	}, {
		"dex": 71,
		"speciesName": "Victreebel",
		"speciesId": "victreebel",
		"baseStats": {
			"atk": 207,
			"def": 135,
			"hp": 190
		},
		"types": ["grass", "poison"],
		"fastMoves": ["ACID", "RAZOR_LEAF"],
		"chargedMoves": ["LEAF_BLADE", "SLUDGE_BOMB", "SOLAR_BEAM", "ACID_SPRAY", "LEAF_TORNADO"],
		"defaultIVs": {
			"cp1500": [23.5, 3, 14, 3],
			"cp2500": [40, 15, 15, 15]
		}
	}, {
		"dex": 288,
		"speciesName": "Vigoroth",
		"speciesId": "vigoroth",
		"baseStats": {
			"atk": 159,
			"def": 145,
			"hp": 190
		},
		"types": ["normal", "none"],
		"fastMoves": ["COUNTER", "SCRATCH"],
		"chargedMoves": ["BODY_SLAM", "BRICK_BREAK", "BULLDOZE"],
		"defaultIVs": {
			"cp1500": [30.5, 0, 4, 12],
			"cp2500": [40, 15, 15, 15]
		}
	}, {
		"dex": 45,
		"speciesName": "Vileplume",
		"speciesId": "vileplume",
		"baseStats": {
			"atk": 202,
			"def": 167,
			"hp": 181
		},
		"types": ["grass", "poison"],
		"fastMoves": ["ACID", "RAZOR_LEAF"],
		"chargedMoves": ["MOONBLAST", "PETAL_BLIZZARD", "SOLAR_BEAM", "SLUDGE_BOMB"],
		"defaultIVs": {
			"cp1500": [22, 8, 15, 1],
			"cp2500": [40, 11, 8, 13]
		}
	}, {
		"dex": 313,
		"speciesName": "Volbeat",
		"speciesId": "volbeat",
		"baseStats": {
			"atk": 143,
			"def": 166,
			"hp": 163
		},
		"types": ["bug", "none"],
		"fastMoves": ["STRUGGLE_BUG", "TACKLE"],
		"chargedMoves": ["BUG_BUZZ", "SIGNAL_BEAM", "THUNDERBOLT"],
		"defaultIVs": {
			"cp1500": [36.5, 1, 8, 12],
			"cp2500": [40, 15, 15, 15]
		}
	}, {
		"dex": 100,
		"speciesName": "Voltorb",
		"speciesId": "voltorb",
		"baseStats": {
			"atk": 109,
			"def": 111,
			"hp": 120
		},
		"types": ["electric", "none"],
		"fastMoves": ["SPARK", "TACKLE"],
		"chargedMoves": ["DISCHARGE", "GYRO_BALL", "SIGNAL_BEAM", "THUNDERBOLT"],
		"legacyMoves": ["SIGNAL_BEAM"],
		"defaultIVs": {
			"cp1500": [40, 15, 15, 15],
			"cp2500": [40, 15, 15, 15]
		}
	}, {
		"dex": 37,
		"speciesName": "Vulpix",
		"speciesId": "vulpix",
		"baseStats": {
			"atk": 96,
			"def": 109,
			"hp": 116
		},
		"types": ["fire", "none"],
		"fastMoves": ["EMBER", "QUICK_ATTACK"],
		"chargedMoves": ["BODY_SLAM", "FLAME_CHARGE", "FLAMETHROWER"],
		"defaultIVs": {
			"cp1500": [40, 15, 15, 15],
			"cp2500": [40, 15, 15, 15]
		}
	}, {
		"dex": 37,
		"speciesName": "Vulpix (Alolan)",
		"speciesId": "vulpix_alolan",
		"baseStats": {
			"atk": 96,
			"def": 109,
			"hp": 116
		},
		"types": ["ice", "none"],
		"fastMoves": ["POWDER_SNOW", "ZEN_HEADBUTT"],
		"chargedMoves": ["BLIZZARD", "DARK_PULSE", "ICE_BEAM"],
		"defaultIVs": {
			"cp1500": [40, 15, 15, 15],
			"cp2500": [40, 15, 15, 15]
		}
	}, {
		"dex": 320,
		"speciesName": "Wailmer",
		"speciesId": "wailmer",
		"baseStats": {
			"atk": 136,
			"def": 68,
			"hp": 277
		},
		"types": ["water", "none"],
		"fastMoves": ["SPLASH", "WATER_GUN"],
		"chargedMoves": ["BODY_SLAM", "HEAVY_SLAM", "WATER_PULSE"],
		"defaultIVs": {
			"cp1500": [40, 15, 15, 15],
			"cp2500": [40, 15, 15, 15]
		}
	}, {
		"dex": 321,
		"speciesName": "Wailord",
		"speciesId": "wailord",
		"baseStats": {
			"atk": 175,
			"def": 87,
			"hp": 347
		},
		"types": ["water", "none"],
		"fastMoves": ["WATER_GUN", "ZEN_HEADBUTT"],
		"chargedMoves": ["BLIZZARD", "HYPER_BEAM", "SURF"],
		"defaultIVs": {
			"cp1500": [24.5, 6, 14, 5],
			"cp2500": [40, 15, 15, 15]
		}
	}, {
		"dex": 365,
		"speciesName": "Walrein",
		"speciesId": "walrein",
		"baseStats": {
			"atk": 182,
			"def": 176,
			"hp": 242
		},
		"types": ["ice", "water"],
		"fastMoves": ["FROST_BREATH", "WATERFALL"],
		"chargedMoves": ["BLIZZARD", "EARTHQUAKE", "WATER_PULSE"],
		"defaultIVs": {
			"cp1500": [21, 4, 5, 12],
			"cp2500": [38, 8, 10, 11]
		}
	}, {
		"dex": 8,
		"speciesName": "Wartortle",
		"speciesId": "wartortle",
		"baseStats": {
			"atk": 126,
			"def": 155,
			"hp": 153
		},
		"types": ["water", "none"],
		"fastMoves": ["BITE", "WATER_GUN"],
		"chargedMoves": ["AQUA_JET", "HYDRO_PUMP", "ICE_BEAM", "RETURN", "FRUSTRATION"],
		"legacyMoves": ["RETURN", "FRUSTRATION"],
		"defaultIVs": {
			"cp1500": [40, 15, 15, 15],
			"cp2500": [40, 15, 15, 15]
		}
	}, {
		"dex": 461,
		"speciesName": "Weavile",
		"speciesId": "weavile",
		"baseStats": {
			"atk": 243,
			"def": 171,
			"hp": 172
		},
		"types": ["dark", "ice"],
		"fastMoves": ["FEINT_ATTACK", "ICE_SHARD"],
		"chargedMoves": ["AVALANCHE", "FOCUS_BLAST", "FOUL_PLAY"],
		"defaultIVs": {
			"cp1500": [19, 4, 12, 3],
			"cp2500": [33.5, 1, 8, 10]
		}
	}, {
		"dex": 13,
		"speciesName": "Weedle",
		"speciesId": "weedle",
		"baseStats": {
			"atk": 63,
			"def": 50,
			"hp": 120
		},
		"types": ["bug", "poison"],
		"fastMoves": ["BUG_BITE", "POISON_STING"],
		"chargedMoves": ["STRUGGLE"],
		"defaultIVs": {
			"cp1500": [40, 15, 15, 15],
			"cp2500": [40, 15, 15, 15]
		}
	}, {
		"dex": 70,
		"speciesName": "Weepinbell",
		"speciesId": "weepinbell",
		"baseStats": {
			"atk": 172,
			"def": 92,
			"hp": 163
		},
		"types": ["grass", "poison"],
		"fastMoves": ["ACID", "BULLET_SEED", "RAZOR_LEAF"],
		"chargedMoves": ["POWER_WHIP", "SEED_BOMB", "SLUDGE_BOMB"],
		"legacyMoves": ["RAZOR_LEAF"],
		"defaultIVs": {
			"cp1500": [40, 8, 8, 13],
			"cp2500": [40, 15, 15, 15]
		}
	}, {
		"dex": 110,
		"speciesName": "Weezing",
		"speciesId": "weezing",
		"baseStats": {
			"atk": 174,
			"def": 197,
			"hp": 163
		},
		"types": ["poison", "none"],
		"fastMoves": ["ACID", "INFESTATION", "TACKLE"],
		"chargedMoves": ["DARK_PULSE", "SHADOW_BALL", "SLUDGE_BOMB", "THUNDERBOLT"],
		"legacyMoves": ["ACID"],
		"defaultIVs": {
			"cp1500": [24.5, 7, 14, 7],
			"cp2500": [40, 15, 15, 15]
		}
	}, {
		"dex": 340,
		"speciesName": "Whiscash",
		"speciesId": "whiscash",
		"baseStats": {
			"atk": 151,
			"def": 141,
			"hp": 242
		},
		"types": ["water", "ground"],
		"fastMoves": ["MUD_SHOT", "WATER_GUN"],
		"chargedMoves": ["BLIZZARD", "MUD_BOMB", "WATER_PULSE"],
		"defaultIVs": {
			"cp1500": [27, 6, 14, 10],
			"cp2500": [40, 15, 15, 15]
		}
	}, {
		"dex": 293,
		"speciesName": "Whismur",
		"speciesId": "whismur",
		"baseStats": {
			"atk": 92,
			"def": 42,
			"hp": 162
		},
		"types": ["normal", "none"],
		"fastMoves": ["ASTONISH", "POUND"],
		"chargedMoves": ["DISARMING_VOICE", "FLAMETHROWER", "STOMP"],
		"defaultIVs": {
			"cp1500": [40, 15, 15, 15],
			"cp2500": [40, 15, 15, 15]
		}
	}, {
		"dex": 40,
		"speciesName": "Wigglytuff",
		"speciesId": "wigglytuff",
		"baseStats": {
			"atk": 156,
			"def": 90,
			"hp": 295
		},
		"types": ["normal", "fairy"],
		"fastMoves": ["FEINT_ATTACK", "POUND", "CHARM"],
		"chargedMoves": ["DAZZLING_GLEAM", "HYPER_BEAM", "ICE_BEAM", "PLAY_ROUGH"],
		"defaultIVs": {
			"cp1500": [30, 5, 8, 14],
			"cp2500": [40, 15, 15, 15]
		}
	}, {
		"dex": 278,
		"speciesName": "Wingull",
		"speciesId": "wingull",
		"baseStats": {
			"atk": 106,
			"def": 61,
			"hp": 120
		},
		"types": ["water", "flying"],
		"fastMoves": ["QUICK_ATTACK", "WATER_GUN"],
		"chargedMoves": ["AIR_CUTTER", "ICE_BEAM", "WATER_PULSE"],
		"defaultIVs": {
			"cp1500": [40, 15, 15, 15],
			"cp2500": [40, 15, 15, 15]
		}
	}, {
		"dex": 202,
		"speciesName": "Wobbuffet",
		"speciesId": "wobbuffet",
		"baseStats": {
			"atk": 60,
			"def": 106,
			"hp": 382
		},
		"types": ["psychic", "none"],
		"fastMoves": ["COUNTER", "SPLASH", "CHARM"],
		"chargedMoves": ["MIRROR_COAT"],
		"defaultIVs": {
			"cp1500": [40, 15, 15, 15],
			"cp2500": [40, 15, 15, 15]
		}
	}, {
		"dex": 194,
		"speciesName": "Wooper",
		"speciesId": "wooper",
		"baseStats": {
			"atk": 75,
			"def": 66,
			"hp": 146
		},
		"types": ["water", "ground"],
		"fastMoves": ["MUD_SHOT", "WATER_GUN"],
		"chargedMoves": ["BODY_SLAM", "DIG", "MUD_BOMB"],
		"defaultIVs": {
			"cp1500": [40, 15, 15, 15],
			"cp2500": [40, 15, 15, 15]
		}
	}, {
		"dex": 413,
		"speciesName": "Wormadam (Plant)",
		"speciesId": "wormadam_plant",
		"baseStats": {
			"atk": 141,
			"def": 180,
			"hp": 155
		},
		"types": ["bug", "grass"],
		"fastMoves": ["BUG_BITE", "CONFUSION"],
		"chargedMoves": ["BUG_BUZZ", "ENERGY_BALL", "PSYBEAM"],
		"defaultIVs": {
			"cp1500": [37, 2, 9, 7],
			"cp2500": [40, 15, 15, 15]
		}
	}, {
		"dex": 413,
		"speciesName": "Wormadam (Sandy)",
		"speciesId": "wormadam_sandy",
		"baseStats": {
			"atk": 141,
			"def": 180,
			"hp": 155
		},
		"types": ["bug", "ground"],
		"fastMoves": ["BUG_BITE", "CONFUSION"],
		"chargedMoves": ["BUG_BUZZ", "BULLDOZE", "PSYBEAM"],
		"defaultIVs": {
			"cp1500": [37, 2, 9, 7],
			"cp2500": [40, 15, 15, 15]
		}
	}, {
		"dex": 413,
		"speciesName": "Wormadam (Trash)",
		"speciesId": "wormadam_trash",
		"baseStats": {
			"atk": 127,
			"def": 175,
			"hp": 155
		},
		"types": ["bug", "steel"],
		"fastMoves": ["BUG_BITE", "CONFUSION"],
		"chargedMoves": ["BUG_BUZZ", "IRON_HEAD", "PSYBEAM"],
		"defaultIVs": {
			"cp1500": [40, 10, 3, 15],
			"cp2500": [40, 15, 15, 15]
		}
	}, {
		"dex": 265,
		"speciesName": "Wurmple",
		"speciesId": "wurmple",
		"baseStats": {
			"atk": 75,
			"def": 59,
			"hp": 128
		},
		"types": ["bug", "none"],
		"fastMoves": ["BUG_BITE", "TACKLE"],
		"chargedMoves": ["STRUGGLE"],
		"defaultIVs": {
			"cp1500": [40, 15, 15, 15],
			"cp2500": [40, 15, 15, 15]
		}
	}, {
		"dex": 360,
		"speciesName": "Wynaut",
		"speciesId": "wynaut",
		"baseStats": {
			"atk": 41,
			"def": 86,
			"hp": 216
		},
		"types": ["psychic", "none"],
		"fastMoves": ["COUNTER", "SPLASH"],
		"chargedMoves": ["MIRROR_COAT"],
		"defaultIVs": {
			"cp1500": [40, 15, 15, 15],
			"cp2500": [40, 15, 15, 15]
		}
	}, {
		"dex": 178,
		"speciesName": "Xatu",
		"speciesId": "xatu",
		"baseStats": {
			"atk": 192,
			"def": 146,
			"hp": 163
		},
		"types": ["psychic", "flying"],
		"fastMoves": ["AIR_SLASH", "FEINT_ATTACK"],
		"chargedMoves": ["AERIAL_ACE", "FUTURE_SIGHT", "OMINOUS_WIND"],
		"defaultIVs": {
			"cp1500": [27, 2, 2, 11],
			"cp2500": [40, 15, 15, 15]
		}
	}, {
		"dex": 193,
		"speciesName": "Yanma",
		"speciesId": "yanma",
		"baseStats": {
			"atk": 154,
			"def": 94,
			"hp": 163
		},
		"types": ["bug", "flying"],
		"fastMoves": ["QUICK_ATTACK", "WING_ATTACK"],
		"chargedMoves": ["AERIAL_ACE", "ANCIENT_POWER", "SILVER_WIND"],
		"defaultIVs": {
			"cp1500": [40, 15, 15, 15],
			"cp2500": [40, 15, 15, 15]
		}
	}, {
		"dex": 469,
		"speciesName": "Yanmega",
		"speciesId": "yanmega",
		"baseStats": {
			"atk": 231,
			"def": 156,
			"hp": 200
		},
		"types": ["bug", "flying"],
		"fastMoves": ["BUG_BITE", "WING_ATTACK"],
		"chargedMoves": ["AERIAL_ACE", "ANCIENT_POWER", "BUG_BUZZ"],
		"defaultIVs": {
			"cp1500": [19, 2, 14, 7],
			"cp2500": [35, 2, 3, 15]
		}
	}, {
		"dex": 335,
		"speciesName": "Zangoose",
		"speciesId": "zangoose",
		"baseStats": {
			"atk": 222,
			"def": 124,
			"hp": 177
		},
		"types": ["normal", "none"],
		"fastMoves": ["FURY_CUTTER", "SHADOW_CLAW"],
		"chargedMoves": ["CLOSE_COMBAT", "DIG", "NIGHT_SLASH"],
		"defaultIVs": {
			"cp1500": [23.5, 6, 6, 12],
			"cp2500": [40, 15, 15, 15]
		}
	}, {
		"dex": 145,
		"speciesName": "Zapdos",
		"speciesId": "zapdos",
		"baseStats": {
			"atk": 253,
			"def": 185,
			"hp": 207
		},
		"types": ["electric", "flying"],
		"fastMoves": ["CHARGE_BEAM", "THUNDER_SHOCK"],
		"chargedMoves": ["THUNDER", "THUNDERBOLT", "ZAP_CANNON", "ANCIENT_POWER", "DRILL_PECK"],
		"legacyMoves": ["THUNDER_SHOCK"],
		"defaultIVs": {
			"cp1500": [16, 2, 13, 4],
			"cp2500": [26.5, 6, 9, 7]
		}
	}, {
		"dex": 263,
		"speciesName": "Zigzagoon",
		"speciesId": "zigzagoon",
		"baseStats": {
			"atk": 58,
			"def": 80,
			"hp": 116
		},
		"types": ["normal", "none"],
		"fastMoves": ["ROCK_SMASH", "TACKLE"],
		"chargedMoves": ["DIG", "GRASS_KNOT", "THUNDERBOLT"],
		"defaultIVs": {
			"cp1500": [40, 15, 15, 15],
			"cp2500": [40, 15, 15, 15]
		}
	}, {
		"dex": 41,
		"speciesName": "Zubat",
		"speciesId": "zubat",
		"baseStats": {
			"atk": 83,
			"def": 73,
			"hp": 120
		},
		"types": ["poison", "flying"],
		"fastMoves": ["BITE", "QUICK_ATTACK"],
		"chargedMoves": ["AIR_CUTTER", "POISON_FANG", "SLUDGE_BOMB", "SWIFT", "RETURN", "FRUSTRATION"],
		"legacyMoves": ["SLUDGE_BOMB", "RETURN", "FRUSTRATION"],
		"defaultIVs": {
			"cp1500": [40, 15, 15, 15],
			"cp2500": [40, 15, 15, 15]
		}
	}],
	"moves": [{
		"moveId": "ACID",
		"name": "Acid",
		"type": "poison",
		"power": 6,
		"energy": 0,
		"energyGain": 5,
		"cooldown": 1000
	}, {
		"moveId": "ACID_SPRAY",
		"name": "Acid Spray",
		"type": "poison",
		"power": 20,
		"energy": 50,
		"energyGain": 0,
		"cooldown": 500,
		"buffs": [0, -2],
		"buffTarget": "opponent",
		"buffApplyChance": "1"
	}, {
		"moveId": "AERIAL_ACE",
		"name": "Aerial Ace",
		"type": "flying",
		"power": 55,
		"energy": 45,
		"energyGain": 0,
		"cooldown": 500
	}, {
		"moveId": "AIR_CUTTER",
		"name": "Air Cutter",
		"type": "flying",
		"power": 60,
		"energy": 55,
		"energyGain": 0,
		"cooldown": 500
	}, {
		"moveId": "AIR_SLASH",
		"name": "Air Slash",
		"type": "flying",
		"power": 9,
		"energy": 0,
		"energyGain": 9,
		"cooldown": 1500
	}, {
		"moveId": "ANCIENT_POWER",
		"name": "Ancient Power",
		"type": "rock",
		"power": 70,
		"energy": 45,
		"energyGain": 0,
		"cooldown": 500,
		"buffs": [2, 2],
		"buffTarget": "self",
		"buffApplyChance": ".1"
	}, {
		"moveId": "AQUA_JET",
		"name": "Aqua Jet",
		"type": "water",
		"power": 45,
		"energy": 45,
		"energyGain": 0,
		"cooldown": 500
	}, {
		"moveId": "AQUA_TAIL",
		"name": "Aqua Tail",
		"type": "water",
		"power": 50,
		"energy": 35,
		"energyGain": 0,
		"cooldown": 500
	}, {
		"moveId": "ASTONISH",
		"name": "Astonish",
		"type": "ghost",
		"power": 5,
		"energy": 0,
		"energyGain": 9,
		"cooldown": 1500
	}, {
		"moveId": "AURORA_BEAM",
		"name": "Aurora Beam",
		"type": "ice",
		"power": 80,
		"energy": 60,
		"energyGain": 0,
		"cooldown": 500
	}, {
		"moveId": "AVALANCHE",
		"name": "Avalanche",
		"type": "ice",
		"power": 90,
		"energy": 45,
		"energyGain": 0,
		"cooldown": 500
	}, {
		"moveId": "BITE",
		"name": "Bite",
		"type": "dark",
		"power": 4,
		"energy": 0,
		"energyGain": 2,
		"cooldown": 500
	}, {
		"moveId": "BLAST_BURN",
		"name": "Blast Burn",
		"type": "fire",
		"power": 110,
		"energy": 50,
		"energyGain": 0,
		"cooldown": 500
	}, {
		"moveId": "BLIZZARD",
		"name": "Blizzard",
		"type": "ice",
		"power": 130,
		"energy": 75,
		"energyGain": 0,
		"cooldown": 500
	}, {
		"moveId": "BODY_SLAM",
		"name": "Body Slam",
		"type": "normal",
		"power": 60,
		"energy": 35,
		"energyGain": 0,
		"cooldown": 500
	}, {
		"moveId": "BONE_CLUB",
		"name": "Bone Club",
		"type": "ground",
		"power": 40,
		"energy": 35,
		"energyGain": 0,
		"cooldown": 500
	}, {
		"moveId": "BRAVE_BIRD",
		"name": "Brave Bird",
		"type": "flying",
		"power": 90,
		"energy": 55,
		"energyGain": 0,
		"cooldown": 500
	}, {
		"moveId": "BRICK_BREAK",
		"name": "Brick Break",
		"type": "fighting",
		"power": 40,
		"energy": 35,
		"energyGain": 0,
		"cooldown": 500
	}, {
		"moveId": "BRINE",
		"name": "Brine",
		"type": "water",
		"power": 60,
		"energy": 50,
		"energyGain": 0,
		"cooldown": 500
	}, {
		"moveId": "BUBBLE",
		"name": "Bubble",
		"type": "water",
		"power": 8,
		"energy": 0,
		"energyGain": 11,
		"cooldown": 1500
	}, {
		"moveId": "BUBBLE_BEAM",
		"name": "Bubble Beam",
		"type": "water",
		"power": 45,
		"energy": 40,
		"energyGain": 0,
		"cooldown": 500
	}, {
		"moveId": "BUG_BITE",
		"name": "Bug Bite",
		"type": "bug",
		"power": 3,
		"energy": 0,
		"energyGain": 3,
		"cooldown": 500
	}, {
		"moveId": "BUG_BUZZ",
		"name": "Bug Buzz",
		"type": "bug",
		"power": 90,
		"energy": 60,
		"energyGain": 0,
		"cooldown": 500
	}, {
		"moveId": "BULLDOZE",
		"name": "Bulldoze",
		"type": "ground",
		"power": 80,
		"energy": 60,
		"energyGain": 0,
		"cooldown": 500
	}, {
		"moveId": "BULLET_PUNCH",
		"name": "Bullet Punch",
		"type": "steel",
		"power": 6,
		"energy": 0,
		"energyGain": 7,
		"cooldown": 1000
	}, {
		"moveId": "BULLET_SEED",
		"name": "Bullet Seed",
		"type": "grass",
		"power": 5,
		"energy": 0,
		"energyGain": 11,
		"cooldown": 1500
	}, {
		"moveId": "CHARGE_BEAM",
		"name": "Charge Beam",
		"type": "electric",
		"power": 5,
		"energy": 0,
		"energyGain": 11,
		"cooldown": 1500
	}, {
		"moveId": "CHARM",
		"name": "Charm",
		"type": "fairy",
		"power": 16,
		"energy": 0,
		"energyGain": 6,
		"cooldown": 1500
	}, {
		"moveId": "CLOSE_COMBAT",
		"name": "Close Combat",
		"type": "fighting",
		"power": 100,
		"energy": 60,
		"energyGain": 0,
		"cooldown": 500
	}, {
		"moveId": "CONFUSION",
		"name": "Confusion",
		"type": "psychic",
		"power": 16,
		"energy": 0,
		"energyGain": 12,
		"cooldown": 2000
	}, {
		"moveId": "COUNTER",
		"name": "Counter",
		"type": "fighting",
		"power": 8,
		"energy": 0,
		"energyGain": 7,
		"cooldown": 1000
	}, {
		"moveId": "CROSS_CHOP",
		"name": "Cross Chop",
		"type": "fighting",
		"power": 50,
		"energy": 35,
		"energyGain": 0,
		"cooldown": 500
	}, {
		"moveId": "CROSS_POISON",
		"name": "Cross Poison",
		"type": "poison",
		"power": 40,
		"energy": 35,
		"energyGain": 0,
		"cooldown": 500
	}, {
		"moveId": "CRUNCH",
		"name": "Crunch",
		"type": "dark",
		"power": 70,
		"energy": 45,
		"energyGain": 0,
		"cooldown": 500
	}, {
		"moveId": "CUT",
		"name": "Cut",
		"type": "normal",
		"power": 3,
		"energy": 0,
		"energyGain": 2,
		"cooldown": 500
	}, {
		"moveId": "DARK_PULSE",
		"name": "Dark Pulse",
		"type": "dark",
		"power": 80,
		"energy": 50,
		"energyGain": 0,
		"cooldown": 500
	}, {
		"moveId": "DAZZLING_GLEAM",
		"name": "Dazzling Gleam",
		"type": "fairy",
		"power": 110,
		"energy": 70,
		"energyGain": 0,
		"cooldown": 500
	}, {
		"moveId": "DIG",
		"name": "Dig",
		"type": "ground",
		"power": 100,
		"energy": 80,
		"energyGain": 0,
		"cooldown": 500
	}, {
		"moveId": "DISARMING_VOICE",
		"name": "Disarming Voice",
		"type": "fairy",
		"power": 70,
		"energy": 45,
		"energyGain": 0,
		"cooldown": 500
	}, {
		"moveId": "DISCHARGE",
		"name": "Discharge",
		"type": "electric",
		"power": 65,
		"energy": 45,
		"energyGain": 0,
		"cooldown": 500
	}, {
		"moveId": "DOOM_DESIRE",
		"name": "Doom Desire",
		"type": "steel",
		"power": 70,
		"energy": 40,
		"energyGain": 0,
		"cooldown": 500
	}, {
		"moveId": "DRACO_METEOR",
		"name": "Draco Meteor",
		"type": "dragon",
		"power": 150,
		"energy": 75,
		"energyGain": 0,
		"cooldown": 500
	}, {
		"moveId": "DRAGON_BREATH",
		"name": "Dragon Breath",
		"type": "dragon",
		"power": 4,
		"energy": 0,
		"energyGain": 3,
		"cooldown": 500
	}, {
		"moveId": "DRAGON_CLAW",
		"name": "Dragon Claw",
		"type": "dragon",
		"power": 50,
		"energy": 35,
		"energyGain": 0,
		"cooldown": 500
	}, {
		"moveId": "DRAGON_PULSE",
		"name": "Dragon Pulse",
		"type": "dragon",
		"power": 90,
		"energy": 60,
		"energyGain": 0,
		"cooldown": 500
	}, {
		"moveId": "DRAGON_TAIL",
		"name": "Dragon Tail",
		"type": "dragon",
		"power": 9,
		"energy": 0,
		"energyGain": 10,
		"cooldown": 1500
	}, {
		"moveId": "DRAINING_KISS",
		"name": "Draining Kiss",
		"type": "fairy",
		"power": 60,
		"energy": 55,
		"energyGain": 0,
		"cooldown": 500
	}, {
		"moveId": "DRILL_PECK",
		"name": "Drill Peck",
		"type": "flying",
		"power": 60,
		"energy": 40,
		"energyGain": 0,
		"cooldown": 500
	}, {
		"moveId": "DRILL_RUN",
		"name": "Drill Run",
		"type": "ground",
		"power": 80,
		"energy": 55,
		"energyGain": 0,
		"cooldown": 500
	}, {
		"moveId": "DYNAMIC_PUNCH",
		"name": "Dynamic Punch",
		"type": "fighting",
		"power": 90,
		"energy": 50,
		"energyGain": 0,
		"cooldown": 500
	}, {
		"moveId": "EARTHQUAKE",
		"name": "Earthquake",
		"type": "ground",
		"power": 120,
		"energy": 65,
		"energyGain": 0,
		"cooldown": 500
	}, {
		"moveId": "EARTH_POWER",
		"name": "Earth Power",
		"type": "ground",
		"power": 90,
		"energy": 55,
		"energyGain": 0,
		"cooldown": 500,
		"buffs": [0, -1],
		"buffTarget": "opponent",
		"buffApplyChance": ".1"
	}, {
		"moveId": "EMBER",
		"name": "Ember",
		"type": "fire",
		"power": 6,
		"energy": 0,
		"energyGain": 6,
		"cooldown": 1000
	}, {
		"moveId": "ENERGY_BALL",
		"name": "Energy Ball",
		"type": "grass",
		"power": 90,
		"energy": 60,
		"energyGain": 0,
		"cooldown": 500
	}, {
		"moveId": "EXTRASENSORY",
		"name": "Extrasensory",
		"type": "psychic",
		"power": 8,
		"energy": 0,
		"energyGain": 10,
		"cooldown": 1500
	}, {
		"moveId": "FEINT_ATTACK",
		"name": "Feint Attack",
		"type": "dark",
		"power": 6,
		"energy": 0,
		"energyGain": 6,
		"cooldown": 1000
	}, {
		"moveId": "FIRE_BLAST",
		"name": "Fire Blast",
		"type": "fire",
		"power": 140,
		"energy": 80,
		"energyGain": 0,
		"cooldown": 500
	}, {
		"moveId": "FIRE_FANG",
		"name": "Fire Fang",
		"type": "fire",
		"power": 7,
		"energy": 0,
		"energyGain": 5,
		"cooldown": 1000
	}, {
		"moveId": "FIRE_PUNCH",
		"name": "Fire Punch",
		"type": "fire",
		"power": 55,
		"energy": 40,
		"energyGain": 0,
		"cooldown": 500
	}, {
		"moveId": "BLAZE_KICK",
		"name": "Blaze Kick",
		"type": "fire",
		"power": 55,
		"energy": 40,
		"energyGain": 0,
		"cooldown": 500
	}, {
		"moveId": "FIRE_SPIN",
		"name": "Fire Spin",
		"type": "fire",
		"power": 9,
		"energy": 0,
		"energyGain": 10,
		"cooldown": 1500
	}, {
		"moveId": "FLAME_BURST",
		"name": "Flame Burst",
		"type": "fire",
		"power": 70,
		"energy": 55,
		"energyGain": 0,
		"cooldown": 500
	}, {
		"moveId": "FLAME_CHARGE",
		"name": "Flame Charge",
		"type": "fire",
		"power": 70,
		"energy": 50,
		"energyGain": 0,
		"cooldown": 500
	}, {
		"moveId": "FLAME_WHEEL",
		"name": "Flame Wheel",
		"type": "fire",
		"power": 60,
		"energy": 55,
		"energyGain": 0,
		"cooldown": 500
	}, {
		"moveId": "FLAMETHROWER",
		"name": "Flamethrower",
		"type": "fire",
		"power": 90,
		"energy": 55,
		"energyGain": 0,
		"cooldown": 500
	}, {
		"moveId": "FLASH_CANNON",
		"name": "Flash Cannon",
		"type": "steel",
		"power": 110,
		"energy": 65,
		"energyGain": 0,
		"cooldown": 500
	}, {
		"moveId": "FOCUS_BLAST",
		"name": "Focus Blast",
		"type": "fighting",
		"power": 150,
		"energy": 75,
		"energyGain": 0,
		"cooldown": 500
	}, {
		"moveId": "FOUL_PLAY",
		"name": "Foul Play",
		"type": "dark",
		"power": 70,
		"energy": 45,
		"energyGain": 0,
		"cooldown": 500
	}, {
		"moveId": "FRENZY_PLANT",
		"name": "Frenzy Plant",
		"type": "grass",
		"power": 100,
		"energy": 45,
		"energyGain": 0,
		"cooldown": 500
	}, {
		"moveId": "FROST_BREATH",
		"name": "Frost Breath",
		"type": "ice",
		"power": 7,
		"energy": 0,
		"energyGain": 5,
		"cooldown": 1000
	}, {
		"moveId": "FRUSTRATION",
		"name": "Frustration",
		"type": "normal",
		"power": 10,
		"energy": 40,
		"energyGain": 0,
		"cooldown": 500
	}, {
		"moveId": "FURY_CUTTER",
		"name": "Fury Cutter",
		"type": "bug",
		"power": 2,
		"energy": 0,
		"energyGain": 4,
		"cooldown": 500
	}, {
		"moveId": "FUTURE_SIGHT",
		"name": "Future Sight",
		"type": "psychic",
		"power": 120,
		"energy": 65,
		"energyGain": 0,
		"cooldown": 500
	}, {
		"moveId": "GIGA_DRAIN",
		"name": "Giga Drain",
		"type": "grass",
		"power": 50,
		"energy": 80,
		"energyGain": 0,
		"cooldown": 500
	}, {
		"moveId": "GRASS_KNOT",
		"name": "Grass Knot",
		"type": "grass",
		"power": 90,
		"energy": 50,
		"energyGain": 0,
		"cooldown": 500
	}, {
		"moveId": "GUNK_SHOT",
		"name": "Gunk Shot",
		"type": "poison",
		"power": 130,
		"energy": 75,
		"energyGain": 0,
		"cooldown": 500
	}, {
		"moveId": "GYRO_BALL",
		"name": "Gyro Ball",
		"type": "steel",
		"power": 80,
		"energy": 60,
		"energyGain": 0,
		"cooldown": 500
	}, {
		"moveId": "HEART_STAMP",
		"name": "Heart Stamp",
		"type": "psychic",
		"power": 40,
		"energy": 40,
		"energyGain": 0,
		"cooldown": 500
	}, {
		"moveId": "HEAT_WAVE",
		"name": "Heat Wave",
		"type": "fire",
		"power": 95,
		"energy": 75,
		"energyGain": 0,
		"cooldown": 500
	}, {
		"moveId": "HEAVY_SLAM",
		"name": "Heavy Slam",
		"type": "steel",
		"power": 70,
		"energy": 50,
		"energyGain": 0,
		"cooldown": 500
	}, {
		"moveId": "HEX",
		"name": "Hex",
		"type": "ghost",
		"power": 6,
		"energy": 0,
		"energyGain": 11,
		"cooldown": 1500
	}, {
		"moveId": "HIDDEN_POWER_BUG",
		"name": "Hidden Power (Bug)",
		"type": "bug",
		"power": 9,
		"energy": 0,
		"energyGain": 8,
		"cooldown": 1500
	}, {
		"moveId": "HIDDEN_POWER_DARK",
		"name": "Hidden Power (Dark)",
		"type": "dark",
		"power": 9,
		"energy": 0,
		"energyGain": 8,
		"cooldown": 1500
	}, {
		"moveId": "HIDDEN_POWER_DRAGON",
		"name": "Hidden Power (Dragon)",
		"type": "dragon",
		"power": 9,
		"energy": 0,
		"energyGain": 8,
		"cooldown": 1500
	}, {
		"moveId": "HIDDEN_POWER_ELECTRIC",
		"name": "Hidden Power (Electric)",
		"type": "electric",
		"power": 9,
		"energy": 0,
		"energyGain": 8,
		"cooldown": 1500
	}, {
		"moveId": "HIDDEN_POWER_FIGHTING",
		"name": "Hidden Power (Fighting)",
		"type": "fighting",
		"power": 9,
		"energy": 0,
		"energyGain": 8,
		"cooldown": 1500
	}, {
		"moveId": "HIDDEN_POWER_FIRE",
		"name": "Hidden Power (Fire)",
		"type": "fire",
		"power": 9,
		"energy": 0,
		"energyGain": 8,
		"cooldown": 1500
	}, {
		"moveId": "HIDDEN_POWER_FLYING",
		"name": "Hidden Power (Flying)",
		"type": "flying",
		"power": 9,
		"energy": 0,
		"energyGain": 8,
		"cooldown": 1500
	}, {
		"moveId": "HIDDEN_POWER_GHOST",
		"name": "Hidden Power (Ghost)",
		"type": "ghost",
		"power": 9,
		"energy": 0,
		"energyGain": 8,
		"cooldown": 1500
	}, {
		"moveId": "HIDDEN_POWER_GRASS",
		"name": "Hidden Power (Grass)",
		"type": "grass",
		"power": 9,
		"energy": 0,
		"energyGain": 8,
		"cooldown": 1500
	}, {
		"moveId": "HIDDEN_POWER_GROUND",
		"name": "Hidden Power (Ground)",
		"type": "ground",
		"power": 9,
		"energy": 0,
		"energyGain": 8,
		"cooldown": 1500
	}, {
		"moveId": "HIDDEN_POWER_ICE",
		"name": "Hidden Power (Ice)",
		"type": "ice",
		"power": 9,
		"energy": 0,
		"energyGain": 8,
		"cooldown": 1500
	}, {
		"moveId": "HIDDEN_POWER_POISON",
		"name": "Hidden Power (Poison)",
		"type": "poison",
		"power": 9,
		"energy": 0,
		"energyGain": 8,
		"cooldown": 1500
	}, {
		"moveId": "HIDDEN_POWER_PSYCHIC",
		"name": "Hidden Power (Psychic)",
		"type": "psychic",
		"power": 9,
		"energy": 0,
		"energyGain": 8,
		"cooldown": 1500
	}, {
		"moveId": "HIDDEN_POWER_ROCK",
		"name": "Hidden Power (Rock)",
		"type": "rock",
		"power": 9,
		"energy": 0,
		"energyGain": 8,
		"cooldown": 1500
	}, {
		"moveId": "HIDDEN_POWER_STEEL",
		"name": "Hidden Power (Steel)",
		"type": "steel",
		"power": 9,
		"energy": 0,
		"energyGain": 8,
		"cooldown": 1500
	}, {
		"moveId": "HIDDEN_POWER_WATER",
		"name": "Hidden Power (Water)",
		"type": "water",
		"power": 9,
		"energy": 0,
		"energyGain": 8,
		"cooldown": 1500
	}, {
		"moveId": "HORN_ATTACK",
		"name": "Horn Attack",
		"type": "normal",
		"power": 40,
		"energy": 35,
		"energyGain": 0,
		"cooldown": 500
	}, {
		"moveId": "HURRICANE",
		"name": "Hurricane",
		"type": "flying",
		"power": 110,
		"energy": 65,
		"energyGain": 0,
		"cooldown": 500
	}, {
		"moveId": "HYDRO_CANNON",
		"name": "Hydro Cannon",
		"type": "water",
		"power": 90,
		"energy": 40,
		"energyGain": 0,
		"cooldown": 500
	}, {
		"moveId": "HYDRO_PUMP",
		"name": "Hydro Pump",
		"type": "water",
		"power": 130,
		"energy": 75,
		"energyGain": 0,
		"cooldown": 500
	}, {
		"moveId": "HYDRO_PUMP_BLASTOISE",
		"name": "Hydro Pump Blastoise",
		"type": "water",
		"power": 90,
		"energy": 80,
		"energyGain": 0,
		"cooldown": 500
	}, {
		"moveId": "HYPER_BEAM",
		"name": "Hyper Beam",
		"type": "normal",
		"power": 150,
		"energy": 80,
		"energyGain": 0,
		"cooldown": 500
	}, {
		"moveId": "HYPER_FANG",
		"name": "Hyper Fang",
		"type": "normal",
		"power": 80,
		"energy": 50,
		"energyGain": 0,
		"cooldown": 500
	}, {
		"moveId": "ICE_BEAM",
		"name": "Ice Beam",
		"type": "ice",
		"power": 90,
		"energy": 55,
		"energyGain": 0,
		"cooldown": 500
	}, {
		"moveId": "ICE_PUNCH",
		"name": "Ice Punch",
		"type": "ice",
		"power": 55,
		"energy": 40,
		"energyGain": 0,
		"cooldown": 500
	}, {
		"moveId": "ICE_SHARD",
		"name": "Ice Shard",
		"type": "ice",
		"power": 9,
		"energy": 0,
		"energyGain": 10,
		"cooldown": 1500
	}, {
		"moveId": "ICY_WIND",
		"name": "Icy Wind",
		"type": "ice",
		"power": 60,
		"energy": 45,
		"energyGain": 0,
		"cooldown": 500
	}, {
		"moveId": "INFESTATION",
		"name": "Infestation",
		"type": "bug",
		"power": 6,
		"energy": 0,
		"energyGain": 11,
		"cooldown": 1500
	}, {
		"moveId": "IRON_HEAD",
		"name": "Iron Head",
		"type": "steel",
		"power": 70,
		"energy": 50,
		"energyGain": 0,
		"cooldown": 500
	}, {
		"moveId": "IRON_TAIL",
		"name": "Iron Tail",
		"type": "steel",
		"power": 9,
		"energy": 0,
		"energyGain": 6,
		"cooldown": 1500
	}, {
		"moveId": "KARATE_CHOP",
		"name": "Karate Chop",
		"type": "fighting",
		"power": 5,
		"energy": 0,
		"energyGain": 7,
		"cooldown": 1000
	}, {
		"moveId": "LAST_RESORT",
		"name": "Last Resort",
		"type": "normal",
		"power": 90,
		"energy": 55,
		"energyGain": 0,
		"cooldown": 500
	}, {
		"moveId": "LEAF_BLADE",
		"name": "Leaf Blade",
		"type": "grass",
		"power": 70,
		"energy": 35,
		"energyGain": 0,
		"cooldown": 500
	}, {
		"moveId": "LEAF_TORNADO",
		"name": "Leaf Tornado",
		"type": "grass",
		"power": 45,
		"energy": 40,
		"energyGain": 0,
		"cooldown": 500,
		"buffs": [-1, 0],
		"buffTarget": "opponent",
		"buffApplyChance": ".5"
	}, {
		"moveId": "LICK",
		"name": "Lick",
		"type": "ghost",
		"power": 3,
		"energy": 0,
		"energyGain": 3,
		"cooldown": 500
	}, {
		"moveId": "LOW_KICK",
		"name": "Low Kick",
		"type": "fighting",
		"power": 4,
		"energy": 0,
		"energyGain": 5,
		"cooldown": 1000
	}, {
		"moveId": "LOW_SWEEP",
		"name": "Low Sweep",
		"type": "fighting",
		"power": 40,
		"energy": 40,
		"energyGain": 0,
		"cooldown": 500
	}, {
		"moveId": "MAGNET_BOMB",
		"name": "Magnet Bomb",
		"type": "steel",
		"power": 70,
		"energy": 45,
		"energyGain": 0,
		"cooldown": 500
	}, {
		"moveId": "MEGA_DRAIN",
		"name": "Mega Drain",
		"type": "grass",
		"power": 25,
		"energy": 55,
		"energyGain": 0,
		"cooldown": 500
	}, {
		"moveId": "MEGAHORN",
		"name": "Megahorn",
		"type": "bug",
		"power": 90,
		"energy": 55,
		"energyGain": 0,
		"cooldown": 500
	}, {
		"moveId": "METAL_CLAW",
		"name": "Metal Claw",
		"type": "steel",
		"power": 5,
		"energy": 0,
		"energyGain": 6,
		"cooldown": 1000
	}, {
		"moveId": "METEOR_MASH",
		"name": "Meteor Mash",
		"type": "steel",
		"power": 100,
		"energy": 50,
		"energyGain": 0,
		"cooldown": 500
	}, {
		"moveId": "MIRROR_COAT",
		"name": "Mirror Coat",
		"type": "psychic",
		"power": 60,
		"energy": 55,
		"energyGain": 0,
		"cooldown": 500
	}, {
		"moveId": "MOONBLAST",
		"name": "Moonblast",
		"type": "fairy",
		"power": 130,
		"energy": 70,
		"energyGain": 0,
		"cooldown": 500
	}, {
		"moveId": "MUD_BOMB",
		"name": "Mud Bomb",
		"type": "ground",
		"power": 55,
		"energy": 40,
		"energyGain": 0,
		"cooldown": 500
	}, {
		"moveId": "MUDDY_WATER",
		"name": "Muddy Water",
		"type": "water",
		"power": 35,
		"energy": 35,
		"energyGain": 0,
		"cooldown": 1000,
		"buffs": [-1, 0],
		"buffTarget": "opponent",
		"buffApplyChance": ".3"
	}, {
		"moveId": "MUD_SHOT",
		"name": "Mud Shot",
		"type": "ground",
		"power": 3,
		"energy": 0,
		"energyGain": 9,
		"cooldown": 1000
	}, {
		"moveId": "MUD_SLAP",
		"name": "Mud Slap",
		"type": "ground",
		"power": 9,
		"energy": 0,
		"energyGain": 8,
		"cooldown": 1500
	}, {
		"moveId": "NIGHT_SHADE",
		"name": "Night Shade",
		"type": "ghost",
		"power": 60,
		"energy": 55,
		"energyGain": 0,
		"cooldown": 500
	}, {
		"moveId": "NIGHT_SLASH",
		"name": "Night Slash",
		"type": "dark",
		"power": 50,
		"energy": 40,
		"energyGain": 0,
		"cooldown": 500
	}, {
		"moveId": "OMINOUS_WIND",
		"name": "Ominous Wind",
		"type": "ghost",
		"power": 50,
		"energy": 40,
		"energyGain": 0,
		"cooldown": 500,
		"buffs": [2, 2],
		"buffTarget": "self",
		"buffApplyChance": ".1"
	}, {
		"moveId": "ORIGIN_PULSE",
		"name": "Origin Pulse",
		"type": "water",
		"power": 130,
		"energy": 60,
		"energyGain": 0,
		"cooldown": 500
	}, {
		"moveId": "OUTRAGE",
		"name": "Outrage",
		"type": "dragon",
		"power": 110,
		"energy": 60,
		"energyGain": 0,
		"cooldown": 500
	}, {
		"moveId": "OVERHEAT",
		"name": "Overheat",
		"type": "fire",
		"power": 150,
		"energy": 80,
		"energyGain": 0,
		"cooldown": 500
	}, {
		"moveId": "PARABOLIC_CHARGE",
		"name": "Parabolic Charge",
		"type": "electric",
		"power": 25,
		"energy": 55,
		"energyGain": 0,
		"cooldown": 500
	}, {
		"moveId": "PECK",
		"name": "Peck",
		"type": "flying",
		"power": 6,
		"energy": 0,
		"energyGain": 5,
		"cooldown": 1000
	}, {
		"moveId": "PETAL_BLIZZARD",
		"name": "Petal Blizzard",
		"type": "grass",
		"power": 110,
		"energy": 65,
		"energyGain": 0,
		"cooldown": 500
	}, {
		"moveId": "PLAY_ROUGH",
		"name": "Play Rough",
		"type": "fairy",
		"power": 90,
		"energy": 60,
		"energyGain": 0,
		"cooldown": 500
	}, {
		"moveId": "POISON_FANG",
		"name": "Poison Fang",
		"type": "poison",
		"power": 40,
		"energy": 35,
		"energyGain": 0,
		"cooldown": 500
	}, {
		"moveId": "POISON_JAB",
		"name": "Poison Jab",
		"type": "poison",
		"power": 6,
		"energy": 0,
		"energyGain": 7,
		"cooldown": 1000
	}, {
		"moveId": "POISON_STING",
		"name": "Poison Sting",
		"type": "poison",
		"power": 3,
		"energy": 0,
		"energyGain": 6,
		"cooldown": 1000
	}, {
		"moveId": "POUND",
		"name": "Pound",
		"type": "normal",
		"power": 5,
		"energy": 0,
		"energyGain": 4,
		"cooldown": 1000
	}, {
		"moveId": "POWDER_SNOW",
		"name": "Powder Snow",
		"type": "ice",
		"power": 4,
		"energy": 0,
		"energyGain": 8,
		"cooldown": 1000
	}, {
		"moveId": "POWER_GEM",
		"name": "Power Gem",
		"type": "rock",
		"power": 80,
		"energy": 60,
		"energyGain": 0,
		"cooldown": 500
	}, {
		"moveId": "POWER_UP_PUNCH",
		"name": "Power-Up Punch",
		"type": "fighting",
		"power": 40,
		"energy": 35,
		"energyGain": 0,
		"cooldown": 500,
		"buffs": [1, 0],
		"buffTarget": "self",
		"buffApplyChance": "1"
	}, {
		"moveId": "POWER_WHIP",
		"name": "Power Whip",
		"type": "grass",
		"power": 90,
		"energy": 50,
		"energyGain": 0,
		"cooldown": 500
	}, {
		"moveId": "PRECIPICE_BLADES",
		"name": "Precipice Blades",
		"type": "ground",
		"power": 130,
		"energy": 60,
		"energyGain": 0,
		"cooldown": 500
	}, {
		"moveId": "PRESENT",
		"name": "Present",
		"type": "normal",
		"power": 3,
		"energy": 0,
		"energyGain": 12,
		"cooldown": 1500
	}, {
		"moveId": "PSYBEAM",
		"name": "Psybeam",
		"type": "psychic",
		"power": 70,
		"energy": 60,
		"energyGain": 0,
		"cooldown": 500
	}, {
		"moveId": "PSYCHIC",
		"name": "Psychic",
		"type": "psychic",
		"power": 100,
		"energy": 70,
		"energyGain": 0,
		"cooldown": 500
	}, {
		"moveId": "PSYCHO_BOOST",
		"name": "Psycho Boost",
		"type": "psychic",
		"power": 70,
		"energy": 40,
		"energyGain": 0,
		"cooldown": 500
	}, {
		"moveId": "PSYCHO_CUT",
		"name": "Psycho Cut",
		"type": "psychic",
		"power": 3,
		"energy": 0,
		"energyGain": 9,
		"cooldown": 1000
	}, {
		"moveId": "PSYSHOCK",
		"name": "Psyshock",
		"type": "psychic",
		"power": 70,
		"energy": 45,
		"energyGain": 0,
		"cooldown": 500
	}, {
		"moveId": "PSYSTRIKE",
		"name": "Psystrike",
		"type": "psychic",
		"power": 100,
		"energy": 55,
		"energyGain": 0,
		"cooldown": 500
	}, {
		"moveId": "QUICK_ATTACK",
		"name": "Quick Attack",
		"type": "normal",
		"power": 5,
		"energy": 0,
		"energyGain": 7,
		"cooldown": 1000
	}, {
		"moveId": "RAZOR_LEAF",
		"name": "Razor Leaf",
		"type": "grass",
		"power": 11,
		"energy": 0,
		"energyGain": 4,
		"cooldown": 1000
	}, {
		"moveId": "REST",
		"name": "Rest",
		"type": "normal",
		"power": 50,
		"energy": 35,
		"energyGain": 0,
		"cooldown": 500
	}, {
		"moveId": "RETURN",
		"name": "Return",
		"type": "normal",
		"power": 50,
		"energy": 40,
		"energyGain": 0,
		"cooldown": 500
	}, {
		"moveId": "ROCK_BLAST",
		"name": "Rock Blast",
		"type": "rock",
		"power": 50,
		"energy": 40,
		"energyGain": 0,
		"cooldown": 500
	}, {
		"moveId": "ROCK_SLIDE",
		"name": "Rock Slide",
		"type": "rock",
		"power": 80,
		"energy": 45,
		"energyGain": 0,
		"cooldown": 500
	}, {
		"moveId": "ROCK_SMASH",
		"name": "Rock Smash",
		"type": "fighting",
		"power": 9,
		"energy": 0,
		"energyGain": 7,
		"cooldown": 1500
	}, {
		"moveId": "ROCK_THROW",
		"name": "Rock Throw",
		"type": "rock",
		"power": 8,
		"energy": 0,
		"energyGain": 5,
		"cooldown": 1000
	}, {
		"moveId": "ROCK_TOMB",
		"name": "Rock Tomb",
		"type": "rock",
		"power": 70,
		"energy": 60,
		"energyGain": 0,
		"cooldown": 500
	}, {
		"moveId": "SAND_TOMB",
		"name": "Sand Tomb",
		"type": "ground",
		"power": 80,
		"energy": 60,
		"energyGain": 0,
		"cooldown": 500
	}, {
		"moveId": "SCALD",
		"name": "Scald",
		"type": "water",
		"power": 80,
		"energy": 60,
		"energyGain": 0,
		"cooldown": 500
	}, {
		"moveId": "SCALD_BLASTOISE",
		"name": "Scald Blastoise",
		"type": "water",
		"power": 50,
		"energy": 80,
		"energyGain": 0,
		"cooldown": 500
	}, {
		"moveId": "SCRATCH",
		"name": "Scratch",
		"type": "normal",
		"power": 4,
		"energy": 0,
		"energyGain": 2,
		"cooldown": 500
	}, {
		"moveId": "SEED_BOMB",
		"name": "Seed Bomb",
		"type": "grass",
		"power": 55,
		"energy": 40,
		"energyGain": 0,
		"cooldown": 500
	}, {
		"moveId": "SHADOW_BALL",
		"name": "Shadow Ball",
		"type": "ghost",
		"power": 100,
		"energy": 55,
		"energyGain": 0,
		"cooldown": 500
	}, {
		"moveId": "SHADOW_CLAW",
		"name": "Shadow Claw",
		"type": "ghost",
		"power": 6,
		"energy": 0,
		"energyGain": 8,
		"cooldown": 1000
	}, {
		"moveId": "SHADOW_PUNCH",
		"name": "Shadow Punch",
		"type": "ghost",
		"power": 40,
		"energy": 35,
		"energyGain": 0,
		"cooldown": 500
	}, {
		"moveId": "SHADOW_SNEAK",
		"name": "Shadow Sneak",
		"type": "ghost",
		"power": 50,
		"energy": 45,
		"energyGain": 0,
		"cooldown": 500
	}, {
		"moveId": "SIGNAL_BEAM",
		"name": "Signal Beam",
		"type": "bug",
		"power": 75,
		"energy": 55,
		"energyGain": 0,
		"cooldown": 500
	}, {
		"moveId": "SILVER_WIND",
		"name": "Silver Wind",
		"type": "bug",
		"power": 70,
		"energy": 45,
		"energyGain": 0,
		"cooldown": 500,
		"buffs": [2, 2],
		"buffTarget": "self",
		"buffApplyChance": ".1"
	}, {
		"moveId": "SKULL_BASH",
		"name": "Skull Bash",
		"type": "normal",
		"power": 130,
		"energy": 75,
		"energyGain": 0,
		"cooldown": 500,
		"buffs": [0, 1],
		"buffTarget": "self",
		"buffApplyChance": "1"
	}, {
		"moveId": "SKY_ATTACK",
		"name": "Sky Attack",
		"type": "flying",
		"power": 80,
		"energy": 45,
		"energyGain": 0,
		"cooldown": 500
	}, {
		"moveId": "SLUDGE",
		"name": "Sludge",
		"type": "poison",
		"power": 50,
		"energy": 40,
		"energyGain": 0,
		"cooldown": 500
	}, {
		"moveId": "SLUDGE_BOMB",
		"name": "Sludge Bomb",
		"type": "poison",
		"power": 80,
		"energy": 50,
		"energyGain": 0,
		"cooldown": 500
	}, {
		"moveId": "SLUDGE_WAVE",
		"name": "Sludge Wave",
		"type": "poison",
		"power": 110,
		"energy": 65,
		"energyGain": 0,
		"cooldown": 500
	}, {
		"moveId": "SMACK_DOWN",
		"name": "Smack Down",
		"type": "rock",
		"power": 12,
		"energy": 0,
		"energyGain": 8,
		"cooldown": 1500
	}, {
		"moveId": "SNARL",
		"name": "Snarl",
		"type": "dark",
		"power": 8,
		"energy": 0,
		"energyGain": 10,
		"cooldown": 1500
	}, {
		"moveId": "SOLAR_BEAM",
		"name": "Solar Beam",
		"type": "grass",
		"power": 150,
		"energy": 80,
		"energyGain": 0,
		"cooldown": 500
	}, {
		"moveId": "SPARK",
		"name": "Spark",
		"type": "electric",
		"power": 4,
		"energy": 0,
		"energyGain": 8,
		"cooldown": 1000
	}, {
		"moveId": "SPLASH",
		"name": "Splash",
		"type": "water",
		"power": 0,
		"energy": 0,
		"energyGain": 12,
		"cooldown": 2000
	}, {
		"moveId": "STEEL_WING",
		"name": "Steel Wing",
		"type": "steel",
		"power": 7,
		"energy": 0,
		"energyGain": 5,
		"cooldown": 1000
	}, {
		"moveId": "STOMP",
		"name": "Stomp",
		"type": "normal",
		"power": 55,
		"energy": 40,
		"energyGain": 0,
		"cooldown": 500
	}, {
		"moveId": "STONE_EDGE",
		"name": "Stone Edge",
		"type": "rock",
		"power": 100,
		"energy": 55,
		"energyGain": 0,
		"cooldown": 500
	}, {
		"moveId": "STRUGGLE",
		"name": "Struggle",
		"type": "normal",
		"power": 35,
		"energy": 100,
		"energyGain": 0,
		"cooldown": 500
	}, {
		"moveId": "STRUGGLE_BUG",
		"name": "Struggle Bug",
		"type": "bug",
		"power": 9,
		"energy": 0,
		"energyGain": 8,
		"cooldown": 1500
	}, {
		"moveId": "SUBMISSION",
		"name": "Submission",
		"type": "fighting",
		"power": 60,
		"energy": 50,
		"energyGain": 0,
		"cooldown": 500
	}, {
		"moveId": "SUCKER_PUNCH",
		"name": "Sucker Punch",
		"type": "dark",
		"power": 5,
		"energy": 0,
		"energyGain": 7,
		"cooldown": 1000
	}, {
		"moveId": "SURF",
		"name": "Surf",
		"type": "water",
		"power": 65,
		"energy": 40,
		"energyGain": 0,
		"cooldown": 500
	}, {
		"moveId": "SWIFT",
		"name": "Swift",
		"type": "normal",
		"power": 60,
		"energy": 55,
		"energyGain": 0,
		"cooldown": 500
	}, {
		"moveId": "SYNCHRONOISE",
		"name": "Synchronoise",
		"type": "psychic",
		"power": 80,
		"energy": 50,
		"energyGain": 0,
		"cooldown": 500
	}, {
		"moveId": "TACKLE",
		"name": "Tackle",
		"type": "normal",
		"power": 3,
		"energy": 0,
		"energyGain": 2,
		"cooldown": 500
	}, {
		"moveId": "TAKE_DOWN",
		"name": "Take Down",
		"type": "normal",
		"power": 5,
		"energy": 0,
		"energyGain": 8,
		"cooldown": 1500
	}, {
		"moveId": "THUNDER",
		"name": "Thunder",
		"type": "electric",
		"power": 100,
		"energy": 60,
		"energyGain": 0,
		"cooldown": 500
	}, {
		"moveId": "THUNDER_PUNCH",
		"name": "Thunder Punch",
		"type": "electric",
		"power": 55,
		"energy": 40,
		"energyGain": 0,
		"cooldown": 500
	}, {
		"moveId": "THUNDER_SHOCK",
		"name": "Thunder Shock",
		"type": "electric",
		"power": 3,
		"energy": 0,
		"energyGain": 9,
		"cooldown": 1000
	}, {
		"moveId": "THUNDERBOLT",
		"name": "Thunderbolt",
		"type": "electric",
		"power": 90,
		"energy": 55,
		"energyGain": 0,
		"cooldown": 500
	}, {
		"moveId": "TRANSFORM",
		"name": "Transform",
		"type": "normal",
		"power": 0,
		"energy": 0,
		"energyGain": 0,
		"cooldown": 1500
	}, {
		"moveId": "TWISTER",
		"name": "Twister",
		"type": "dragon",
		"power": 45,
		"energy": 45,
		"energyGain": 0,
		"cooldown": 500
	}, {
		"moveId": "VICE_GRIP",
		"name": "Vice Grip",
		"type": "normal",
		"power": 40,
		"energy": 40,
		"energyGain": 0,
		"cooldown": 500
	}, {
		"moveId": "VINE_WHIP",
		"name": "Vine Whip",
		"type": "grass",
		"power": 5,
		"energy": 0,
		"energyGain": 8,
		"cooldown": 1000
	}, {
		"moveId": "VOLT_SWITCH",
		"name": "Volt Switch",
		"type": "electric",
		"power": 12,
		"energy": 0,
		"energyGain": 10,
		"cooldown": 2500
	}, {
		"moveId": "WATER_GUN",
		"name": "Water Gun",
		"type": "water",
		"power": 3,
		"energy": 0,
		"energyGain": 3,
		"cooldown": 500
	}, {
		"moveId": "WATER_GUN_FAST_BLASTOISE",
		"name": "Water Gun Fast Blastoise",
		"type": "water",
		"power": 6,
		"energy": 0,
		"energyGain": 4,
		"cooldown": 1000
	}, {
		"moveId": "WATER_PULSE",
		"name": "Water Pulse",
		"type": "water",
		"power": 70,
		"energy": 60,
		"energyGain": 0,
		"cooldown": 500
	}, {
		"moveId": "WATERFALL",
		"name": "Waterfall",
		"type": "water",
		"power": 12,
		"energy": 0,
		"energyGain": 8,
		"cooldown": 1500
	}, {
		"moveId": "WEATHER_BALL_FIRE",
		"name": "Weather Ball (Fire)",
		"type": "fire",
		"power": 60,
		"energy": 35,
		"energyGain": 0,
		"cooldown": 500
	}, {
		"moveId": "WEATHER_BALL_ICE",
		"name": "Weather Ball (Ice)",
		"type": "ice",
		"power": 60,
		"energy": 35,
		"energyGain": 0,
		"cooldown": 500
	}, {
		"moveId": "WEATHER_BALL_ROCK",
		"name": "Weather Ball (Normal)",
		"type": "normal",
		"power": 60,
		"energy": 35,
		"energyGain": 0,
		"cooldown": 500
	}, {
		"moveId": "WEATHER_BALL_WATER",
		"name": "Weather Ball (Water)",
		"type": "water",
		"power": 60,
		"energy": 35,
		"energyGain": 0,
		"cooldown": 500
	}, {
		"moveId": "WILD_CHARGE",
		"name": "Wild Charge",
		"type": "electric",
		"power": 90,
		"energy": 50,
		"energyGain": 0,
		"cooldown": 500
	}, {
		"moveId": "WING_ATTACK",
		"name": "Wing Attack",
		"type": "flying",
		"power": 5,
		"energy": 0,
		"energyGain": 7,
		"cooldown": 1000
	}, {
		"moveId": "WRAP",
		"name": "Wrap",
		"type": "normal",
		"power": 60,
		"energy": 45,
		"energyGain": 0,
		"cooldown": 500
	}, {
		"moveId": "WRAP_GREEN",
		"name": "Wrap Green",
		"type": "normal",
		"power": 25,
		"energy": 45,
		"energyGain": 0,
		"cooldown": 500
	}, {
		"moveId": "WRAP_PINK",
		"name": "Wrap Pink",
		"type": "normal",
		"power": 25,
		"energy": 45,
		"energyGain": 0,
		"cooldown": 500
	}, {
		"moveId": "X_SCISSOR",
		"name": "X-Scissor",
		"type": "bug",
		"power": 45,
		"energy": 35,
		"energyGain": 0,
		"cooldown": 500
	}, {
		"moveId": "YAWN",
		"name": "Yawn",
		"type": "normal",
		"power": 0,
		"energy": 0,
		"energyGain": 12,
		"cooldown": 2000
	}, {
		"moveId": "ZAP_CANNON",
		"name": "Zap Cannon",
		"type": "electric",
		"power": 150,
		"energy": 80,
		"energyGain": 0,
		"cooldown": 500
	}, {
		"moveId": "ZEN_HEADBUTT",
		"name": "Zen Headbutt",
		"type": "psychic",
		"power": 8,
		"energy": 0,
		"energyGain": 6,
		"cooldown": 1500
	}]
>>>>>>> 0adc4097
}<|MERGE_RESOLUTION|>--- conflicted
+++ resolved
@@ -1,5 +1,4 @@
 {
-<<<<<<< HEAD
     "settings": {
         "partySize": 3,
         "maxBuffStages": 4,
@@ -163,1402 +162,7 @@
 			]
 		}
 	],
-    "pokemon": [{
-        "dex": 460,
-        "speciesName": "Abomasnow",
-        "speciesId": "abomasnow",
-        "baseStats": {
-            "atk": 178,
-            "def": 158,
-            "hp": 207
-        },
-        "types": ["grass", "ice"],
-        "fastMoves": ["POWDER_SNOW", "RAZOR_LEAF"],
-        "chargedMoves": ["BLIZZARD", "ENERGY_BALL", "OUTRAGE"],
-        "defaultIVs": {
-            "cp1500": [24, 5, 15, 3],
-            "cp2500": [40, 15, 15, 15]
-        }
-    }, {
-        "dex": 63,
-        "speciesName": "Abra",
-        "speciesId": "abra",
-        "baseStats": {
-            "atk": 195,
-            "def": 82,
-            "hp": 93
-        },
-        "types": ["psychic", "none"],
-        "fastMoves": ["CHARGE_BEAM", "ZEN_HEADBUTT"],
-        "chargedMoves": ["PSYSHOCK", "SHADOW_BALL", "SIGNAL_BEAM"],
-        "defaultIVs": {
-            "cp1500": [40, 15, 15, 15],
-            "cp2500": [40, 15, 15, 15]
-        }
-    }, {
-        "dex": 359,
-        "speciesName": "Absol",
-        "speciesId": "absol",
-        "baseStats": {
-            "atk": 246,
-            "def": 120,
-            "hp": 163
-        },
-        "types": ["dark", "none"],
-        "fastMoves": ["PSYCHO_CUT", "SNARL"],
-        "chargedMoves": ["DARK_PULSE", "MEGAHORN", "THUNDER"],
-        "defaultIVs": {
-            "cp1500": [23, 0, 11, 4],
-            "cp2500": [40, 10, 14, 7]
-        }
-    }, {
-        "dex": 142,
-        "speciesName": "Aerodactyl",
-        "speciesId": "aerodactyl",
-        "baseStats": {
-            "atk": 221,
-            "def": 159,
-            "hp": 190
-        },
-        "types": ["rock", "flying"],
-        "fastMoves": ["BITE", "STEEL_WING", "ROCK_THROW"],
-        "chargedMoves": ["ANCIENT_POWER", "HYPER_BEAM", "IRON_HEAD", "ROCK_SLIDE", "EARTH_POWER"],
-        "defaultIVs": {
-            "cp1500": [19.5, 12, 9, 14],
-            "cp2500": [39, 3, 3, 13]
-        }
-    }, {
-        "dex": 306,
-        "speciesName": "Aggron",
-        "speciesId": "aggron",
-        "baseStats": {
-            "atk": 198,
-            "def": 257,
-            "hp": 172
-        },
-        "types": ["steel", "rock"],
-        "fastMoves": ["DRAGON_TAIL", "IRON_TAIL", "SMACK_DOWN"],
-        "chargedMoves": ["HEAVY_SLAM", "STONE_EDGE", "THUNDER"],
-        "defaultIVs": {
-            "cp1500": [19.5, 0, 9, 3],
-            "cp2500": [31.5, 5, 12, 13]
-        }
-    }, {
-        "dex": 190,
-        "speciesName": "Aipom",
-        "speciesId": "aipom",
-        "baseStats": {
-            "atk": 136,
-            "def": 112,
-            "hp": 146
-        },
-        "types": ["normal", "none"],
-        "fastMoves": ["ASTONISH", "SCRATCH"],
-        "chargedMoves": ["AERIAL_ACE", "LOW_SWEEP", "SWIFT"],
-        "defaultIVs": {
-            "cp1500": [40, 15, 15, 15],
-            "cp2500": [40, 15, 15, 15]
-        }
-    }, {
-        "dex": 65,
-        "speciesName": "Alakazam",
-        "speciesId": "alakazam",
-        "baseStats": {
-            "atk": 271,
-            "def": 167,
-            "hp": 146
-        },
-        "types": ["psychic", "none"],
-        "fastMoves": ["CONFUSION", "PSYCHO_CUT"],
-        "chargedMoves": ["DAZZLING_GLEAM", "FIRE_PUNCH", "FOCUS_BLAST", "FUTURE_SIGHT", "PSYCHIC", "SHADOW_BALL"],
-        "legacyMoves": ["DAZZLING_GLEAM", "PSYCHIC"],
-        "defaultIVs": {
-            "cp1500": [18.5, 2, 4, 14],
-            "cp2500": [30, 4, 13, 12]
-        }
-    }, {
-        "dex": 334,
-        "speciesName": "Altaria",
-        "speciesId": "altaria",
-        "baseStats": {
-            "atk": 141,
-            "def": 201,
-            "hp": 181
-        },
-        "types": ["dragon", "flying"],
-        "fastMoves": ["DRAGON_BREATH", "PECK"],
-        "chargedMoves": ["DAZZLING_GLEAM", "DRAGON_PULSE", "SKY_ATTACK"],
-        "defaultIVs": {
-            "cp1500": [28.5, 2, 14, 12],
-            "cp2500": [40, 15, 15, 15]
-        }
-    }, {
-        "dex": 424,
-        "speciesName": "Ambipom",
-        "speciesId": "ambipom",
-        "baseStats": {
-            "atk": 205,
-            "def": 143,
-            "hp": 181
-        },
-        "types": ["normal", "none"],
-        "fastMoves": ["ASTONISH", "SCRATCH"],
-        "chargedMoves": ["AERIAL_ACE", "HYPER_BEAM", "LOW_SWEEP"],
-        "defaultIVs": {
-            "cp1500": [24, 3, 9, 5],
-            "cp2500": [40, 15, 15, 15]
-        }
-    }, {
-        "dex": 181,
-        "speciesName": "Ampharos",
-        "speciesId": "ampharos",
-        "baseStats": {
-            "atk": 211,
-            "def": 169,
-            "hp": 207
-        },
-        "types": ["electric", "none"],
-        "fastMoves": ["CHARGE_BEAM", "VOLT_SWITCH"],
-        "chargedMoves": ["DRAGON_PULSE", "FOCUS_BLAST", "POWER_GEM", "THUNDER", "ZAP_CANNON"],
-        "legacyMoves": ["DRAGON_PULSE"],
-        "defaultIVs": {
-            "cp1500": [19.5, 3, 10, 15],
-            "cp2500": [35, 6, 9, 14]
-        }
-    }, {
-        "dex": 347,
-        "speciesName": "Anorith",
-        "speciesId": "anorith",
-        "baseStats": {
-            "atk": 176,
-            "def": 100,
-            "hp": 128
-        },
-        "types": ["rock", "bug"],
-        "fastMoves": ["SCRATCH", "STRUGGLE_BUG"],
-        "chargedMoves": ["ANCIENT_POWER", "AQUA_JET", "CROSS_POISON"],
-        "defaultIVs": {
-            "cp1500": [40, 11, 14, 7],
-            "cp2500": [40, 15, 15, 15]
-        }
-    }, {
-        "dex": 24,
-        "speciesName": "Arbok",
-        "speciesId": "arbok",
-        "baseStats": {
-            "atk": 167,
-            "def": 153,
-            "hp": 155
-        },
-        "types": ["poison", "none"],
-        "fastMoves": ["ACID", "BITE", "DRAGON_TAIL"],
-        "chargedMoves": ["DARK_PULSE", "GUNK_SHOT", "SLUDGE_WAVE", "ACID_SPRAY"],
-        "defaultIVs": {
-            "cp1500": [31.5, 2, 6, 9],
-            "cp2500": [40, 15, 15, 15]
-        }
-    }, {
-        "dex": 59,
-        "speciesName": "Arcanine",
-        "speciesId": "arcanine",
-        "baseStats": {
-            "atk": 227,
-            "def": 166,
-            "hp": 207
-        },
-        "types": ["fire", "none"],
-        "fastMoves": ["BITE", "FIRE_FANG", "SNARL"],
-        "chargedMoves": ["BULLDOZE", "CRUNCH", "FIRE_BLAST", "FLAMETHROWER", "WILD_CHARGE"],
-        "legacyMoves": ["BITE", "BULLDOZE", "FLAMETHROWER"],
-        "defaultIVs": {
-            "cp1500": [19, 4, 8, 4],
-            "cp2500": [33, 3, 12, 3]
-        }
-    }, {
-        "dex": 493,
-        "speciesName": "Arceus",
-        "speciesId": "arceus",
-        "baseStats": {
-            "atk": 238,
-            "def": 238,
-            "hp": 237
-        },
-        "types": ["normal", "none"],
-        "fastMoves": ["IRON_TAIL", "SHADOW_CLAW"],
-        "chargedMoves": ["FUTURE_SIGHT", "HYPER_BEAM", "OUTRAGE"],
-        "defaultIVs": {
-            "cp1500": [13.5, 5, 15, 14],
-            "cp2500": [23, 4, 15, 9]
-        },
-		"tags": ["mythical"]
-    }, {
-        "dex": 493,
-        "speciesName": "Arceus (Bug)",
-        "speciesId": "arceus_bug",
-        "baseStats": {
-            "atk": 238,
-            "def": 238,
-            "hp": 237
-        },
-        "types": ["bug", "none"],
-        "fastMoves": ["IRON_TAIL", "SHADOW_CLAW"],
-        "chargedMoves": ["FUTURE_SIGHT", "HYPER_BEAM", "OUTRAGE"],
-        "defaultIVs": {
-            "cp1500": [13.5, 5, 15, 14],
-            "cp2500": [23, 4, 15, 9]
-        },
-		"tags": ["mythical"]
-    }, {
-        "dex": 493,
-        "speciesName": "Arceus (Dark)",
-        "speciesId": "arceus_dark",
-        "baseStats": {
-            "atk": 238,
-            "def": 238,
-            "hp": 237
-        },
-        "types": ["dark", "none"],
-        "fastMoves": ["IRON_TAIL", "SHADOW_CLAW"],
-        "chargedMoves": ["FUTURE_SIGHT", "HYPER_BEAM", "OUTRAGE"],
-        "defaultIVs": {
-            "cp1500": [13.5, 5, 15, 14],
-            "cp2500": [23, 4, 15, 9]
-        },
-		"tags": ["mythical"]
-    }, {
-        "dex": 493,
-        "speciesName": "Arceus (Dragon)",
-        "speciesId": "arceus_dragon",
-        "baseStats": {
-            "atk": 238,
-            "def": 238,
-            "hp": 237
-        },
-        "types": ["dragon", "none"],
-        "fastMoves": ["IRON_TAIL", "SHADOW_CLAW"],
-        "chargedMoves": ["FUTURE_SIGHT", "HYPER_BEAM", "OUTRAGE"],
-        "defaultIVs": {
-            "cp1500": [13.5, 5, 15, 14],
-            "cp2500": [23, 4, 15, 9]
-        },
-		"tags": ["mythical"]
-    }, {
-        "dex": 493,
-        "speciesName": "Arceus (Electric)",
-        "speciesId": "arceus_electric",
-        "baseStats": {
-            "atk": 238,
-            "def": 238,
-            "hp": 237
-        },
-        "types": ["electric", "none"],
-        "fastMoves": ["IRON_TAIL", "SHADOW_CLAW"],
-        "chargedMoves": ["FUTURE_SIGHT", "HYPER_BEAM", "OUTRAGE"],
-        "defaultIVs": {
-            "cp1500": [13.5, 5, 15, 14],
-            "cp2500": [23, 4, 15, 9]
-        },
-		"tags": ["mythical"]
-    }, {
-        "dex": 493,
-        "speciesName": "Arceus (Fairy)",
-        "speciesId": "arceus_fairy",
-        "baseStats": {
-            "atk": 238,
-            "def": 238,
-            "hp": 237
-        },
-        "types": ["fairy", "none"],
-        "fastMoves": ["IRON_TAIL", "SHADOW_CLAW"],
-        "chargedMoves": ["FUTURE_SIGHT", "HYPER_BEAM", "OUTRAGE"],
-        "defaultIVs": {
-            "cp1500": [13.5, 5, 15, 14],
-            "cp2500": [23, 4, 15, 9]
-        },
-		"tags": ["mythical"]
-    }, {
-        "dex": 493,
-        "speciesName": "Arceus (Fighting)",
-        "speciesId": "arceus_fighting",
-        "baseStats": {
-            "atk": 238,
-            "def": 238,
-            "hp": 237
-        },
-        "types": ["fighting", "none"],
-        "fastMoves": ["IRON_TAIL", "SHADOW_CLAW"],
-        "chargedMoves": ["FUTURE_SIGHT", "HYPER_BEAM", "OUTRAGE"],
-        "defaultIVs": {
-            "cp1500": [13.5, 5, 15, 14],
-            "cp2500": [23, 4, 15, 9]
-        },
-		"tags": ["mythical"]
-    }, {
-        "dex": 493,
-        "speciesName": "Arceus (Fire)",
-        "speciesId": "arceus_fire",
-        "baseStats": {
-            "atk": 238,
-            "def": 238,
-            "hp": 237
-        },
-        "types": ["fire", "none"],
-        "fastMoves": ["IRON_TAIL", "SHADOW_CLAW"],
-        "chargedMoves": ["FUTURE_SIGHT", "HYPER_BEAM", "OUTRAGE"],
-        "defaultIVs": {
-            "cp1500": [13.5, 5, 15, 14],
-            "cp2500": [23, 4, 15, 9]
-        },
-		"tags": ["mythical"]
-    }, {
-        "dex": 493,
-        "speciesName": "Arceus (Flying)",
-        "speciesId": "arceus_flying",
-        "baseStats": {
-            "atk": 238,
-            "def": 238,
-            "hp": 237
-        },
-        "types": ["flying", "none"],
-        "fastMoves": ["IRON_TAIL", "SHADOW_CLAW"],
-        "chargedMoves": ["FUTURE_SIGHT", "HYPER_BEAM", "OUTRAGE"],
-        "defaultIVs": {
-            "cp1500": [13.5, 5, 15, 14],
-            "cp2500": [23, 4, 15, 9]
-        },
-		"tags": ["mythical"]
-    }, {
-        "dex": 493,
-        "speciesName": "Arceus (Ghost)",
-        "speciesId": "arceus_ghost",
-        "baseStats": {
-            "atk": 238,
-            "def": 238,
-            "hp": 237
-        },
-        "types": ["ghost", "none"],
-        "fastMoves": ["IRON_TAIL", "SHADOW_CLAW"],
-        "chargedMoves": ["FUTURE_SIGHT", "HYPER_BEAM", "OUTRAGE"],
-        "defaultIVs": {
-            "cp1500": [13.5, 5, 15, 14],
-            "cp2500": [23, 4, 15, 9]
-        },
-		"tags": ["mythical"]
-    }, {
-        "dex": 493,
-        "speciesName": "Arceus (Grass)",
-        "speciesId": "arceus_grass",
-        "baseStats": {
-            "atk": 238,
-            "def": 238,
-            "hp": 237
-        },
-        "types": ["grass", "none"],
-        "fastMoves": ["IRON_TAIL", "SHADOW_CLAW"],
-        "chargedMoves": ["FUTURE_SIGHT", "HYPER_BEAM", "OUTRAGE"],
-        "defaultIVs": {
-            "cp1500": [13.5, 5, 15, 14],
-            "cp2500": [23, 4, 15, 9]
-        },
-		"tags": ["mythical"]
-    }, {
-        "dex": 493,
-        "speciesName": "Arceus (Ground)",
-        "speciesId": "arceus_ground",
-        "baseStats": {
-            "atk": 238,
-            "def": 238,
-            "hp": 237
-        },
-        "types": ["ground", "none"],
-        "fastMoves": ["IRON_TAIL", "SHADOW_CLAW"],
-        "chargedMoves": ["FUTURE_SIGHT", "HYPER_BEAM", "OUTRAGE"],
-        "defaultIVs": {
-            "cp1500": [13.5, 5, 15, 14],
-            "cp2500": [23, 4, 15, 9]
-        },
-		"tags": ["mythical"]
-    }, {
-        "dex": 493,
-        "speciesName": "Arceus (Ice)",
-        "speciesId": "arceus_ice",
-        "baseStats": {
-            "atk": 238,
-            "def": 238,
-            "hp": 237
-        },
-        "types": ["ice", "none"],
-        "fastMoves": ["IRON_TAIL", "SHADOW_CLAW"],
-        "chargedMoves": ["FUTURE_SIGHT", "HYPER_BEAM", "OUTRAGE"],
-        "defaultIVs": {
-            "cp1500": [13.5, 5, 15, 14],
-            "cp2500": [23, 4, 15, 9]
-        },
-		"tags": ["mythical"]
-    }, {
-        "dex": 493,
-        "speciesName": "Arceus (Poison)",
-        "speciesId": "arceus_poison",
-        "baseStats": {
-            "atk": 238,
-            "def": 238,
-            "hp": 237
-        },
-        "types": ["poison", "none"],
-        "fastMoves": ["IRON_TAIL", "SHADOW_CLAW"],
-        "chargedMoves": ["FUTURE_SIGHT", "HYPER_BEAM", "OUTRAGE"],
-        "defaultIVs": {
-            "cp1500": [13.5, 5, 15, 14],
-            "cp2500": [23, 4, 15, 9]
-        },
-		"tags": ["mythical"]
-    }, {
-        "dex": 493,
-        "speciesName": "Arceus (Psychic)",
-        "speciesId": "arceus_psychic",
-        "baseStats": {
-            "atk": 238,
-            "def": 238,
-            "hp": 237
-        },
-        "types": ["psychic", "none"],
-        "fastMoves": ["IRON_TAIL", "SHADOW_CLAW"],
-        "chargedMoves": ["FUTURE_SIGHT", "HYPER_BEAM", "OUTRAGE"],
-        "defaultIVs": {
-            "cp1500": [13.5, 5, 15, 14],
-            "cp2500": [23, 4, 15, 9]
-        },
-		"tags": ["mythical"]
-    }, {
-        "dex": 493,
-        "speciesName": "Arceus (Rock)",
-        "speciesId": "arceus_rock",
-        "baseStats": {
-            "atk": 238,
-            "def": 238,
-            "hp": 237
-        },
-        "types": ["rock", "none"],
-        "fastMoves": ["IRON_TAIL", "SHADOW_CLAW"],
-        "chargedMoves": ["FUTURE_SIGHT", "HYPER_BEAM", "OUTRAGE"],
-        "defaultIVs": {
-            "cp1500": [13.5, 5, 15, 14],
-            "cp2500": [23, 4, 15, 9]
-        },
-		"tags": ["mythical"]
-    }, {
-        "dex": 493,
-        "speciesName": "Arceus (Steel)",
-        "speciesId": "arceus_steel",
-        "baseStats": {
-            "atk": 238,
-            "def": 238,
-            "hp": 237
-        },
-        "types": ["steel", "none"],
-        "fastMoves": ["IRON_TAIL", "SHADOW_CLAW"],
-        "chargedMoves": ["FUTURE_SIGHT", "HYPER_BEAM", "OUTRAGE"],
-        "defaultIVs": {
-            "cp1500": [13.5, 5, 15, 14],
-            "cp2500": [23, 4, 15, 9]
-        },
-		"tags": ["mythical"]
-    }, {
-        "dex": 493,
-        "speciesName": "Arceus (Water)",
-        "speciesId": "arceus_water",
-        "baseStats": {
-            "atk": 238,
-            "def": 238,
-            "hp": 237
-        },
-        "types": ["water", "none"],
-        "fastMoves": ["IRON_TAIL", "SHADOW_CLAW"],
-        "chargedMoves": ["FUTURE_SIGHT", "HYPER_BEAM", "OUTRAGE"],
-        "defaultIVs": {
-            "cp1500": [13.5, 5, 15, 14],
-            "cp2500": [23, 4, 15, 9]
-        },
-		"tags": ["mythical"]
-    }, {
-        "dex": 168,
-        "speciesName": "Ariados",
-        "speciesId": "ariados",
-        "baseStats": {
-            "atk": 161,
-            "def": 124,
-            "hp": 172
-        },
-        "types": ["bug", "poison"],
-        "fastMoves": ["INFESTATION", "POISON_STING"],
-        "chargedMoves": ["CROSS_POISON", "MEGAHORN", "SHADOW_SNEAK"],
-        "defaultIVs": {
-            "cp1500": [32, 9, 12, 15],
-            "cp2500": [40, 15, 15, 15]
-        }
-    }, {
-        "dex": 348,
-        "speciesName": "Armaldo",
-        "speciesId": "armaldo",
-        "baseStats": {
-            "atk": 222,
-            "def": 174,
-            "hp": 181
-        },
-        "types": ["rock", "bug"],
-        "fastMoves": ["FURY_CUTTER", "STRUGGLE_BUG"],
-        "chargedMoves": ["CROSS_POISON", "ROCK_BLAST", "WATER_PULSE"],
-        "defaultIVs": {
-            "cp1500": [20, 0, 10, 9],
-            "cp2500": [37.5, 1, 11, 5]
-        }
-    }, {
-        "dex": 304,
-        "speciesName": "Aron",
-        "speciesId": "aron",
-        "baseStats": {
-            "atk": 121,
-            "def": 141,
-            "hp": 137
-        },
-        "types": ["steel", "rock"],
-        "fastMoves": ["METAL_CLAW", "TACKLE"],
-        "chargedMoves": ["BODY_SLAM", "IRON_HEAD", "ROCK_TOMB"],
-        "defaultIVs": {
-            "cp1500": [40, 15, 15, 15],
-            "cp2500": [40, 15, 15, 15]
-        }
-    }, {
-        "dex": 144,
-        "speciesName": "Articuno",
-        "speciesId": "articuno",
-        "baseStats": {
-            "atk": 192,
-            "def": 236,
-            "hp": 207
-        },
-        "types": ["ice", "flying"],
-        "fastMoves": ["FROST_BREATH","ICE_SHARD"],
-        "chargedMoves": ["BLIZZARD", "HURRICANE", "ICE_BEAM", "ICY_WIND","ANCIENT_POWER"],
-        "legacyMoves": ["HURRICANE"],
-        "defaultIVs": {
-            "cp1500": [19, 1, 12, 1],
-            "cp2500": [33.5, 1, 2, 11]
-        },
-		"tags": ["legendary"]
-    }, {
-        "dex": 482,
-        "speciesName": "Azelf",
-        "speciesId": "azelf",
-        "baseStats": {
-            "atk": 270,
-            "def": 151,
-            "hp": 181
-        },
-        "types": ["psychic", "none"],
-        "fastMoves": ["CONFUSION", "EXTRASENSORY"],
-        "chargedMoves": ["FIRE_BLAST", "FUTURE_SIGHT", "SWIFT"],
-        "defaultIVs": {
-            "cp1500": [17, 3, 15, 11],
-            "cp2500": [30, 1, 4, 10]
-        },
-		"tags": ["legendary", "regional"]
-    }, {
-        "dex": 184,
-        "speciesName": "Azumarill",
-        "speciesId": "azumarill",
-        "baseStats": {
-            "atk": 112,
-            "def": 152,
-            "hp": 225
-        },
-        "types": ["water", "fairy"],
-        "fastMoves": ["BUBBLE", "ROCK_SMASH"],
-        "chargedMoves": ["HYDRO_PUMP", "ICE_BEAM", "PLAY_ROUGH"],
-        "defaultIVs": {
-            "cp1500": [37, 15, 12, 12],
-            "cp2500": [40, 15, 15, 15]
-        }
-    }, {
-        "dex": 298,
-        "speciesName": "Azurill",
-        "speciesId": "azurill",
-        "baseStats": {
-            "atk": 36,
-            "def": 71,
-            "hp": 137
-        },
-        "types": ["normal", "fairy"],
-        "fastMoves": ["BUBBLE", "SPLASH"],
-        "chargedMoves": ["BODY_SLAM", "BUBBLE_BEAM", "ICE_BEAM"],
-        "defaultIVs": {
-            "cp1500": [40, 15, 15, 15],
-            "cp2500": [40, 15, 15, 15]
-        }
-    }, {
-        "dex": 371,
-        "speciesName": "Bagon",
-        "speciesId": "bagon",
-        "baseStats": {
-            "atk": 134,
-            "def": 93,
-            "hp": 128
-        },
-        "types": ["dragon", "none"],
-        "fastMoves": ["BITE", "EMBER"],
-        "chargedMoves": ["CRUNCH", "FLAMETHROWER", "TWISTER"],
-        "defaultIVs": {
-            "cp1500": [40, 15, 15, 15],
-            "cp2500": [40, 15, 15, 15]
-        }
-    }, {
-        "dex": 343,
-        "speciesName": "Baltoy",
-        "speciesId": "baltoy",
-        "baseStats": {
-            "atk": 77,
-            "def": 124,
-            "hp": 120
-        },
-        "types": ["ground", "psychic"],
-        "fastMoves": ["CONFUSION", "EXTRASENSORY"],
-        "chargedMoves": ["DIG", "GYRO_BALL", "PSYBEAM"],
-        "defaultIVs": {
-            "cp1500": [40, 15, 15, 15],
-            "cp2500": [40, 15, 15, 15]
-        }
-    }, {
-        "dex": 354,
-        "speciesName": "Banette",
-        "speciesId": "banette",
-        "baseStats": {
-            "atk": 218,
-            "def": 126,
-            "hp": 162
-        },
-        "types": ["ghost", "none"],
-        "fastMoves": ["HEX", "SHADOW_CLAW"],
-        "chargedMoves": ["DAZZLING_GLEAM", "SHADOW_BALL", "THUNDER"],
-        "defaultIVs": {
-            "cp1500": [25.5, 0, 7, 7],
-            "cp2500": [40, 15, 15, 15]
-        }
-    }, {
-        "dex": 339,
-        "speciesName": "Barboach",
-        "speciesId": "barboach",
-        "baseStats": {
-            "atk": 93,
-            "def": 82,
-            "hp": 137
-        },
-        "types": ["water", "ground"],
-        "fastMoves": ["MUD_SHOT", "WATER_GUN"],
-        "chargedMoves": ["AQUA_TAIL", "ICE_BEAM", "MUD_BOMB"],
-        "defaultIVs": {
-            "cp1500": [40, 15, 15, 15],
-            "cp2500": [40, 15, 15, 15]
-        }
-    }, {
-        "dex": 411,
-        "speciesName": "Bastiodon",
-        "speciesId": "bastiodon",
-        "baseStats": {
-            "atk": 94,
-            "def": 286,
-            "hp": 155
-        },
-        "types": ["rock", "steel"],
-        "fastMoves": ["IRON_TAIL", "SMACK_DOWN"],
-        "chargedMoves": ["FLAMETHROWER", "FLASH_CANNON", "STONE_EDGE"],
-        "defaultIVs": {
-            "cp1500": [40, 7, 15, 15],
-            "cp2500": [40, 15, 15, 15]
-        }
-    }, {
-        "dex": 153,
-        "speciesName": "Bayleef",
-        "speciesId": "bayleef",
-        "baseStats": {
-            "atk": 122,
-            "def": 155,
-            "hp": 155
-        },
-        "types": ["grass", "none"],
-        "fastMoves": ["RAZOR_LEAF", "TACKLE"],
-        "chargedMoves": ["ANCIENT_POWER", "ENERGY_BALL", "GRASS_KNOT"],
-        "defaultIVs": {
-            "cp1500": [40, 15, 15, 15],
-            "cp2500": [40, 15, 15, 15]
-        }
-    }, {
-        "dex": 267,
-        "speciesName": "Beautifly",
-        "speciesId": "beautifly",
-        "baseStats": {
-            "atk": 189,
-            "def": 98,
-            "hp": 155
-        },
-        "types": ["bug", "flying"],
-        "fastMoves": ["INFESTATION", "STRUGGLE_BUG"],
-        "chargedMoves": ["AIR_CUTTER", "BUG_BUZZ", "SILVER_WIND"],
-        "defaultIVs": {
-            "cp1500": [35.5, 3, 12, 6],
-            "cp2500": [40, 15, 15, 15]
-        }
-    }, {
-        "dex": 15,
-        "speciesName": "Beedrill",
-        "speciesId": "beedrill",
-        "baseStats": {
-            "atk": 169,
-            "def": 130,
-            "hp": 163
-        },
-        "types": ["bug", "poison"],
-        "fastMoves": ["BUG_BITE", "INFESTATION", "POISON_JAB"],
-        "chargedMoves": ["AERIAL_ACE", "SLUDGE_BOMB", "X_SCISSOR"],
-        "legacyMoves": ["BUG_BITE"],
-        "defaultIVs": {
-            "cp1500": [33.5, 3, 11, 5],
-            "cp2500": [40, 15, 15, 15]
-        }
-    }, {
-        "dex": 374,
-        "speciesName": "Beldum",
-        "speciesId": "beldum",
-        "baseStats": {
-            "atk": 96,
-            "def": 132,
-            "hp": 120
-        },
-        "types": ["steel", "psychic"],
-        "fastMoves": ["TAKE_DOWN"],
-        "chargedMoves": ["STRUGGLE"],
-        "defaultIVs": {
-            "cp1500": [40, 15, 15, 15],
-            "cp2500": [40, 15, 15, 15]
-        }
-    }, {
-        "dex": 182,
-        "speciesName": "Bellossom",
-        "speciesId": "bellossom",
-        "baseStats": {
-            "atk": 169,
-            "def": 186,
-            "hp": 181
-        },
-        "types": ["grass", "none"],
-        "fastMoves": ["ACID", "RAZOR_LEAF"],
-        "chargedMoves": ["DAZZLING_GLEAM", "LEAF_BLADE", "PETAL_BLIZZARD"],
-        "defaultIVs": {
-            "cp1500": [25, 5, 7, 11],
-            "cp2500": [40, 15, 15, 15]
-        }
-    }, {
-        "dex": 69,
-        "speciesName": "Bellsprout",
-        "speciesId": "bellsprout",
-        "baseStats": {
-            "atk": 139,
-            "def": 61,
-            "hp": 137
-        },
-        "types": ["grass", "poison"],
-        "fastMoves": ["ACID", "VINE_WHIP"],
-        "chargedMoves": ["POWER_WHIP", "SLUDGE_BOMB", "WRAP"],
-        "defaultIVs": {
-            "cp1500": [40, 15, 15, 15],
-            "cp2500": [40, 15, 15, 15]
-        }
-    }, {
-        "dex": 400,
-        "speciesName": "Bibarel",
-        "speciesId": "bibarel",
-        "baseStats": {
-            "atk": 162,
-            "def": 119,
-            "hp": 188
-        },
-        "types": ["normal", "water"],
-        "fastMoves": ["TAKE_DOWN", "WATER_GUN"],
-        "chargedMoves": ["HYPER_BEAM", "HYPER_FANG", "SURF"],
-        "defaultIVs": {
-            "cp1500": [35, 1, 5, 13],
-            "cp2500": [40, 15, 15, 15]
-        }
-    }, {
-        "dex": 399,
-        "speciesName": "Bidoof",
-        "speciesId": "bidoof",
-        "baseStats": {
-            "atk": 80,
-            "def": 73,
-            "hp": 153
-        },
-        "types": ["normal", "none"],
-        "fastMoves": ["TACKLE", "TAKE_DOWN"],
-        "chargedMoves": ["CRUNCH", "GRASS_KNOT", "HYPER_FANG"],
-        "defaultIVs": {
-            "cp1500": [40, 15, 15, 15],
-            "cp2500": [40, 15, 15, 15]
-        }
-    }, {
-        "dex": 9,
-        "speciesName": "Blastoise",
-        "speciesId": "blastoise",
-        "baseStats": {
-            "atk": 171,
-            "def": 207,
-            "hp": 188
-        },
-        "types": ["water", "none"],
-        "fastMoves": ["BITE", "WATER_GUN"],
-        "chargedMoves": ["FLASH_CANNON", "HYDRO_CANNON", "HYDRO_PUMP", "ICE_BEAM", "SKULL_BASH"],
-        "legacyMoves": ["HYDRO_CANNON"],
-        "defaultIVs": {
-            "cp1500": [23.5, 3, 11, 4],
-            "cp2500": [40, 15, 15, 15]
-        }
-    }, {
-        "dex": 257,
-        "speciesName": "Blaziken",
-        "speciesId": "blaziken",
-        "baseStats": {
-            "atk": 240,
-            "def": 141,
-            "hp": 190
-        },
-        "types": ["fire", "fighting"],
-        "fastMoves": ["COUNTER", "FIRE_SPIN"],
-        "chargedMoves": ["BRAVE_BIRD", "FOCUS_BLAST", "OVERHEAT", "STONE_EDGE", "BLAST_BURN", "BLAZE_KICK"],
-        "legacyMoves": ["STONE_EDGE", "BLAST_BURN"],
-        "defaultIVs": {
-            "cp1500": [19.5, 6, 14, 6],
-            "cp2500": [35.5, 4, 9, 13]
-        }
-    }, {
-        "dex": 242,
-        "speciesName": "Blissey",
-        "speciesId": "blissey",
-        "baseStats": {
-            "atk": 129,
-            "def": 169,
-            "hp": 496
-        },
-        "types": ["normal", "none"],
-        "fastMoves": ["POUND", "ZEN_HEADBUTT"],
-        "chargedMoves": ["DAZZLING_GLEAM", "HYPER_BEAM", "PSYCHIC"],
-        "defaultIVs": {
-            "cp1500": [21.5, 0, 7, 12],
-            "cp2500": [38, 7, 14, 4]
-        }
-    }, {
-        "dex": 438,
-        "speciesName": "Bonsly",
-        "speciesId": "bonsly",
-        "baseStats": {
-            "atk": 124,
-            "def": 133,
-            "hp": 137
-        },
-        "types": ["rock", "none"],
-        "fastMoves": ["COUNTER", "ROCK_THROW"],
-        "chargedMoves": ["EARTHQUAKE", "ROCK_SLIDE", "ROCK_TOMB"],
-        "defaultIVs": {
-            "cp1500": [40, 15, 15, 15],
-            "cp2500": [40, 15, 15, 15]
-        }
-    }, {
-        "dex": 286,
-        "speciesName": "Breloom",
-        "speciesId": "breloom",
-        "baseStats": {
-            "atk": 241,
-            "def": 144,
-            "hp": 155
-        },
-        "types": ["grass", "fighting"],
-        "fastMoves": ["BULLET_SEED", "COUNTER"],
-        "chargedMoves": ["DYNAMIC_PUNCH", "GRASS_KNOT", "SEED_BOMB", "SLUDGE_BOMB"],
-        "legacyMoves": ["GRASS_KNOT"],
-        "defaultIVs": {
-            "cp1500": [22, 0, 15, 0],
-            "cp2500": [40, 8, 6, 15]
-        }
-    }, {
-        "dex": 437,
-        "speciesName": "Bronzong",
-        "speciesId": "bronzong",
-        "baseStats": {
-            "atk": 161,
-            "def": 213,
-            "hp": 167
-        },
-        "types": ["steel", "psychic"],
-        "fastMoves": ["CONFUSION", "FEINT_ATTACK"],
-        "chargedMoves": ["FLASH_CANNON", "HEAVY_SLAM", "PSYCHIC","BULLDOZE","PSYSHOCK"],
-        "defaultIVs": {
-            "cp1500": [26.5, 1, 0, 11],
-            "cp2500": [40, 15, 15, 15]
-        }
-    }, {
-        "dex": 436,
-        "speciesName": "Bronzor",
-        "speciesId": "bronzor",
-        "baseStats": {
-            "atk": 43,
-            "def": 154,
-            "hp": 149
-        },
-        "types": ["steel", "psychic"],
-        "fastMoves": ["CONFUSION", "TACKLE"],
-        "chargedMoves": ["GYRO_BALL", "HEAVY_SLAM", "PSYSHOCK"],
-        "defaultIVs": {
-            "cp1500": [40, 15, 15, 15],
-            "cp2500": [40, 15, 15, 15]
-        }
-    }, {
-        "dex": 406,
-        "speciesName": "Budew",
-        "speciesId": "budew",
-        "baseStats": {
-            "atk": 91,
-            "def": 109,
-            "hp": 120
-        },
-        "types": ["grass", "poison"],
-        "fastMoves": ["HIDDEN_POWER_BUG", "HIDDEN_POWER_DARK", "HIDDEN_POWER_DRAGON", "HIDDEN_POWER_ELECTRIC", "HIDDEN_POWER_FIGHTING", "HIDDEN_POWER_FIRE", "HIDDEN_POWER_FLYING", "HIDDEN_POWER_GHOST", "HIDDEN_POWER_GRASS", "HIDDEN_POWER_GROUND", "HIDDEN_POWER_ICE", "HIDDEN_POWER_POISON", "HIDDEN_POWER_PSYCHIC", "HIDDEN_POWER_ROCK", "HIDDEN_POWER_STEEL", "HIDDEN_POWER_WATER", "RAZOR_LEAF"],
-        "chargedMoves": ["ENERGY_BALL", "GRASS_KNOT"],
-        "defaultIVs": {
-            "cp1500": [40, 15, 15, 15],
-            "cp2500": [40, 15, 15, 15]
-        }
-    }, {
-        "dex": 418,
-        "speciesName": "Buizel",
-        "speciesId": "buizel",
-        "baseStats": {
-            "atk": 132,
-            "def": 67,
-            "hp": 146
-        },
-        "types": ["water", "none"],
-        "fastMoves": ["QUICK_ATTACK", "WATER_GUN"],
-        "chargedMoves": ["AQUA_JET", "SWIFT", "WATER_PULSE"],
-        "defaultIVs": {
-            "cp1500": [40, 15, 15, 15],
-            "cp2500": [40, 15, 15, 15]
-        }
-    }, {
-        "dex": 1,
-        "speciesName": "Bulbasaur",
-        "speciesId": "bulbasaur",
-        "baseStats": {
-            "atk": 118,
-            "def": 111,
-            "hp": 128
-        },
-        "types": ["grass", "poison"],
-        "fastMoves": ["TACKLE", "VINE_WHIP"],
-        "chargedMoves": ["POWER_WHIP", "SEED_BOMB", "SLUDGE_BOMB"],
-        "defaultIVs": {
-            "cp1500": [40, 15, 15, 15],
-            "cp2500": [40, 15, 15, 15]
-        }
-    }, {
-        "dex": 427,
-        "speciesName": "Buneary",
-        "speciesId": "buneary",
-        "baseStats": {
-            "atk": 130,
-            "def": 105,
-            "hp": 146
-        },
-        "types": ["normal", "none"],
-        "fastMoves": ["POUND", "QUICK_ATTACK"],
-        "chargedMoves": ["FIRE_PUNCH", "SWIFT"],
-        "defaultIVs": {
-            "cp1500": [40, 15, 15, 15],
-            "cp2500": [40, 15, 15, 15]
-        }
-    }, {
-        "dex": 412,
-        "speciesName": "Burmy (Plant)",
-        "speciesId": "burmy_plant",
-        "baseStats": {
-            "atk": 53,
-            "def": 83,
-            "hp": 120
-        },
-        "types": ["bug", "none"],
-        "fastMoves": ["BUG_BITE", "TACKLE"],
-        "chargedMoves": ["STRUGGLE"],
-        "defaultIVs": {
-            "cp1500": [40, 15, 15, 15],
-            "cp2500": [40, 15, 15, 15]
-        }
-    }, {
-        "dex": 412,
-        "speciesName": "Burmy (Sandy)",
-        "speciesId": "burmy_sandy",
-        "baseStats": {
-            "atk": 53,
-            "def": 83,
-            "hp": 120
-        },
-        "types": ["bug", "none"],
-        "fastMoves": ["BUG_BITE", "TACKLE"],
-        "chargedMoves": ["STRUGGLE"],
-        "defaultIVs": {
-            "cp1500": [40, 15, 15, 15],
-            "cp2500": [40, 15, 15, 15]
-        }
-    }, {
-        "dex": 412,
-        "speciesName": "Burmy (Trash)",
-        "speciesId": "burmy_trash",
-        "baseStats": {
-            "atk": 53,
-            "def": 83,
-            "hp": 120
-        },
-        "types": ["bug", "none"],
-        "fastMoves": ["BUG_BITE", "TACKLE"],
-        "chargedMoves": ["STRUGGLE"],
-        "defaultIVs": {
-            "cp1500": [40, 15, 15, 15],
-            "cp2500": [40, 15, 15, 15]
-        }
-    }, {
-        "dex": 12,
-        "speciesName": "Butterfree",
-        "speciesId": "butterfree",
-        "baseStats": {
-            "atk": 167,
-            "def": 137,
-            "hp": 155
-        },
-        "types": ["bug", "flying"],
-        "fastMoves": ["BUG_BITE", "CONFUSION", "STRUGGLE_BUG"],
-        "chargedMoves": ["BUG_BUZZ", "PSYCHIC", "SIGNAL_BEAM"],
-        "legacyMoves": ["BUG_BITE"],
-        "defaultIVs": {
-            "cp1500": [36, 1, 5, 7],
-            "cp2500": [40, 15, 15, 15]
-        }
-    }, {
-        "dex": 331,
-        "speciesName": "Cacnea",
-        "speciesId": "cacnea",
-        "baseStats": {
-            "atk": 156,
-            "def": 74,
-            "hp": 137
-        },
-        "types": ["grass", "none"],
-        "fastMoves": ["POISON_STING", "SUCKER_PUNCH"],
-        "chargedMoves": ["BRICK_BREAK", "GRASS_KNOT", "SEED_BOMB"],
-        "defaultIVs": {
-            "cp1500": [40, 15, 15, 15],
-            "cp2500": [40, 15, 15, 15]
-        }
-    }, {
-        "dex": 332,
-        "speciesName": "Cacturne",
-        "speciesId": "cacturne",
-        "baseStats": {
-            "atk": 221,
-            "def": 115,
-            "hp": 172
-        },
-        "types": ["grass", "dark"],
-        "fastMoves": ["POISON_JAB", "SUCKER_PUNCH"],
-        "chargedMoves": ["DARK_PULSE", "DYNAMIC_PUNCH", "GRASS_KNOT"],
-        "defaultIVs": {
-            "cp1500": [23.5, 13, 10, 15],
-            "cp2500": [40, 15, 15, 15]
-        }
-    }, {
-        "dex": 323,
-        "speciesName": "Camerupt",
-        "speciesId": "camerupt",
-        "baseStats": {
-            "atk": 194,
-            "def": 136,
-            "hp": 172
-        },
-        "types": ["fire", "ground"],
-        "fastMoves": ["EMBER", "ROCK_SMASH"],
-        "chargedMoves": ["EARTHQUAKE", "OVERHEAT", "SOLAR_BEAM", "EARTH_POWER"],
-        "defaultIVs": {
-            "cp1500": [26.5, 2, 6, 11],
-            "cp2500": [40, 15, 15, 15]
-        }
-    }, {
-        "dex": 455,
-        "speciesName": "Carnivine",
-        "speciesId": "carnivine",
-        "baseStats": {
-            "atk": 187,
-            "def": 136,
-            "hp": 179
-        },
-        "types": ["grass", "none"],
-        "fastMoves": ["BITE", "VINE_WHIP"],
-        "chargedMoves": ["CRUNCH", "ENERGY_BALL", "POWER_WHIP"],
-        "defaultIVs": {
-            "cp1500": [26.5, 3, 10, 10],
-            "cp2500": [40, 15, 15, 15]
-        },
-		"tags": ["regional"]
-    }, {
-        "dex": 318,
-        "speciesName": "Carvanha",
-        "speciesId": "carvanha",
-        "baseStats": {
-            "atk": 171,
-            "def": 39,
-            "hp": 128
-        },
-        "types": ["water", "dark"],
-        "fastMoves": ["BITE", "SNARL"],
-        "chargedMoves": ["AQUA_JET", "CRUNCH", "POISON_FANG"],
-        "defaultIVs": {
-            "cp1500": [40, 15, 15, 15],
-            "cp2500": [40, 15, 15, 15]
-        }
-    }, {
-        "dex": 268,
-        "speciesName": "Cascoon",
-        "speciesId": "cascoon",
-        "baseStats": {
-            "atk": 60,
-            "def": 77,
-            "hp": 137
-        },
-        "types": ["bug", "none"],
-        "fastMoves": ["BUG_BITE", "POISON_STING"],
-        "chargedMoves": ["STRUGGLE"],
-        "defaultIVs": {
-            "cp1500": [40, 15, 15, 15],
-            "cp2500": [40, 15, 15, 15]
-        }
-    }, {
-        "dex": 351,
-        "speciesName": "Castform",
-        "speciesId": "castform",
-        "baseStats": {
-            "atk": 139,
-            "def": 139,
-            "hp": 172
-        },
-        "types": ["normal", "none"],
-        "fastMoves": ["HEX", "TACKLE"],
-        "chargedMoves": ["ENERGY_BALL", "HURRICANE", "WEATHER_BALL_ROCK"],
-        "defaultIVs": {
-            "cp1500": [40, 1, 13, 12],
-            "cp2500": [40, 15, 15, 15]
-        }
-    }, {
-        "dex": 351,
-        "speciesName": "Castform (Rainy)",
-        "speciesId": "castform_rainy",
-        "baseStats": {
-            "atk": 139,
-            "def": 139,
-            "hp": 172
-        },
-        "types": ["water", "none"],
-        "fastMoves": ["TACKLE", "WATER_GUN"],
-        "chargedMoves": ["HYDRO_PUMP", "THUNDER", "WEATHER_BALL_WATER"],
-        "defaultIVs": {
-            "cp1500": [40, 1, 13, 12],
-            "cp2500": [40, 15, 15, 15]
-        }
-    }, {
-        "dex": 351,
-        "speciesName": "Castform (Snowy)",
-        "speciesId": "castform_snowy",
-        "baseStats": {
-            "atk": 139,
-            "def": 139,
-            "hp": 172
-        },
-        "types": ["ice", "none"],
-        "fastMoves": ["POWDER_SNOW", "TACKLE"],
-        "chargedMoves": ["BLIZZARD", "ICE_BEAM", "WEATHER_BALL_ICE"],
-        "defaultIVs": {
-            "cp1500": [40, 1, 13, 12],
-            "cp2500": [40, 15, 15, 15]
-        }
-    }, {
-        "dex": 351,
-        "speciesName": "Castform (Sunny)",
-        "speciesId": "castform_sunny",
-        "baseStats": {
-            "atk": 139,
-            "def": 139,
-            "hp": 172
-        },
-        "types": ["fire", "none"],
-        "fastMoves": ["EMBER", "TACKLE"],
-        "chargedMoves": ["FIRE_BLAST", "SOLAR_BEAM", "WEATHER_BALL_FIRE"],
-        "defaultIVs": {
-            "cp1500": [40, 1, 13, 12],
-            "cp2500": [40, 15, 15, 15]
-        }
-    }, {
-        "dex": 10,
-        "speciesName": "Caterpie",
-        "speciesId": "caterpie",
-        "baseStats": {
-            "atk": 55,
-            "def": 55,
-            "hp": 128
-        },
-        "types": ["bug", "none"],
-        "fastMoves": ["BUG_BITE", "TACKLE"],
-        "chargedMoves": ["STRUGGLE"],
-        "defaultIVs": {
-            "cp1500": [40, 15, 15, 15],
-            "cp2500": [40, 15, 15, 15]
-        }
-    }, {
-        "dex": 251,
-        "speciesName": "Celebi",
-        "speciesId": "celebi",
-        "baseStats": {
-            "atk": 210,
-            "def": 210,
-            "hp": 225
-        },
-        "types": ["psychic", "grass"],
-        "fastMoves": ["CHARGE_BEAM", "CONFUSION"],
-        "chargedMoves": ["DAZZLING_GLEAM", "HYPER_BEAM", "PSYCHIC"],
-        "defaultIVs": {
-            "cp1500": [16.5, 13, 11, 11],
-            "cp2500": [27.5, 12, 14, 10]
-        },
-		"tags": ["mythical"]
-    }, {
-        "dex": 113,
-        "speciesName": "Chansey",
-        "speciesId": "chansey",
-        "baseStats": {
-            "atk": 60,
-            "def": 128,
-            "hp": 487
-        },
-        "types": ["normal", "none"],
-        "fastMoves": ["POUND", "ZEN_HEADBUTT"],
-        "chargedMoves": ["DAZZLING_GLEAM", "HYPER_BEAM", "PSYBEAM", "PSYCHIC"],
-        "legacyMoves": ["PSYBEAM"],
-        "defaultIVs": {
-            "cp1500": [40, 15, 15, 15],
-            "cp2500": [40, 15, 15, 15]
-        }
-    }, {
-        "dex": 6,
-        "speciesName": "Charizard",
-        "speciesId": "charizard",
-        "baseStats": {
-            "atk": 223,
-            "def": 173,
-            "hp": 186
-        },
-        "types": ["fire", "flying"],
-        "fastMoves": ["AIR_SLASH", "EMBER", "FIRE_SPIN", "WING_ATTACK"],
-        "chargedMoves": ["BLAST_BURN", "DRAGON_CLAW", "FIRE_BLAST", "FLAMETHROWER", "OVERHEAT"],
-        "legacyMoves": ["BLAST_BURN", "EMBER", "FLAMETHROWER", "WING_ATTACK"],
-        "defaultIVs": {
-            "cp1500": [19, 4, 12, 14],
-            "cp2500": [35.5, 4, 11, 7]
-        }
-    }, {
-        "dex": 4,
-        "speciesName": "Charmander",
-        "speciesId": "charmander",
-        "baseStats": {
-            "atk": 116,
-            "def": 93,
-            "hp": 118
-        },
-        "types": ["fire", "none"],
-        "fastMoves": ["EMBER", "SCRATCH"],
-        "chargedMoves": ["FLAME_BURST", "FLAME_CHARGE", "FLAMETHROWER"],
-        "defaultIVs": {
-            "cp1500": [40, 15, 15, 15],
-            "cp2500": [40, 15, 15, 15]
-        }
-    }, {
-        "dex": 5,
-        "speciesName": "Charmeleon",
-        "speciesId": "charmeleon",
-        "baseStats": {
-            "atk": 158,
-            "def": 126,
-            "hp": 151
-        },
-        "types": ["fire", "none"],
-        "fastMoves": ["EMBER", "FIRE_FANG", "SCRATCH"],
-        "chargedMoves": ["FIRE_PUNCH", "FLAME_BURST", "FLAMETHROWER"],
-        "legacyMoves": ["SCRATCH"],
-        "defaultIVs": {
-            "cp1500": [35, 10, 15, 15],
-            "cp2500": [40, 15, 15, 15]
-        }
-    }, {
-        "dex": 441,
-        "speciesName": "Chatot",
-        "speciesId": "chatot",
-        "baseStats": {
-            "atk": 183,
-            "def": 91,
-            "hp": 183
-        },
-        "types": ["normal", "flying"],
-        "fastMoves": ["PECK", "STEEL_WING"],
-        "chargedMoves": ["HEAT_WAVE", "NIGHT_SHADE", "SKY_ATTACK"],
-        "defaultIVs": {
-            "cp1500": [36.5, 0, 10, 5],
-            "cp2500": [40, 15, 15, 15]
-        },
-		"tags": ["regional"]
-    }, {
-        "dex": 421,
-        "speciesName": "Cherrim (Overcast)",
-        "speciesId": "cherrim_overcast",
-        "baseStats": {
-            "atk": 170,
-            "def": 153,
-            "hp": 172
-        },
-        "types": ["grass", "none"],
-        "fastMoves": ["BULLET_SEED", "RAZOR_LEAF"],
-        "chargedMoves": ["DAZZLING_GLEAM", "HYPER_BEAM", "SOLAR_BEAM", "POWER_WHIP"],
-=======
-	"settings": {
-		"partySize": 3,
-		"maxBuffStages": 4,
-		"buffDivisor": 4
-	},
-	"cups": {
-		"all": [],
-		"custom": [],
-		"boulder": ["rock", "steel", "fighting", "ground"],
-		"twilight": ["dark", "poison", "fairy", "ghost"],
-		"tempest": ["electric", "ice", "flying", "ground"],
-		"kingdom": ["fire", "ice", "dragon", "steel"],
-		"nightmare": ["psychic", "dark", "fighting"],
-		"regionals-1": ["rock", "steel", "fighting", "ground", "dark", "poison", "fairy", "ghost", "electric", "ice", "flying", "fire", "dragon"],
-		"rainbow": ["fire", "water", "grass", "electric", "bug"],
-		"championships-1": [],
-		"jungle": ["normal", "grass", "electric", "bug"],
-		"safari": ["grass","ground","rock","bug","normal","poison","flying","water"]
-	},
-	"pokemon": [{
+ 	"pokemon": [{
 		"dex": 460,
 		"speciesName": "Abomasnow",
 		"speciesId": "abomasnow",
@@ -2748,6 +1352,7 @@
 		"types": ["water", "none"],
 		"fastMoves": ["TACKLE", "WATER_GUN"],
 		"chargedMoves": ["HYDRO_PUMP", "THUNDER", "WEATHER_BALL_WATER"],
+
 		"defaultIVs": {
 			"cp1500": [40, 1, 13, 12],
 			"cp2500": [40, 15, 15, 15]
@@ -2912,7 +1517,6 @@
 		"types": ["grass", "none"],
 		"fastMoves": ["BULLET_SEED", "RAZOR_LEAF"],
 		"chargedMoves": ["DAZZLING_GLEAM", "HYPER_BEAM", "SOLAR_BEAM", "POWER_WHIP"],
->>>>>>> 0adc4097
 		"legacyMoves": ["POWER_WHIP"],
 		"defaultIVs": {
 			"cp1500": [27.5, 4, 11, 13],
@@ -2931,9414 +1535,6 @@
 		"fastMoves": ["BULLET_SEED", "RAZOR_LEAF"],
 		"chargedMoves": ["DAZZLING_GLEAM", "HYPER_BEAM", "SOLAR_BEAM", "POWER_WHIP"],
 		"legacyMoves": ["POWER_WHIP"],
-<<<<<<< HEAD
-        "defaultIVs": {
-            "cp1500": [27.5, 4, 11, 13],
-            "cp2500": [40, 15, 15, 15]
-        }
-    }, {
-        "dex": 420,
-        "speciesName": "Cherubi",
-        "speciesId": "cherubi",
-        "baseStats": {
-            "atk": 108,
-            "def": 92,
-            "hp": 128
-        },
-        "types": ["grass", "none"],
-        "fastMoves": ["BULLET_SEED", "TACKLE"],
-        "chargedMoves": ["DAZZLING_GLEAM", "PETAL_BLIZZARD", "SEED_BOMB"],
-        "defaultIVs": {
-            "cp1500": [40, 15, 15, 15],
-            "cp2500": [40, 15, 15, 15]
-        }
-    }, {
-        "dex": 152,
-        "speciesName": "Chikorita",
-        "speciesId": "chikorita",
-        "baseStats": {
-            "atk": 92,
-            "def": 122,
-            "hp": 128
-        },
-        "types": ["grass", "none"],
-        "fastMoves": ["TACKLE", "VINE_WHIP"],
-        "chargedMoves": ["BODY_SLAM", "ENERGY_BALL", "GRASS_KNOT"],
-        "defaultIVs": {
-            "cp1500": [40, 15, 15, 15],
-            "cp2500": [40, 15, 15, 15]
-        }
-    }, {
-        "dex": 390,
-        "speciesName": "Chimchar",
-        "speciesId": "chimchar",
-        "baseStats": {
-            "atk": 113,
-            "def": 86,
-            "hp": 127
-        },
-        "types": ["fire", "none"],
-        "fastMoves": ["EMBER", "SCRATCH"],
-        "chargedMoves": ["FLAME_CHARGE", "FLAME_WHEEL", "FLAMETHROWER"],
-        "defaultIVs": {
-            "cp1500": [40, 15, 15, 15],
-            "cp2500": [40, 15, 15, 15]
-        }
-    }, {
-        "dex": 358,
-        "speciesName": "Chimecho",
-        "speciesId": "chimecho",
-        "baseStats": {
-            "atk": 175,
-            "def": 170,
-            "hp": 181
-        },
-        "types": ["psychic", "none"],
-        "fastMoves": ["ASTONISH", "EXTRASENSORY"],
-        "chargedMoves": ["ENERGY_BALL", "PSYSHOCK", "SHADOW_BALL"],
-        "defaultIVs": {
-            "cp1500": [25, 6, 10, 10],
-            "cp2500": [40, 15, 15, 15]
-        }
-    }, {
-        "dex": 170,
-        "speciesName": "Chinchou",
-        "speciesId": "chinchou",
-        "baseStats": {
-            "atk": 106,
-            "def": 97,
-            "hp": 181
-        },
-        "types": ["water", "electric"],
-        "fastMoves": ["BUBBLE", "SPARK"],
-        "chargedMoves": ["BUBBLE_BEAM", "THUNDERBOLT", "WATER_PULSE"],
-        "defaultIVs": {
-            "cp1500": [40, 15, 15, 15],
-            "cp2500": [40, 15, 15, 15]
-        }
-    }, {
-        "dex": 433,
-        "speciesName": "Chingling",
-        "speciesId": "chingling",
-        "baseStats": {
-            "atk": 114,
-            "def": 94,
-            "hp": 128
-        },
-        "types": ["psychic", "none"],
-        "fastMoves": ["ASTONISH", "ZEN_HEADBUTT"],
-        "chargedMoves": ["PSYSHOCK", "SHADOW_BALL", "WRAP"],
-        "defaultIVs": {
-            "cp1500": [40, 15, 15, 15],
-            "cp2500": [40, 15, 15, 15]
-        }
-    }, {
-        "dex": 366,
-        "speciesName": "Clamperl",
-        "speciesId": "clamperl",
-        "baseStats": {
-            "atk": 133,
-            "def": 135,
-            "hp": 111
-        },
-        "types": ["water", "none"],
-        "fastMoves": ["WATER_GUN"],
-        "chargedMoves": ["BODY_SLAM", "ICE_BEAM", "WATER_PULSE"],
-        "defaultIVs": {
-            "cp1500": [40, 15, 15, 15],
-            "cp2500": [40, 15, 15, 15]
-        }
-    }, {
-        "dex": 344,
-        "speciesName": "Claydol",
-        "speciesId": "claydol",
-        "baseStats": {
-            "atk": 140,
-            "def": 229,
-            "hp": 155
-        },
-        "types": ["ground", "psychic"],
-        "fastMoves": ["CONFUSION", "EXTRASENSORY","MUD_SLAP"],
-        "chargedMoves": ["EARTHQUAKE", "GYRO_BALL", "PSYCHIC", "EARTH_POWER"],
-        "defaultIVs": {
-            "cp1500": [29, 3, 14, 11],
-            "cp2500": [40, 15, 15, 15]
-        }
-    }, {
-        "dex": 36,
-        "speciesName": "Clefable",
-        "speciesId": "clefable",
-        "baseStats": {
-            "atk": 178,
-            "def": 162,
-            "hp": 216
-        },
-        "types": ["fairy", "none"],
-        "fastMoves": ["CHARGE_BEAM", "POUND", "ZEN_HEADBUTT","CHARM"],
-        "chargedMoves": ["DAZZLING_GLEAM", "METEOR_MASH", "MOONBLAST", "PSYCHIC"],
-        "legacyMoves": ["POUND"],
-        "defaultIVs": {
-            "cp1500": [23.5, 5, 10, 5],
-            "cp2500": [40, 15, 15, 15]
-        }
-    }, {
-        "dex": 35,
-        "speciesName": "Clefairy",
-        "speciesId": "clefairy",
-        "baseStats": {
-            "atk": 107,
-            "def": 108,
-            "hp": 172
-        },
-        "types": ["fairy", "none"],
-        "fastMoves": ["POUND", "ZEN_HEADBUTT"],
-        "chargedMoves": ["BODY_SLAM", "DISARMING_VOICE", "MOONBLAST"],
-        "defaultIVs": {
-            "cp1500": [40, 15, 15, 15],
-            "cp2500": [40, 15, 15, 15]
-        }
-    }, {
-        "dex": 173,
-        "speciesName": "Cleffa",
-        "speciesId": "cleffa",
-        "baseStats": {
-            "atk": 75,
-            "def": 79,
-            "hp": 137
-        },
-        "types": ["fairy", "none"],
-        "fastMoves": ["POUND", "ZEN_HEADBUTT"],
-        "chargedMoves": ["BODY_SLAM", "GRASS_KNOT", "PSYCHIC", "PSYSHOCK", "SIGNAL_BEAM"],
-        "legacyMoves": ["BODY_SLAM", "PSYCHIC"],
-        "defaultIVs": {
-            "cp1500": [40, 15, 15, 15],
-            "cp2500": [40, 15, 15, 15]
-        }
-    }, {
-        "dex": 91,
-        "speciesName": "Cloyster",
-        "speciesId": "cloyster",
-        "baseStats": {
-            "atk": 186,
-            "def": 256,
-            "hp": 137
-        },
-        "types": ["water", "ice"],
-        "fastMoves": ["FROST_BREATH", "ICE_SHARD"],
-        "chargedMoves": ["AURORA_BEAM", "AVALANCHE", "BLIZZARD", "HYDRO_PUMP", "ICY_WIND"],
-        "legacyMoves": ["BLIZZARD", "ICY_WIND"],
-        "defaultIVs": {
-            "cp1500": [22.5, 4, 7, 9],
-            "cp2500": [40, 5, 15, 13]
-        }
-    }, {
-        "dex": 415,
-        "speciesName": "Combee",
-        "speciesId": "combee",
-        "baseStats": {
-            "atk": 59,
-            "def": 83,
-            "hp": 102
-        },
-        "types": ["bug", "flying"],
-        "fastMoves": ["BUG_BITE"],
-        "chargedMoves": ["BUG_BUZZ"],
-        "defaultIVs": {
-            "cp1500": [40, 15, 15, 15],
-            "cp2500": [40, 15, 15, 15]
-        }
-    }, {
-        "dex": 256,
-        "speciesName": "Combusken",
-        "speciesId": "combusken",
-        "baseStats": {
-            "atk": 163,
-            "def": 115,
-            "hp": 155
-        },
-        "types": ["fire", "fighting"],
-        "fastMoves": ["EMBER", "PECK"],
-        "chargedMoves": ["FLAME_CHARGE", "FLAMETHROWER", "ROCK_SLIDE"],
-        "defaultIVs": {
-            "cp1500": [39.5, 5, 10, 10],
-            "cp2500": [40, 15, 15, 15]
-        }
-    }, {
-        "dex": 341,
-        "speciesName": "Corphish",
-        "speciesId": "corphish",
-        "baseStats": {
-            "atk": 141,
-            "def": 99,
-            "hp": 125
-        },
-        "types": ["water", "none"],
-        "fastMoves": ["BUBBLE", "ROCK_SMASH"],
-        "chargedMoves": ["AQUA_JET", "BUBBLE_BEAM", "VICE_GRIP"],
-        "defaultIVs": {
-            "cp1500": [40, 15, 15, 15],
-            "cp2500": [40, 15, 15, 15]
-        }
-    }, {
-        "dex": 222,
-        "speciesName": "Corsola",
-        "speciesId": "corsola",
-        "baseStats": {
-            "atk": 118,
-            "def": 156,
-            "hp": 146
-        },
-        "types": ["water", "rock"],
-        "fastMoves": ["BUBBLE", "TACKLE"],
-        "chargedMoves": ["BUBBLE_BEAM", "POWER_GEM", "ROCK_BLAST"],
-        "defaultIVs": {
-            "cp1500": [40, 15, 15, 15],
-            "cp2500": [40, 15, 15, 15]
-        },
-		"tags": ["regional"]
-    }, {
-        "dex": 346,
-        "speciesName": "Cradily",
-        "speciesId": "cradily",
-        "baseStats": {
-            "atk": 152,
-            "def": 194,
-            "hp": 200
-        },
-        "types": ["rock", "grass"],
-        "fastMoves": ["ACID", "INFESTATION"],
-        "chargedMoves": ["BULLDOZE", "GRASS_KNOT", "STONE_EDGE"],
-        "defaultIVs": {
-            "cp1500": [28, 0, 0, 1],
-            "cp2500": [40, 15, 15, 15]
-        }
-    }, {
-        "dex": 408,
-        "speciesName": "Cranidos",
-        "speciesId": "cranidos",
-        "baseStats": {
-            "atk": 218,
-            "def": 71,
-            "hp": 167
-        },
-        "types": ["rock", "none"],
-        "fastMoves": ["TAKE_DOWN", "ZEN_HEADBUTT"],
-        "chargedMoves": ["ANCIENT_POWER", "BULLDOZE", "ROCK_TOMB"],
-        "defaultIVs": {
-            "cp1500": [33, 4, 13, 5],
-            "cp2500": [40, 15, 15, 15]
-        }
-    }, {
-        "dex": 342,
-        "speciesName": "Crawdaunt",
-        "speciesId": "crawdaunt",
-        "baseStats": {
-            "atk": 224,
-            "def": 142,
-            "hp": 160
-        },
-        "types": ["water", "dark"],
-        "fastMoves": ["SNARL", "WATERFALL"],
-        "chargedMoves": ["BUBBLE_BEAM", "NIGHT_SLASH", "VICE_GRIP"],
-        "defaultIVs": {
-            "cp1500": [22.5, 0, 13, 13],
-            "cp2500": [40, 15, 15, 15]
-        }
-    }, {
-        "dex": 488,
-        "speciesName": "Cresselia",
-        "speciesId": "cresselia",
-        "baseStats": {
-            "atk": 152,
-            "def": 258,
-            "hp": 260
-        },
-        "types": ["psychic", "none"],
-        "fastMoves": ["CONFUSION", "PSYCHO_CUT"],
-        "chargedMoves": ["AURORA_BEAM", "FUTURE_SIGHT", "MOONBLAST"],
-        "defaultIVs": {
-            "cp1500": [20.5, 2, 3, 8],
-            "cp2500": [38, 2, 2, 14]
-        },
-		"tags": ["legendary"]
-    }, {
-        "dex": 453,
-        "speciesName": "Croagunk",
-        "speciesId": "croagunk",
-        "baseStats": {
-            "atk": 116,
-            "def": 76,
-            "hp": 134
-        },
-        "types": ["poison", "fighting"],
-        "fastMoves": ["POISON_JAB", "POISON_STING"],
-        "chargedMoves": ["BRICK_BREAK", "LOW_SWEEP", "SLUDGE_BOMB"],
-        "defaultIVs": {
-            "cp1500": [40, 15, 15, 15],
-            "cp2500": [40, 15, 15, 15]
-        }
-    }, {
-        "dex": 169,
-        "speciesName": "Crobat",
-        "speciesId": "crobat",
-        "baseStats": {
-            "atk": 194,
-            "def": 178,
-            "hp": 198
-        },
-        "types": ["poison", "flying"],
-        "fastMoves": ["AIR_SLASH", "BITE"],
-        "chargedMoves": ["AIR_CUTTER", "SHADOW_BALL", "SLUDGE_BOMB"],
-        "defaultIVs": {
-            "cp1500": [21.5, 6, 2, 14],
-            "cp2500": [40, 9, 15, 3]
-        }
-    }, {
-        "dex": 159,
-        "speciesName": "Croconaw",
-        "speciesId": "croconaw",
-        "baseStats": {
-            "atk": 150,
-            "def": 142,
-            "hp": 163
-        },
-        "types": ["water", "none"],
-        "fastMoves": ["SCRATCH", "WATER_GUN"],
-        "chargedMoves": ["CRUNCH", "ICE_PUNCH", "WATER_PULSE"],
-        "defaultIVs": {
-            "cp1500": [38, 3, 11, 7],
-            "cp2500": [40, 15, 15, 15]
-        }
-    }, {
-        "dex": 104,
-        "speciesName": "Cubone",
-        "speciesId": "cubone",
-        "baseStats": {
-            "atk": 90,
-            "def": 144,
-            "hp": 137
-        },
-        "types": ["ground", "none"],
-        "fastMoves": ["MUD_SLAP", "ROCK_SMASH"],
-        "chargedMoves": ["BONE_CLUB", "BULLDOZE", "DIG"],
-        "defaultIVs": {
-            "cp1500": [40, 15, 15, 15],
-            "cp2500": [40, 15, 15, 15]
-        }
-    }, {
-        "dex": 155,
-        "speciesName": "Cyndaquil",
-        "speciesId": "cyndaquil",
-        "baseStats": {
-            "atk": 116,
-            "def": 93,
-            "hp": 118
-        },
-        "types": ["fire", "none"],
-        "fastMoves": ["EMBER", "TACKLE"],
-        "chargedMoves": ["FLAME_CHARGE", "FLAMETHROWER", "SWIFT"],
-        "defaultIVs": {
-            "cp1500": [40, 15, 15, 15],
-            "cp2500": [40, 15, 15, 15]
-        }
-    }, {
-        "dex": 491,
-        "speciesName": "Darkrai",
-        "speciesId": "darkrai",
-        "baseStats": {
-            "atk": 285,
-            "def": 198,
-            "hp": 172
-        },
-        "types": ["dark", "none"],
-        "fastMoves": ["FEINT_ATTACK", "SNARL"],
-        "chargedMoves": ["DARK_PULSE", "FOCUS_BLAST", "SHADOW_BALL"],
-        "defaultIVs": {
-            "cp1500": [14.5, 2, 14, 14],
-            "cp2500": [24, 9, 12, 13]
-        },
-		"tags": ["legendary"]
-    }, {
-        "dex": 301,
-        "speciesName": "Delcatty",
-        "speciesId": "delcatty",
-        "baseStats": {
-            "atk": 132,
-            "def": 127,
-            "hp": 172
-        },
-        "types": ["normal", "none"],
-        "fastMoves": ["FEINT_ATTACK", "ZEN_HEADBUTT"],
-        "chargedMoves": ["DISARMING_VOICE", "PLAY_ROUGH", "WILD_CHARGE"],
-        "defaultIVs": {
-            "cp1500": [40, 15, 15, 15],
-            "cp2500": [40, 15, 15, 15]
-        }
-    }, {
-        "dex": 225,
-        "speciesName": "Delibird",
-        "speciesId": "delibird",
-        "baseStats": {
-            "atk": 128,
-            "def": 90,
-            "hp": 128
-        },
-        "types": ["ice", "flying"],
-        "fastMoves": ["ICE_SHARD", "PRESENT", "QUICK_ATTACK"],
-        "chargedMoves": ["AERIAL_ACE", "ICE_PUNCH", "ICY_WIND"],
-        "legacyMoves": ["ICE_SHARD", "QUICK_ATTACK"],
-        "defaultIVs": {
-            "cp1500": [40, 15, 15, 15],
-            "cp2500": [40, 15, 15, 15]
-        }
-    }, {
-        "dex": 386,
-        "speciesName": "Deoxys",
-        "speciesId": "deoxys",
-        "baseStats": {
-            "atk": 345,
-            "def": 115,
-            "hp": 137
-        },
-        "types": ["psychic", "none"],
-        "fastMoves": ["CHARGE_BEAM", "ZEN_HEADBUTT"],
-        "chargedMoves": ["HYPER_BEAM", "PSYCHO_BOOST", "THUNDERBOLT"],
-        "defaultIVs": {
-            "cp1500": [17, 10, 13, 13],
-            "cp2500": [28, 13, 15, 12]
-        },
-		"tags": ["mythical"]
-    }, {
-        "dex": 386,
-        "speciesName": "Deoxys (Attack)",
-        "speciesId": "deoxys_attack",
-        "baseStats": {
-            "atk": 414,
-            "def": 46,
-            "hp": 137
-        },
-        "types": ["psychic", "none"],
-        "fastMoves": ["POISON_JAB", "ZEN_HEADBUTT"],
-        "chargedMoves": ["DARK_PULSE", "PSYCHO_BOOST", "ZAP_CANNON"],
-        "defaultIVs": {
-            "cp1500": [21, 11, 13, 13],
-            "cp2500": [38, 14, 15, 14]
-        },
-		"tags": ["mythical"]
-    }, {
-        "dex": 386,
-        "speciesName": "Deoxys (Defense)",
-        "speciesId": "deoxys_defense",
-        "baseStats": {
-            "atk": 144,
-            "def": 330,
-            "hp": 137
-        },
-        "types": ["psychic", "none"],
-        "fastMoves": ["COUNTER", "ZEN_HEADBUTT"],
-        "chargedMoves": ["PSYCHO_BOOST", "ROCK_SLIDE", "THUNDERBOLT"],
-        "defaultIVs": {
-            "cp1500": [23.5, 13, 14, 13],
-            "cp2500": [40, 15, 15, 15]
-        },
-		"tags": ["mythical"]
-    }, {
-        "dex": 386,
-        "speciesName": "Deoxys (Speed)",
-        "speciesId": "deoxys_speed",
-        "baseStats": {
-            "atk": 230,
-            "def": 218,
-            "hp": 137
-        },
-        "types": ["psychic", "none"],
-        "fastMoves": ["CHARGE_BEAM", "ZEN_HEADBUTT"],
-        "chargedMoves": ["PSYCHO_BOOST", "SWIFT", "THUNDERBOLT"],
-        "defaultIVs": {
-            "cp1500": [18.5, 12, 14, 14],
-            "cp2500": [31, 15, 13, 15]
-        },
-		"tags": ["mythical"]
-    }, {
-        "dex": 87,
-        "speciesName": "Dewgong",
-        "speciesId": "dewgong",
-        "baseStats": {
-            "atk": 139,
-            "def": 177,
-            "hp": 207
-        },
-        "types": ["water", "ice"],
-        "fastMoves": ["FROST_BREATH", "ICE_SHARD", "IRON_TAIL"],
-        "chargedMoves": ["AQUA_JET", "AURORA_BEAM", "BLIZZARD", "ICY_WIND", "WATER_PULSE"],
-        "legacyMoves": ["AQUA_JET", "ICE_SHARD", "ICY_WIND"],
-        "defaultIVs": {
-            "cp1500": [31, 0, 4, 8],
-            "cp2500": [40, 15, 15, 15]
-        }
-    }, {
-        "dex": 483,
-        "speciesName": "Dialga",
-        "speciesId": "dialga",
-        "baseStats": {
-            "atk": 275,
-            "def": 211,
-            "hp": 205
-        },
-        "types": ["steel", "dragon"],
-        "fastMoves": ["DRAGON_BREATH", "METAL_CLAW"],
-        "chargedMoves": ["DRACO_METEOR", "IRON_HEAD", "THUNDER"],
-        "defaultIVs": {
-            "cp1500": [14, 2, 2, 13],
-            "cp2500": [24, 0, 1, 7]
-        },
-		"tags": ["legendary"]
-    }, {
-        "dex": 50,
-        "speciesName": "Diglett",
-        "speciesId": "diglett",
-        "baseStats": {
-            "atk": 109,
-            "def": 78,
-            "hp": 67
-        },
-        "types": ["ground", "none"],
-        "fastMoves": ["MUD_SHOT", "MUD_SLAP", "SCRATCH"],
-        "chargedMoves": ["DIG", "MUD_BOMB", "ROCK_TOMB"],
-        "legacyMoves": ["MUD_SHOT"],
-        "defaultIVs": {
-            "cp1500": [40, 15, 15, 15],
-            "cp2500": [40, 15, 15, 15]
-        }
-    }, {
-        "dex": 50,
-        "speciesName": "Diglett (Alolan)",
-        "speciesId": "diglett_alolan",
-        "baseStats": {
-            "atk": 108,
-            "def": 81,
-            "hp": 67
-        },
-        "types": ["ground", "steel"],
-        "fastMoves": ["METAL_CLAW", "MUD_SLAP"],
-        "chargedMoves": ["DIG", "MUD_BOMB", "ROCK_TOMB"],
-        "defaultIVs": {
-            "cp1500": [40, 15, 15, 15],
-            "cp2500": [40, 15, 15, 15]
-        },
-		"tags": ["alolan"]
-    }, {
-        "dex": 132,
-        "speciesName": "Ditto",
-        "speciesId": "ditto",
-        "baseStats": {
-            "atk": 91,
-            "def": 91,
-            "hp": 134
-        },
-        "types": ["normal", "none"],
-        "fastMoves": ["TRANSFORM"],
-        "chargedMoves": ["STRUGGLE"],
-        "defaultIVs": {
-            "cp1500": [40, 15, 15, 15],
-            "cp2500": [40, 15, 15, 15]
-        }
-    }, {
-        "dex": 85,
-        "speciesName": "Dodrio",
-        "speciesId": "dodrio",
-        "baseStats": {
-            "atk": 218,
-            "def": 140,
-            "hp": 155
-        },
-        "types": ["normal", "flying"],
-        "fastMoves": ["FEINT_ATTACK", "STEEL_WING"],
-        "chargedMoves": ["AERIAL_ACE", "AIR_CUTTER", "BRAVE_BIRD", "DRILL_PECK"],
-        "legacyMoves": ["AIR_CUTTER"],
-        "defaultIVs": {
-            "cp1500": [25, 1, 10, 1],
-            "cp2500": [40, 15, 15, 15]
-        }
-    }, {
-        "dex": 84,
-        "speciesName": "Doduo",
-        "speciesId": "doduo",
-        "baseStats": {
-            "atk": 158,
-            "def": 83,
-            "hp": 111
-        },
-        "types": ["normal", "flying"],
-        "fastMoves": ["PECK", "QUICK_ATTACK"],
-        "chargedMoves": ["AERIAL_ACE", "BRAVE_BIRD", "DRILL_PECK", "SWIFT"],
-        "legacyMoves": ["SWIFT"],
-        "defaultIVs": {
-            "cp1500": [40, 15, 15, 15],
-            "cp2500": [40, 15, 15, 15]
-        }
-    }, {
-        "dex": 232,
-        "speciesName": "Donphan",
-        "speciesId": "donphan",
-        "baseStats": {
-            "atk": 214,
-            "def": 185,
-            "hp": 207
-        },
-        "types": ["ground", "none"],
-        "fastMoves": ["COUNTER", "MUD_SLAP", "TACKLE","CHARM"],
-        "chargedMoves": ["EARTHQUAKE", "HEAVY_SLAM", "PLAY_ROUGH"],
-        "defaultIVs": {
-            "cp1500": [18.5, 6, 10, 9],
-            "cp2500": [34.5, 1, 9, 3]
-        }
-    }, {
-        "dex": 148,
-        "speciesName": "Dragonair",
-        "speciesId": "dragonair",
-        "baseStats": {
-            "atk": 163,
-            "def": 135,
-            "hp": 156
-        },
-        "types": ["dragon", "none"],
-        "fastMoves": ["DRAGON_BREATH", "IRON_TAIL"],
-        "chargedMoves": ["AQUA_TAIL", "DRAGON_PULSE", "WRAP"],
-        "defaultIVs": {
-            "cp1500": [37, 0, 5, 12],
-            "cp2500": [40, 15, 15, 15]
-        }
-    }, {
-        "dex": 149,
-        "speciesName": "Dragonite",
-        "speciesId": "dragonite",
-        "baseStats": {
-            "atk": 263,
-            "def": 198,
-            "hp": 209
-        },
-        "types": ["dragon", "flying"],
-        "fastMoves": ["DRAGON_BREATH", "DRAGON_TAIL", "STEEL_WING"],
-        "chargedMoves": ["DRACO_METEOR", "DRAGON_CLAW", "DRAGON_PULSE", "HURRICANE", "HYPER_BEAM", "OUTRAGE"],
-        "legacyMoves": ["DRACO_METEOR", "DRAGON_BREATH", "DRAGON_CLAW", "DRAGON_PULSE"],
-        "defaultIVs": {
-            "cp1500": [14.5, 9, 12, 6],
-            "cp2500": [24, 7, 10, 13]
-        }
-    }, {
-        "dex": 452,
-        "speciesName": "Drapion",
-        "speciesId": "drapion",
-        "baseStats": {
-            "atk": 180,
-            "def": 202,
-            "hp": 172
-        },
-        "types": ["poison", "dark"],
-        "fastMoves": ["BITE", "INFESTATION", "POISON_STING"],
-        "chargedMoves": ["AQUA_TAIL", "CRUNCH", "SLUDGE_BOMB"],
-        "defaultIVs": {
-            "cp1500": [24, 0, 11, 3],
-            "cp2500": [40, 15, 15, 15]
-        }
-    }, {
-        "dex": 147,
-        "speciesName": "Dratini",
-        "speciesId": "dratini",
-        "baseStats": {
-            "atk": 119,
-            "def": 91,
-            "hp": 121
-        },
-        "types": ["dragon", "none"],
-        "fastMoves": ["DRAGON_BREATH", "IRON_TAIL"],
-        "chargedMoves": ["AQUA_TAIL", "TWISTER", "WRAP"],
-        "defaultIVs": {
-            "cp1500": [40, 15, 15, 15],
-            "cp2500": [40, 15, 15, 15]
-        }
-    }, {
-        "dex": 426,
-        "speciesName": "Drifblim",
-        "speciesId": "drifblim",
-        "baseStats": {
-            "atk": 180,
-            "def": 102,
-            "hp": 312
-        },
-        "types": ["ghost", "flying"],
-        "fastMoves": ["ASTONISH", "HEX"],
-        "chargedMoves": ["ICY_WIND", "OMINOUS_WIND", "SHADOW_BALL"],
-        "defaultIVs": {
-            "cp1500": [24, 0, 12, 9],
-            "cp2500": [40, 15, 15, 15]
-        }
-    }, {
-        "dex": 425,
-        "speciesName": "Drifloon",
-        "speciesId": "drifloon",
-        "baseStats": {
-            "atk": 117,
-            "def": 80,
-            "hp": 207
-        },
-        "types": ["ghost", "flying"],
-        "fastMoves": ["ASTONISH", "HEX"],
-        "chargedMoves": ["ICY_WIND", "OMINOUS_WIND", "SHADOW_BALL"],
-        "defaultIVs": {
-            "cp1500": [40, 15, 15, 15],
-            "cp2500": [40, 15, 15, 15]
-        }
-    }, {
-        "dex": 96,
-        "speciesName": "Drowzee",
-        "speciesId": "drowzee",
-        "baseStats": {
-            "atk": 89,
-            "def": 136,
-            "hp": 155
-        },
-        "types": ["psychic", "none"],
-        "fastMoves": ["CONFUSION", "POUND"],
-        "chargedMoves": ["PSYBEAM", "PSYCHIC", "PSYSHOCK"],
-        "defaultIVs": {
-            "cp1500": [40, 15, 15, 15],
-            "cp2500": [40, 15, 15, 15]
-        }
-    }, {
-        "dex": 51,
-        "speciesName": "Dugtrio",
-        "speciesId": "dugtrio",
-        "baseStats": {
-            "atk": 167,
-            "def": 136,
-            "hp": 111
-        },
-        "types": ["ground", "none"],
-        "fastMoves": ["MUD_SHOT", "MUD_SLAP", "SUCKER_PUNCH"],
-        "chargedMoves": ["EARTHQUAKE", "MUD_BOMB", "STONE_EDGE"],
-        "legacyMoves": ["MUD_SHOT"],
-        "defaultIVs": {
-            "cp1500": [39, 15, 10, 11],
-            "cp2500": [40, 15, 15, 15]
-        }
-    }, {
-        "dex": 51,
-        "speciesName": "Dugtrio (Alolan)",
-        "speciesId": "dugtrio_alolan",
-        "baseStats": {
-            "atk": 201,
-            "def": 142,
-            "hp": 111
-        },
-        "types": ["ground", "steel"],
-        "fastMoves": ["METAL_CLAW", "MUD_SLAP"],
-        "chargedMoves": ["EARTHQUAKE", "IRON_HEAD", "MUD_BOMB"],
-        "defaultIVs": {
-            "cp1500": [31.5, 1, 15, 5],
-            "cp2500": [40, 15, 15, 15]
-        },
-		"tags": ["alolan"]
-    }, {
-        "dex": 206,
-        "speciesName": "Dunsparce",
-        "speciesId": "dunsparce",
-        "baseStats": {
-            "atk": 131,
-            "def": 128,
-            "hp": 225
-        },
-        "types": ["normal", "none"],
-        "fastMoves": ["ASTONISH", "BITE"],
-        "chargedMoves": ["DIG", "DRILL_RUN", "ROCK_SLIDE"],
-        "defaultIVs": {
-            "cp1500": [39, 4, 8, 13],
-            "cp2500": [40, 15, 15, 15]
-        }
-    }, {
-        "dex": 356,
-        "speciesName": "Dusclops",
-        "speciesId": "dusclops",
-        "baseStats": {
-            "atk": 124,
-            "def": 234,
-            "hp": 120
-        },
-        "types": ["ghost", "none"],
-        "fastMoves": ["FEINT_ATTACK", "HEX"],
-        "chargedMoves": ["FIRE_PUNCH", "ICE_PUNCH", "SHADOW_PUNCH"],
-        "defaultIVs": {
-            "cp1500": [40, 5, 12, 13],
-            "cp2500": [40, 15, 15, 15]
-        }
-    }, {
-        "dex": 477,
-        "speciesName": "Dusknoir",
-        "speciesId": "dusknoir",
-        "baseStats": {
-            "atk": 180,
-            "def": 254,
-            "hp": 128
-        },
-        "types": ["ghost", "none"],
-        "fastMoves": ["ASTONISH", "HEX"],
-        "chargedMoves": ["DARK_PULSE", "OMINOUS_WIND", "PSYCHIC"],
-        "defaultIVs": {
-            "cp1500": [23.5, 5, 7, 14],
-            "cp2500": [40, 15, 15, 15]
-        }
-    }, {
-        "dex": 355,
-        "speciesName": "Duskull",
-        "speciesId": "duskull",
-        "baseStats": {
-            "atk": 70,
-            "def": 162,
-            "hp": 85
-        },
-        "types": ["ghost", "none"],
-        "fastMoves": ["ASTONISH", "HEX"],
-        "chargedMoves": ["NIGHT_SHADE", "OMINOUS_WIND", "SHADOW_SNEAK"],
-        "defaultIVs": {
-            "cp1500": [40, 15, 15, 15],
-            "cp2500": [40, 15, 15, 15]
-        }
-    }, {
-        "dex": 269,
-        "speciesName": "Dustox",
-        "speciesId": "dustox",
-        "baseStats": {
-            "atk": 98,
-            "def": 162,
-            "hp": 155
-        },
-        "types": ["bug", "poison"],
-        "fastMoves": ["CONFUSION", "STRUGGLE_BUG"],
-        "chargedMoves": ["BUG_BUZZ", "SILVER_WIND", "SLUDGE_BOMB"],
-        "defaultIVs": {
-            "cp1500": [40, 15, 15, 15],
-            "cp2500": [40, 15, 15, 15]
-        }
-    }, {
-        "dex": 133,
-        "speciesName": "Eevee",
-        "speciesId": "eevee",
-        "baseStats": {
-            "atk": 104,
-            "def": 114,
-            "hp": 146
-        },
-        "types": ["normal", "none"],
-        "fastMoves": ["QUICK_ATTACK", "TACKLE"],
-        "chargedMoves": ["BODY_SLAM", "DIG", "LAST_RESORT", "SWIFT"],
-        "legacyMoves": ["BODY_SLAM", "LAST_RESORT"],
-        "defaultIVs": {
-            "cp1500": [40, 15, 15, 15],
-            "cp2500": [40, 15, 15, 15]
-        }
-    }, {
-        "dex": 23,
-        "speciesName": "Ekans",
-        "speciesId": "ekans",
-        "baseStats": {
-            "atk": 110,
-            "def": 97,
-            "hp": 111
-        },
-        "types": ["poison", "none"],
-        "fastMoves": ["ACID", "POISON_STING"],
-        "chargedMoves": ["GUNK_SHOT", "POISON_FANG", "SLUDGE_BOMB", "WRAP"],
-        "legacyMoves": ["GUNK_SHOT"],
-        "defaultIVs": {
-            "cp1500": [40, 15, 15, 15],
-            "cp2500": [40, 15, 15, 15]
-        }
-    }, {
-        "dex": 125,
-        "speciesName": "Electabuzz",
-        "speciesId": "electabuzz",
-        "baseStats": {
-            "atk": 198,
-            "def": 158,
-            "hp": 163
-        },
-        "types": ["electric", "none"],
-        "fastMoves": ["LOW_KICK", "THUNDER_SHOCK"],
-        "chargedMoves": ["THUNDER", "THUNDER_PUNCH", "THUNDERBOLT"],
-        "defaultIVs": {
-            "cp1500": [25, 3, 2, 12],
-            "cp2500": [40, 15, 15, 15]
-        }
-    }, {
-        "dex": 466,
-        "speciesName": "Electivire",
-        "speciesId": "electivire",
-        "baseStats": {
-            "atk": 249,
-            "def": 163,
-            "hp": 181
-        },
-        "types": ["electric", "none"],
-        "fastMoves": ["LOW_KICK", "THUNDER_SHOCK"],
-        "chargedMoves": ["THUNDER", "THUNDER_PUNCH", "WILD_CHARGE","ICE_PUNCH"],
-        "defaultIVs": {
-            "cp1500": [18, 6, 15, 6],
-            "cp2500": [29.5, 10, 15, 8]
-        }
-    }, {
-        "dex": 309,
-        "speciesName": "Electrike",
-        "speciesId": "electrike",
-        "baseStats": {
-            "atk": 123,
-            "def": 78,
-            "hp": 120
-        },
-        "types": ["electric", "none"],
-        "fastMoves": ["QUICK_ATTACK", "SPARK"],
-        "chargedMoves": ["DISCHARGE", "SWIFT", "THUNDERBOLT"],
-        "defaultIVs": {
-            "cp1500": [40, 15, 15, 15],
-            "cp2500": [40, 15, 15, 15]
-        }
-    }, {
-        "dex": 101,
-        "speciesName": "Electrode",
-        "speciesId": "electrode",
-        "baseStats": {
-            "atk": 173,
-            "def": 173,
-            "hp": 155
-        },
-        "types": ["electric", "none"],
-        "fastMoves": ["SPARK", "TACKLE", "VOLT_SWITCH"],
-        "chargedMoves": ["DISCHARGE", "HYPER_BEAM", "THUNDERBOLT", "FOUL_PLAY"],
-        "legacyMoves": ["TACKLE"],
-        "defaultIVs": {
-            "cp1500": [27.5, 2, 9, 10],
-            "cp2500": [40, 15, 15, 15]
-        }
-    }, {
-        "dex": 239,
-        "speciesName": "Elekid",
-        "speciesId": "elekid",
-        "baseStats": {
-            "atk": 135,
-            "def": 101,
-            "hp": 128
-        },
-        "types": ["electric", "none"],
-        "fastMoves": ["LOW_KICK", "THUNDER_SHOCK"],
-        "chargedMoves": ["BRICK_BREAK", "DISCHARGE", "THUNDER_PUNCH", "THUNDERBOLT"],
-        "legacyMoves": ["THUNDERBOLT"],
-        "defaultIVs": {
-            "cp1500": [40, 15, 15, 15],
-            "cp2500": [40, 15, 15, 15]
-        }
-    }, {
-        "dex": 395,
-        "speciesName": "Empoleon",
-        "speciesId": "empoleon",
-        "baseStats": {
-            "atk": 210,
-            "def": 186,
-            "hp": 197
-        },
-        "types": ["water", "steel"],
-        "fastMoves": ["METAL_CLAW", "WATERFALL"],
-        "chargedMoves": ["BLIZZARD", "FLASH_CANNON", "HYDRO_PUMP"],
-        "defaultIVs": {
-            "cp1500": [19, 8, 7, 15],
-            "cp2500": [34.5, 4, 15, 6]
-        }
-    }, {
-        "dex": 244,
-        "speciesName": "Entei",
-        "speciesId": "entei",
-        "baseStats": {
-            "atk": 235,
-            "def": 171,
-            "hp": 251
-        },
-        "types": ["fire", "none"],
-        "fastMoves": ["FIRE_FANG", "FIRE_SPIN"],
-        "chargedMoves": ["FIRE_BLAST", "FLAMETHROWER", "IRON_HEAD", "OVERHEAT"],
-        "defaultIVs": {
-            "cp1500": [16.5, 4, 9, 0],
-            "cp2500": [27, 5, 9, 7]
-        },
-		"tags": ["legendary"]
-    }, {
-        "dex": 196,
-        "speciesName": "Espeon",
-        "speciesId": "espeon",
-        "baseStats": {
-            "atk": 261,
-            "def": 175,
-            "hp": 163
-        },
-        "types": ["psychic", "none"],
-        "fastMoves": ["CONFUSION", "ZEN_HEADBUTT"],
-        "chargedMoves": ["FUTURE_SIGHT", "LAST_RESORT", "PSYBEAM", "PSYCHIC"],
-        "legacyMoves": ["LAST_RESORT"],
-        "defaultIVs": {
-            "cp1500": [18, 6, 9, 3],
-            "cp2500": [30.5, 0, 15, 1]
-        }
-    }, {
-        "dex": 102,
-        "speciesName": "Exeggcute",
-        "speciesId": "exeggcute",
-        "baseStats": {
-            "atk": 107,
-            "def": 125,
-            "hp": 155
-        },
-        "types": ["grass", "psychic"],
-        "fastMoves": ["BULLET_SEED", "CONFUSION"],
-        "chargedMoves": ["ANCIENT_POWER", "PSYCHIC", "SEED_BOMB"],
-        "defaultIVs": {
-            "cp1500": [40, 15, 15, 15],
-            "cp2500": [40, 15, 15, 15]
-        }
-    }, {
-        "dex": 103,
-        "speciesName": "Exeggutor",
-        "speciesId": "exeggutor",
-        "baseStats": {
-            "atk": 233,
-            "def": 149,
-            "hp": 216
-        },
-        "types": ["grass", "psychic"],
-        "fastMoves": ["BULLET_SEED", "CONFUSION", "EXTRASENSORY", "ZEN_HEADBUTT"],
-        "chargedMoves": ["PSYCHIC", "SEED_BOMB", "SOLAR_BEAM"],
-        "legacyMoves": ["CONFUSION", "ZEN_HEADBUTT"],
-        "defaultIVs": {
-            "cp1500": [18, 5, 15, 12],
-            "cp2500": [33, 1, 10, 9]
-        }
-    }, {
-        "dex": 103,
-        "speciesName": "Exeggutor (Alolan)",
-        "speciesId": "exeggutor_alolan",
-        "baseStats": {
-            "atk": 230,
-            "def": 153,
-            "hp": 216
-        },
-        "types": ["grass", "dragon"],
-        "fastMoves": ["BULLET_SEED", "DRAGON_TAIL"],
-        "chargedMoves": ["DRAGON_PULSE", "SEED_BOMB", "SOLAR_BEAM"],
-        "defaultIVs": {
-            "cp1500": [19.5, 0, 2, 9],
-            "cp2500": [30.5, 5, 13, 15]
-        },
-		"tags": ["alolan"]
-    }, {
-        "dex": 295,
-        "speciesName": "Exploud",
-        "speciesId": "exploud",
-        "baseStats": {
-            "atk": 179,
-            "def": 137,
-            "hp": 232
-        },
-        "types": ["normal", "none"],
-        "fastMoves": ["ASTONISH", "BITE"],
-        "chargedMoves": ["CRUNCH", "DISARMING_VOICE", "FIRE_BLAST"],
-        "defaultIVs": {
-            "cp1500": [24.5, 1, 14, 3],
-            "cp2500": [40, 15, 15, 15]
-        }
-    }, {
-        "dex": 83,
-        "speciesName": "Farfetch'd",
-        "speciesId": "farfetchd",
-        "baseStats": {
-            "atk": 124,
-            "def": 115,
-            "hp": 141
-        },
-        "types": ["normal", "flying"],
-        "fastMoves": ["AIR_SLASH", "CUT", "FURY_CUTTER"],
-        "chargedMoves": ["AERIAL_ACE", "AIR_CUTTER", "LEAF_BLADE"],
-        "legacyMoves": ["CUT"],
-        "defaultIVs": {
-            "cp1500": [40, 15, 15, 15],
-            "cp2500": [40, 15, 15, 15]
-        },
-		"tags": ["regional"]
-    }, {
-        "dex": 22,
-        "speciesName": "Fearow",
-        "speciesId": "fearow",
-        "baseStats": {
-            "atk": 182,
-            "def": 133,
-            "hp": 163
-        },
-        "types": ["normal", "flying"],
-        "fastMoves": ["PECK", "STEEL_WING"],
-        "chargedMoves": ["AERIAL_ACE", "DRILL_RUN", "SKY_ATTACK", "TWISTER"],
-        "legacyMoves": ["TWISTER"],
-        "defaultIVs": {
-            "cp1500": [31, 0, 4, 4],
-            "cp2500": [40, 15, 15, 15]
-        }
-    }, {
-        "dex": 349,
-        "speciesName": "Feebas",
-        "speciesId": "feebas",
-        "baseStats": {
-            "atk": 29,
-            "def": 85,
-            "hp": 85
-        },
-        "types": ["water", "none"],
-        "fastMoves": ["SPLASH", "TACKLE"],
-        "chargedMoves": ["MIRROR_COAT"],
-        "defaultIVs": {
-            "cp1500": [40, 15, 15, 15],
-            "cp2500": [40, 15, 15, 15]
-        }
-    }, {
-        "dex": 160,
-        "speciesName": "Feraligatr",
-        "speciesId": "feraligatr",
-        "baseStats": {
-            "atk": 205,
-            "def": 188,
-            "hp": 198
-        },
-        "types": ["water", "none"],
-        "fastMoves": ["BITE", "WATER_GUN", "WATERFALL"],
-        "chargedMoves": ["CRUNCH", "HYDRO_CANNON", "HYDRO_PUMP", "ICE_BEAM"],
-        "legacyMoves": ["HYDRO_CANNON", "WATER_GUN"],
-        "defaultIVs": {
-            "cp1500": [20, 2, 5, 12],
-            "cp2500": [37.5, 2, 5, 10]
-        }
-    }, {
-        "dex": 456,
-        "speciesName": "Finneon",
-        "speciesId": "finneon",
-        "baseStats": {
-            "atk": 96,
-            "def": 116,
-            "hp": 135
-        },
-        "types": ["water", "none"],
-        "fastMoves": ["POUND", "WATER_GUN"],
-        "chargedMoves": ["ICE_BEAM", "SILVER_WIND", "WATER_PULSE"],
-        "defaultIVs": {
-            "cp1500": [40, 15, 15, 15],
-            "cp2500": [40, 15, 15, 15]
-        }
-    }, {
-        "dex": 180,
-        "speciesName": "Flaaffy",
-        "speciesId": "flaaffy",
-        "baseStats": {
-            "atk": 145,
-            "def": 109,
-            "hp": 172
-        },
-        "types": ["electric", "none"],
-        "fastMoves": ["CHARGE_BEAM", "TACKLE"],
-        "chargedMoves": ["DISCHARGE", "POWER_GEM", "THUNDERBOLT"],
-        "defaultIVs": {
-            "cp1500": [40, 12, 8, 13],
-            "cp2500": [40, 15, 15, 15]
-        }
-    }, {
-        "dex": 136,
-        "speciesName": "Flareon",
-        "speciesId": "flareon",
-        "baseStats": {
-            "atk": 246,
-            "def": 179,
-            "hp": 163
-        },
-        "types": ["fire", "none"],
-        "fastMoves": ["EMBER", "FIRE_SPIN"],
-        "chargedMoves": ["FIRE_BLAST", "FLAMETHROWER", "HEAT_WAVE", "LAST_RESORT", "OVERHEAT"],
-        "legacyMoves": ["HEAT_WAVE", "LAST_RESORT"],
-        "defaultIVs": {
-            "cp1500": [19, 1, 12, 2],
-            "cp2500": [32.5, 2, 8, 11]
-        }
-    }, {
-        "dex": 419,
-        "speciesName": "Floatzel",
-        "speciesId": "floatzel",
-        "baseStats": {
-            "atk": 221,
-            "def": 114,
-            "hp": 198
-        },
-        "types": ["water", "none"],
-        "fastMoves": ["WATER_GUN", "WATERFALL"],
-        "chargedMoves": ["AQUA_JET", "HYDRO_PUMP", "SWIFT"],
-        "defaultIVs": {
-            "cp1500": [22, 8, 15, 13],
-            "cp2500": [40, 15, 15, 15]
-        }
-    }, {
-        "dex": 330,
-        "speciesName": "Flygon",
-        "speciesId": "flygon",
-        "baseStats": {
-            "atk": 205,
-            "def": 168,
-            "hp": 190
-        },
-        "types": ["ground", "dragon"],
-        "fastMoves": ["DRAGON_TAIL", "MUD_SHOT"],
-        "chargedMoves": ["DRAGON_CLAW", "EARTHQUAKE", "STONE_EDGE"],
-        "defaultIVs": {
-            "cp1500": [20.5, 5, 14, 14],
-            "cp2500": [37, 10, 15, 14]
-        }
-    }, {
-        "dex": 205,
-        "speciesName": "Forretress",
-        "speciesId": "forretress",
-        "baseStats": {
-            "atk": 161,
-            "def": 205,
-            "hp": 181
-        },
-        "types": ["bug", "steel"],
-        "fastMoves": ["BUG_BITE", "STRUGGLE_BUG"],
-        "chargedMoves": ["EARTHQUAKE", "HEAVY_SLAM", "ROCK_TOMB"],
-        "defaultIVs": {
-            "cp1500": [25, 2, 11, 11],
-            "cp2500": [40, 15, 15, 15]
-        }
-    }, {
-        "dex": 478,
-        "speciesName": "Froslass",
-        "speciesId": "froslass",
-        "baseStats": {
-            "atk": 171,
-            "def": 150,
-            "hp": 172
-        },
-        "types": ["ice", "ghost"],
-        "fastMoves": ["HEX", "POWDER_SNOW"],
-        "chargedMoves": ["AVALANCHE", "CRUNCH", "SHADOW_BALL"],
-        "defaultIVs": {
-            "cp1500": [29.5, 1, 0, 10],
-            "cp2500": [40, 15, 15, 15]
-        }
-    }, {
-        "dex": 162,
-        "speciesName": "Furret",
-        "speciesId": "furret",
-        "baseStats": {
-            "atk": 148,
-            "def": 125,
-            "hp": 198
-        },
-        "types": ["normal", "none"],
-        "fastMoves": ["QUICK_ATTACK", "SUCKER_PUNCH"],
-        "chargedMoves": ["BRICK_BREAK", "DIG", "HYPER_BEAM"],
-        "defaultIVs": {
-            "cp1500": [39.5, 0, 10, 0],
-            "cp2500": [40, 15, 15, 15]
-        }
-    }, {
-        "dex": 444,
-        "speciesName": "Gabite",
-        "speciesId": "gabite",
-        "baseStats": {
-            "atk": 172,
-            "def": 125,
-            "hp": 169
-        },
-        "types": ["dragon", "ground"],
-        "fastMoves": ["MUD_SHOT", "TAKE_DOWN"],
-        "chargedMoves": ["DIG", "FLAMETHROWER", "TWISTER"],
-        "defaultIVs": {
-            "cp1500": [32, 2, 6, 14],
-            "cp2500": [40, 15, 15, 15]
-        }
-    }, {
-        "dex": 475,
-        "speciesName": "Gallade",
-        "speciesId": "gallade",
-        "baseStats": {
-            "atk": 237,
-            "def": 195,
-            "hp": 169
-        },
-        "types": ["psychic", "fighting"],
-        "fastMoves": ["CONFUSION", "LOW_KICK","CHARM"],
-        "chargedMoves": ["CLOSE_COMBAT", "LEAF_BLADE", "PSYCHIC"],
-        "defaultIVs": {
-            "cp1500": [18.5, 0, 15, 2],
-            "cp2500": [32.5, 1, 3, 10]
-        }
-    }, {
-        "dex": 445,
-        "speciesName": "Garchomp",
-        "speciesId": "garchomp",
-        "baseStats": {
-            "atk": 261,
-            "def": 193,
-            "hp": 239
-        },
-        "types": ["dragon", "ground"],
-        "fastMoves": ["DRAGON_TAIL", "MUD_SHOT"],
-        "chargedMoves": ["EARTHQUAKE", "FIRE_BLAST", "OUTRAGE"],
-        "defaultIVs": {
-            "cp1500": [14, 0, 9, 15],
-            "cp2500": [23, 8, 13, 9]
-        }
-    }, {
-        "dex": 282,
-        "speciesName": "Gardevoir",
-        "speciesId": "gardevoir",
-        "baseStats": {
-            "atk": 237,
-            "def": 195,
-            "hp": 169
-        },
-        "types": ["psychic", "fairy"],
-        "fastMoves": ["CHARGE_BEAM", "CONFUSION","CHARM"],
-        "chargedMoves": ["DAZZLING_GLEAM", "PSYCHIC", "SHADOW_BALL"],
-        "defaultIVs": {
-            "cp1500": [18.5, 0, 15, 2],
-            "cp2500": [32.5, 1, 3, 10]
-        }
-    }, {
-        "dex": 92,
-        "speciesName": "Gastly",
-        "speciesId": "gastly",
-        "baseStats": {
-            "atk": 186,
-            "def": 67,
-            "hp": 102
-        },
-        "types": ["ghost", "poison"],
-        "fastMoves": ["ASTONISH", "LICK", "SUCKER_PUNCH"],
-        "chargedMoves": ["DARK_PULSE", "NIGHT_SHADE", "OMINOUS_WIND", "SLUDGE_BOMB"],
-        "legacyMoves": ["OMINOUS_WIND", "SUCKER_PUNCH"],
-        "defaultIVs": {
-            "cp1500": [40, 15, 15, 15],
-            "cp2500": [40, 15, 15, 15]
-        }
-    }, {
-        "dex": 423,
-        "speciesName": "Gastrodon (East)",
-        "speciesId": "gastrodon_east_sea",
-        "baseStats": {
-            "atk": 169,
-            "def": 143,
-            "hp": 244
-        },
-        "types": ["water", "ground"],
-        "fastMoves": ["HIDDEN_POWER_BUG", "HIDDEN_POWER_DARK", "HIDDEN_POWER_DRAGON", "HIDDEN_POWER_ELECTRIC", "HIDDEN_POWER_FIGHTING", "HIDDEN_POWER_FIRE", "HIDDEN_POWER_FLYING", "HIDDEN_POWER_GHOST", "HIDDEN_POWER_GRASS", "HIDDEN_POWER_GROUND", "HIDDEN_POWER_ICE", "HIDDEN_POWER_POISON", "HIDDEN_POWER_PSYCHIC", "HIDDEN_POWER_ROCK", "HIDDEN_POWER_STEEL", "HIDDEN_POWER_WATER", "MUD_SLAP"],
-        "chargedMoves": ["BODY_SLAM", "WATER_PULSE", "EARTH_POWER"],
-        "defaultIVs": {
-            "cp1500": [24.5, 2, 14, 7],
-            "cp2500": [40, 15, 15, 15]
-        }
-    }, {
-        "dex": 423,
-        "speciesName": "Gastrodon (West)",
-        "speciesId": "gastrodon_west_sea",
-        "baseStats": {
-            "atk": 169,
-            "def": 143,
-            "hp": 244
-        },
-        "types": ["water", "ground"],
-        "fastMoves": ["HIDDEN_POWER_BUG", "HIDDEN_POWER_DARK", "HIDDEN_POWER_DRAGON", "HIDDEN_POWER_ELECTRIC", "HIDDEN_POWER_FIGHTING", "HIDDEN_POWER_FIRE", "HIDDEN_POWER_FLYING", "HIDDEN_POWER_GHOST", "HIDDEN_POWER_GRASS", "HIDDEN_POWER_GROUND", "HIDDEN_POWER_ICE", "HIDDEN_POWER_POISON", "HIDDEN_POWER_PSYCHIC", "HIDDEN_POWER_ROCK", "HIDDEN_POWER_STEEL", "HIDDEN_POWER_WATER", "MUD_SLAP"],
-        "chargedMoves": ["BODY_SLAM", "WATER_PULSE", "EARTH_POWER"],
-        "defaultIVs": {
-            "cp1500": [24.5, 2, 14, 7],
-            "cp2500": [40, 15, 15, 15]
-        }
-    }, {
-        "dex": 94,
-        "speciesName": "Gengar",
-        "speciesId": "gengar",
-        "baseStats": {
-            "atk": 261,
-            "def": 149,
-            "hp": 155
-        },
-        "types": ["ghost", "poison"],
-        "fastMoves": ["HEX", "LICK", "SHADOW_CLAW", "SUCKER_PUNCH"],
-        "chargedMoves": ["DARK_PULSE", "FOCUS_BLAST", "PSYCHIC", "SHADOW_BALL", "SLUDGE_BOMB", "SLUDGE_WAVE"],
-        "legacyMoves": ["DARK_PULSE", "LICK", "PSYCHIC", "SHADOW_CLAW", "SLUDGE_WAVE"],
-        "defaultIVs": {
-            "cp1500": [20.5, 0, 5, 4],
-            "cp2500": [36, 1, 14, 4]
-        }
-    }, {
-        "dex": 74,
-        "speciesName": "Geodude",
-        "speciesId": "geodude",
-        "baseStats": {
-            "atk": 132,
-            "def": 132,
-            "hp": 120
-        },
-        "types": ["rock", "ground"],
-        "fastMoves": ["ROCK_THROW", "TACKLE"],
-        "chargedMoves": ["DIG", "ROCK_SLIDE", "ROCK_TOMB"],
-        "defaultIVs": {
-            "cp1500": [40, 15, 15, 15],
-            "cp2500": [40, 15, 15, 15]
-        }
-    }, {
-        "dex": 74,
-        "speciesName": "Geodude (Alolan)",
-        "speciesId": "geodude_alolan",
-        "baseStats": {
-            "atk": 132,
-            "def": 132,
-            "hp": 120
-        },
-        "types": ["rock", "electric"],
-        "fastMoves": ["ROCK_THROW", "VOLT_SWITCH"],
-        "chargedMoves": ["ROCK_SLIDE", "ROCK_TOMB", "THUNDERBOLT"],
-        "defaultIVs": {
-            "cp1500": [40, 15, 15, 15],
-            "cp2500": [40, 15, 15, 15]
-        },
-		"tags": ["alolan"]
-    }, {
-        "dex": 443,
-        "speciesName": "Gible",
-        "speciesId": "gible",
-        "baseStats": {
-            "atk": 124,
-            "def": 84,
-            "hp": 151
-        },
-        "types": ["dragon", "ground"],
-        "fastMoves": ["MUD_SHOT", "TAKE_DOWN"],
-        "chargedMoves": ["BODY_SLAM", "DIG", "TWISTER"],
-        "defaultIVs": {
-            "cp1500": [40, 15, 15, 15],
-            "cp2500": [40, 15, 15, 15]
-        }
-    }, {
-        "dex": 203,
-        "speciesName": "Girafarig",
-        "speciesId": "girafarig",
-        "baseStats": {
-            "atk": 182,
-            "def": 133,
-            "hp": 172
-        },
-        "types": ["normal", "psychic"],
-        "fastMoves": ["CONFUSION", "TACKLE"],
-        "chargedMoves": ["MIRROR_COAT", "PSYCHIC", "THUNDERBOLT"],
-        "defaultIVs": {
-            "cp1500": [28, 0, 10, 12],
-            "cp2500": [40, 15, 15, 15]
-        }
-    }, {
-        "dex": 487,
-        "speciesName": "Giratina (Altered)",
-        "speciesId": "giratina_altered",
-        "baseStats": {
-            "atk": 187,
-            "def": 225,
-            "hp": 284
-        },
-        "types": ["ghost", "dragon"],
-        "fastMoves": ["DRAGON_BREATH", "SHADOW_CLAW"],
-        "chargedMoves": ["ANCIENT_POWER", "DRAGON_CLAW", "SHADOW_SNEAK"],
-        "defaultIVs": {
-            "cp1500": [17, 3, 8, 4],
-            "cp2500": [27, 8, 11, 15]
-        },
-		"tags": ["legendary"]
-    }, {
-        "dex": 487,
-        "speciesName": "Giratina (Origin)",
-        "speciesId": "giratina_origin",
-        "baseStats": {
-            "atk": 225,
-            "def": 187,
-            "hp": 284
-        },
-        "types": ["ghost", "dragon"],
-        "fastMoves": ["DRAGON_TAIL", "SHADOW_CLAW"],
-        "chargedMoves": ["OMINOUS_WIND", "DRAGON_PULSE", "SHADOW_BALL"],
-        "defaultIVs": {
-            "cp1500": [15, 3, 14, 8],
-            "cp2500": [25, 4, 11, 13]
-        },
-		"tags": ["legendary"]
-    }, {
-        "dex": 471,
-        "speciesName": "Glaceon",
-        "speciesId": "glaceon",
-        "baseStats": {
-            "atk": 238,
-            "def": 205,
-            "hp": 163
-        },
-        "types": ["ice", "none"],
-        "fastMoves": ["FROST_BREATH", "ICE_SHARD"],
-        "chargedMoves": ["AVALANCHE", "ICE_BEAM", "ICY_WIND"],
-        "defaultIVs": {
-            "cp1500": [17.5, 6, 13, 11],
-            "cp2500": [30.5, 3, 5, 12]
-        }
-    }, {
-        "dex": 362,
-        "speciesName": "Glalie",
-        "speciesId": "glalie",
-        "baseStats": {
-            "atk": 162,
-            "def": 162,
-            "hp": 190
-        },
-        "types": ["ice", "none"],
-        "fastMoves": ["FROST_BREATH", "ICE_SHARD"],
-        "chargedMoves": ["AVALANCHE", "GYRO_BALL", "SHADOW_BALL"],
-        "defaultIVs": {
-            "cp1500": [27.5, 1, 7, 14],
-            "cp2500": [40, 15, 15, 15]
-        }
-    }, {
-        "dex": 431,
-        "speciesName": "Glameow",
-        "speciesId": "glameow",
-        "baseStats": {
-            "atk": 109,
-            "def": 82,
-            "hp": 135
-        },
-        "types": ["normal", "none"],
-        "fastMoves": ["QUICK_ATTACK", "SCRATCH"],
-        "chargedMoves": ["AERIAL_ACE", "PLAY_ROUGH", "THUNDERBOLT"],
-        "defaultIVs": {
-            "cp1500": [40, 15, 15, 15],
-            "cp2500": [40, 15, 15, 15]
-        }
-    }, {
-        "dex": 207,
-        "speciesName": "Gligar",
-        "speciesId": "gligar",
-        "baseStats": {
-            "atk": 143,
-            "def": 184,
-            "hp": 163
-        },
-        "types": ["ground", "flying"],
-        "fastMoves": ["FURY_CUTTER", "WING_ATTACK"],
-        "chargedMoves": ["AERIAL_ACE", "DIG", "NIGHT_SLASH"],
-        "defaultIVs": {
-            "cp1500": [32, 4, 12, 10],
-            "cp2500": [40, 15, 15, 15]
-        }
-    }, {
-        "dex": 472,
-        "speciesName": "Gliscor",
-        "speciesId": "gliscor",
-        "baseStats": {
-            "atk": 185,
-            "def": 222,
-            "hp": 181
-        },
-        "types": ["ground", "flying"],
-        "fastMoves": ["FURY_CUTTER", "WING_ATTACK"],
-        "chargedMoves": ["AERIAL_ACE", "EARTHQUAKE", "NIGHT_SLASH"],
-        "defaultIVs": {
-            "cp1500": [20.5, 9, 12, 10],
-            "cp2500": [40, 7, 8, 8]
-        }
-    }, {
-        "dex": 44,
-        "speciesName": "Gloom",
-        "speciesId": "gloom",
-        "baseStats": {
-            "atk": 153,
-            "def": 136,
-            "hp": 155
-        },
-        "types": ["grass", "poison"],
-        "fastMoves": ["ACID", "RAZOR_LEAF"],
-        "chargedMoves": ["MOONBLAST", "PETAL_BLIZZARD", "SLUDGE_BOMB"],
-        "defaultIVs": {
-            "cp1500": [35.5, 7, 14, 15],
-            "cp2500": [40, 15, 15, 15]
-        }
-    }, {
-        "dex": 42,
-        "speciesName": "Golbat",
-        "speciesId": "golbat",
-        "baseStats": {
-            "atk": 161,
-            "def": 150,
-            "hp": 181
-        },
-        "types": ["poison", "flying"],
-        "fastMoves": ["BITE", "WING_ATTACK"],
-        "chargedMoves": ["AIR_CUTTER", "OMINOUS_WIND", "POISON_FANG", "SHADOW_BALL"],
-        "legacyMoves": ["OMINOUS_WIND"],
-        "defaultIVs": {
-            "cp1500": [29, 5, 14, 5],
-            "cp2500": [40, 15, 15, 15]
-        }
-    }, {
-        "dex": 118,
-        "speciesName": "Goldeen",
-        "speciesId": "goldeen",
-        "baseStats": {
-            "atk": 123,
-            "def": 110,
-            "hp": 128
-        },
-        "types": ["water", "none"],
-        "fastMoves": ["MUD_SHOT", "PECK"],
-        "chargedMoves": ["AQUA_TAIL", "HORN_ATTACK", "WATER_PULSE"],
-        "defaultIVs": {
-            "cp1500": [40, 15, 15, 15],
-            "cp2500": [40, 15, 15, 15]
-        }
-    }, {
-        "dex": 55,
-        "speciesName": "Golduck",
-        "speciesId": "golduck",
-        "baseStats": {
-            "atk": 191,
-            "def": 162,
-            "hp": 190
-        },
-        "types": ["water", "none"],
-        "fastMoves": ["CONFUSION", "WATER_GUN"],
-        "chargedMoves": ["HYDRO_PUMP", "ICE_BEAM", "PSYCHIC"],
-        "defaultIVs": {
-            "cp1500": [22.5, 5, 12, 15],
-            "cp2500": [40, 15, 15, 15]
-        }
-    }, {
-        "dex": 76,
-        "speciesName": "Golem",
-        "speciesId": "golem",
-        "baseStats": {
-            "atk": 211,
-            "def": 198,
-            "hp": 190
-        },
-        "types": ["rock", "ground"],
-        "fastMoves": ["MUD_SHOT", "MUD_SLAP", "ROCK_THROW"],
-        "chargedMoves": ["ANCIENT_POWER", "EARTHQUAKE", "ROCK_BLAST", "STONE_EDGE"],
-        "legacyMoves": ["ANCIENT_POWER", "MUD_SHOT"],
-        "defaultIVs": {
-            "cp1500": [18.5, 7, 13, 13],
-            "cp2500": [35.5, 2, 14, 0]
-        }
-    }, {
-        "dex": 76,
-        "speciesName": "Golem (Alolan)",
-        "speciesId": "golem_alolan",
-        "baseStats": {
-            "atk": 211,
-            "def": 198,
-            "hp": 190
-        },
-        "types": ["rock", "electric"],
-        "fastMoves": ["ROCK_THROW", "VOLT_SWITCH"],
-        "chargedMoves": ["ROCK_BLAST", "STONE_EDGE", "WILD_CHARGE"],
-        "defaultIVs": {
-            "cp1500": [18.5, 7, 13, 13],
-            "cp2500": [35.5, 2, 14, 0]
-        },
-		"tags": ["alolan"]
-    }, {
-        "dex": 368,
-        "speciesName": "Gorebyss",
-        "speciesId": "gorebyss",
-        "baseStats": {
-            "atk": 211,
-            "def": 179,
-            "hp": 146
-        },
-        "types": ["water", "none"],
-        "fastMoves": ["CONFUSION", "WATER_GUN"],
-        "chargedMoves": ["DRAINING_KISS", "PSYCHIC", "WATER_PULSE"],
-        "defaultIVs": {
-            "cp1500": [23, 2, 6, 11],
-            "cp2500": [40, 15, 15, 15]
-        }
-    }, {
-        "dex": 210,
-        "speciesName": "Granbull",
-        "speciesId": "granbull",
-        "baseStats": {
-            "atk": 212,
-            "def": 131,
-            "hp": 207
-        },
-        "types": ["fairy", "none"],
-        "fastMoves": ["BITE", "SNARL","CHARM"],
-        "chargedMoves": ["CLOSE_COMBAT", "CRUNCH", "PLAY_ROUGH"],
-        "defaultIVs": {
-            "cp1500": [22, 0, 12, 13],
-            "cp2500": [40, 3, 13, 15]
-        }
-    }, {
-        "dex": 75,
-        "speciesName": "Graveler",
-        "speciesId": "graveler",
-        "baseStats": {
-            "atk": 164,
-            "def": 164,
-            "hp": 146
-        },
-        "types": ["rock", "ground"],
-        "fastMoves": ["MUD_SHOT", "MUD_SLAP", "ROCK_THROW"],
-        "chargedMoves": ["DIG", "ROCK_BLAST", "ROCK_SLIDE", "STONE_EDGE"],
-        "legacyMoves": ["MUD_SHOT", "ROCK_SLIDE"],
-        "defaultIVs": {
-            "cp1500": [29.5, 5, 11, 14],
-            "cp2500": [40, 15, 15, 15]
-        }
-    }, {
-        "dex": 75,
-        "speciesName": "Graveler (Alolan)",
-        "speciesId": "graveler_alolan",
-        "baseStats": {
-            "atk": 164,
-            "def": 164,
-            "hp": 146
-        },
-        "types": ["rock", "electric"],
-        "fastMoves": ["ROCK_THROW", "VOLT_SWITCH"],
-        "chargedMoves": ["ROCK_BLAST", "STONE_EDGE", "THUNDERBOLT"],
-        "defaultIVs": {
-            "cp1500": [29.5, 5, 11, 14],
-            "cp2500": [40, 15, 15, 15]
-        },
-		"tags": ["alolan"]
-    }, {
-        "dex": 88,
-        "speciesName": "Grimer",
-        "speciesId": "grimer",
-        "baseStats": {
-            "atk": 135,
-            "def": 90,
-            "hp": 190
-        },
-        "types": ["poison", "none"],
-        "fastMoves": ["ACID", "MUD_SLAP", "POISON_JAB"],
-        "chargedMoves": ["MUD_BOMB", "SLUDGE", "SLUDGE_BOMB"],
-        "legacyMoves": ["ACID"],
-        "defaultIVs": {
-            "cp1500": [40, 15, 15, 15],
-            "cp2500": [40, 15, 15, 15]
-        }
-    }, {
-        "dex": 88,
-        "speciesName": "Grimer (Alolan)",
-        "speciesId": "grimer_alolan",
-        "baseStats": {
-            "atk": 135,
-            "def": 90,
-            "hp": 190
-        },
-        "types": ["poison", "dark"],
-        "fastMoves": ["ACID", "BITE", "POISON_JAB"],
-        "chargedMoves": ["CRUNCH", "GUNK_SHOT", "SLUDGE_BOMB"],
-        "legacyMoves": ["ACID"],
-        "defaultIVs": {
-            "cp1500": [40, 15, 15, 15],
-            "cp2500": [40, 15, 15, 15]
-        },
-		"tags": ["alolan"]
-    }, {
-        "dex": 388,
-        "speciesName": "Grotle",
-        "speciesId": "grotle",
-        "baseStats": {
-            "atk": 157,
-            "def": 143,
-            "hp": 181
-        },
-        "types": ["grass", "none"],
-        "fastMoves": ["BITE", "RAZOR_LEAF"],
-        "chargedMoves": ["BODY_SLAM", "ENERGY_BALL", "SOLAR_BEAM"],
-        "defaultIVs": {
-            "cp1500": [33.5, 1, 1, 14],
-            "cp2500": [40, 15, 15, 15]
-        }
-    }, {
-        "dex": 383,
-        "speciesName": "Groudon",
-        "speciesId": "groudon",
-        "baseStats": {
-            "atk": 270,
-            "def": 228,
-            "hp": 205
-        },
-        "types": ["ground", "none"],
-        "fastMoves": ["DRAGON_TAIL", "MUD_SHOT"],
-        "chargedMoves": ["EARTHQUAKE", "FIRE_BLAST", "SOLAR_BEAM"],
-        "defaultIVs": {
-            "cp1500": [13.5, 2, 10, 9],
-            "cp2500": [23, 4, 7, 5]
-        },
-		"tags": ["legendary"]
-    }, {
-        "dex": 253,
-        "speciesName": "Grovyle",
-        "speciesId": "grovyle",
-        "baseStats": {
-            "atk": 172,
-            "def": 120,
-            "hp": 137
-        },
-        "types": ["grass", "none"],
-        "fastMoves": ["BULLET_SEED", "QUICK_ATTACK"],
-        "chargedMoves": ["AERIAL_ACE", "GRASS_KNOT", "LEAF_BLADE"],
-        "defaultIVs": {
-            "cp1500": [38.5, 6, 10, 9],
-            "cp2500": [40, 15, 15, 15]
-        }
-    }, {
-        "dex": 58,
-        "speciesName": "Growlithe",
-        "speciesId": "growlithe",
-        "baseStats": {
-            "atk": 136,
-            "def": 93,
-            "hp": 146
-        },
-        "types": ["fire", "none"],
-        "fastMoves": ["BITE", "EMBER"],
-        "chargedMoves": ["BODY_SLAM", "FLAME_WHEEL", "FLAMETHROWER"],
-        "defaultIVs": {
-            "cp1500": [40, 15, 15, 15],
-            "cp2500": [40, 15, 15, 15]
-        }
-    }, {
-        "dex": 326,
-        "speciesName": "Grumpig",
-        "speciesId": "grumpig",
-        "baseStats": {
-            "atk": 171,
-            "def": 188,
-            "hp": 190
-        },
-        "types": ["psychic", "none"],
-        "fastMoves": ["CHARGE_BEAM", "EXTRASENSORY"],
-        "chargedMoves": ["MIRROR_COAT", "PSYCHIC", "SHADOW_BALL"],
-        "defaultIVs": {
-            "cp1500": [24, 0, 12, 13],
-            "cp2500": [40, 15, 15, 15]
-        }
-    }, {
-        "dex": 316,
-        "speciesName": "Gulpin",
-        "speciesId": "gulpin",
-        "baseStats": {
-            "atk": 80,
-            "def": 99,
-            "hp": 172
-        },
-        "types": ["poison", "none"],
-        "fastMoves": ["POUND", "ROCK_SMASH"],
-        "chargedMoves": ["GUNK_SHOT", "ICE_BEAM", "SLUDGE"],
-        "defaultIVs": {
-            "cp1500": [40, 15, 15, 15],
-            "cp2500": [40, 15, 15, 15]
-        }
-    }, {
-        "dex": 130,
-        "speciesName": "Gyarados",
-        "speciesId": "gyarados",
-        "baseStats": {
-            "atk": 237,
-            "def": 186,
-            "hp": 216
-        },
-        "types": ["water", "flying"],
-        "fastMoves": ["BITE", "DRAGON_BREATH", "DRAGON_TAIL", "WATERFALL"],
-        "chargedMoves": ["CRUNCH", "DRAGON_PULSE", "HYDRO_PUMP", "OUTRAGE", "TWISTER"],
-        "legacyMoves": ["DRAGON_BREATH", "DRAGON_PULSE", "DRAGON_TAIL", "TWISTER"],
-        "defaultIVs": {
-            "cp1500": [16.5, 5, 5, 14],
-            "cp2500": [27.5, 6, 9, 9]
-        }
-    }, {
-        "dex": 440,
-        "speciesName": "Happiny",
-        "speciesId": "happiny",
-        "baseStats": {
-            "atk": 25,
-            "def": 77,
-            "hp": 225
-        },
-        "types": ["normal", "none"],
-        "fastMoves": ["POUND", "ZEN_HEADBUTT"],
-        "chargedMoves": ["PSYCHIC"],
-        "defaultIVs": {
-            "cp1500": [40, 15, 15, 15],
-            "cp2500": [40, 15, 15, 15]
-        }
-    }, {
-        "dex": 297,
-        "speciesName": "Hariyama",
-        "speciesId": "hariyama",
-        "baseStats": {
-            "atk": 209,
-            "def": 114,
-            "hp": 302
-        },
-        "types": ["fighting", "none"],
-        "fastMoves": ["BULLET_PUNCH", "COUNTER"],
-        "chargedMoves": ["CLOSE_COMBAT", "DYNAMIC_PUNCH", "HEAVY_SLAM"],
-        "defaultIVs": {
-            "cp1500": [19.5, 8, 12, 9],
-            "cp2500": [35.5, 6, 12, 11]
-        }
-    }, {
-        "dex": 93,
-        "speciesName": "Haunter",
-        "speciesId": "haunter",
-        "baseStats": {
-            "atk": 223,
-            "def": 107,
-            "hp": 128
-        },
-        "types": ["ghost", "poison"],
-        "fastMoves": ["ASTONISH", "LICK", "SHADOW_CLAW"],
-        "chargedMoves": ["DARK_PULSE", "SHADOW_BALL", "SHADOW_PUNCH", "SLUDGE_BOMB"],
-        "legacyMoves": ["LICK", "SHADOW_BALL"],
-        "defaultIVs": {
-            "cp1500": [30, 0, 9, 7],
-            "cp2500": [40, 15, 15, 15]
-        }
-    }, {
-        "dex": 485,
-        "speciesName": "Heatran",
-        "speciesId": "heatran",
-        "baseStats": {
-            "atk": 251,
-            "def": 213,
-            "hp": 209
-        },
-        "types": ["fire", "steel"],
-        "fastMoves": ["BUG_BITE", "FIRE_SPIN"],
-        "chargedMoves": ["FIRE_BLAST", "IRON_HEAD", "STONE_EDGE"],
-        "defaultIVs": {
-            "cp1500": [14.5, 4, 12, 15],
-            "cp2500": [24.5, 2, 15, 9]
-        },
-		"tags": ["legendary"]
-    }, {
-        "dex": 214,
-        "speciesName": "Heracross",
-        "speciesId": "heracross",
-        "baseStats": {
-            "atk": 234,
-            "def": 179,
-            "hp": 190
-        },
-        "types": ["bug", "fighting"],
-        "fastMoves": ["COUNTER", "STRUGGLE_BUG"],
-        "chargedMoves": ["CLOSE_COMBAT", "EARTHQUAKE", "MEGAHORN"],
-        "defaultIVs": {
-            "cp1500": [18.5, 4, 10, 3],
-            "cp2500": [31, 3, 3, 15]
-        },
-		"tags": ["regional"]
-    }, {
-        "dex": 449,
-        "speciesName": "Hippopotas",
-        "speciesId": "hippopotas",
-        "baseStats": {
-            "atk": 124,
-            "def": 118,
-            "hp": 169
-        },
-        "types": ["ground", "none"],
-        "fastMoves": ["BITE", "TACKLE"],
-        "chargedMoves": ["BODY_SLAM", "DIG", "ROCK_TOMB"],
-        "defaultIVs": {
-            "cp1500": [40, 15, 15, 15],
-            "cp2500": [40, 15, 15, 15]
-        }
-    }, {
-        "dex": 450,
-        "speciesName": "Hippowdon",
-        "speciesId": "hippowdon",
-        "baseStats": {
-            "atk": 201,
-            "def": 191,
-            "hp": 239
-        },
-        "types": ["ground", "none"],
-        "fastMoves": ["BITE", "FIRE_FANG"],
-        "chargedMoves": ["BODY_SLAM", "EARTHQUAKE", "STONE_EDGE", "EARTH_POWER"],
-        "defaultIVs": {
-            "cp1500": [18, 6, 12, 9],
-            "cp2500": [31.5, 3, 15, 2]
-        }
-    }, {
-        "dex": 107,
-        "speciesName": "Hitmonchan",
-        "speciesId": "hitmonchan",
-        "baseStats": {
-            "atk": 193,
-            "def": 197,
-            "hp": 137
-        },
-        "types": ["fighting", "none"],
-        "fastMoves": ["BULLET_PUNCH", "COUNTER", "ROCK_SMASH"],
-        "chargedMoves": ["BRICK_BREAK", "CLOSE_COMBAT", "FIRE_PUNCH", "ICE_PUNCH", "THUNDER_PUNCH", "POWER_UP_PUNCH"],
-        "legacyMoves": ["BRICK_BREAK", "ROCK_SMASH"],
-        "defaultIVs": {
-            "cp1500": [24.5, 3, 8, 10],
-            "cp2500": [40, 15, 15, 15]
-        }
-    }, {
-        "dex": 106,
-        "speciesName": "Hitmonlee",
-        "speciesId": "hitmonlee",
-        "baseStats": {
-            "atk": 224,
-            "def": 181,
-            "hp": 137
-        },
-        "types": ["fighting", "none"],
-        "fastMoves": ["LOW_KICK", "ROCK_SMASH"],
-        "chargedMoves": ["BRICK_BREAK", "CLOSE_COMBAT", "LOW_SWEEP", "STOMP", "STONE_EDGE"],
-        "legacyMoves": ["BRICK_BREAK", "STOMP"],
-        "defaultIVs": {
-            "cp1500": [22.5, 1, 14, 2],
-            "cp2500": [40, 13, 3, 15]
-        }
-    }, {
-        "dex": 237,
-        "speciesName": "Hitmontop",
-        "speciesId": "hitmontop",
-        "baseStats": {
-            "atk": 173,
-            "def": 207,
-            "hp": 137
-        },
-        "types": ["fighting", "none"],
-        "fastMoves": ["COUNTER", "ROCK_SMASH"],
-        "chargedMoves": ["CLOSE_COMBAT", "GYRO_BALL", "STONE_EDGE"],
-        "defaultIVs": {
-            "cp1500": [26.5, 4, 15, 6],
-            "cp2500": [40, 15, 15, 15]
-        }
-    }, {
-        "dex": 250,
-        "speciesName": "Ho-Oh",
-        "speciesId": "ho_oh",
-        "baseStats": {
-            "atk": 239,
-            "def": 244,
-            "hp": 214
-        },
-        "types": ["fire", "flying"],
-        "fastMoves": ["EXTRASENSORY", "HIDDEN_POWER_BUG", "HIDDEN_POWER_DARK", "HIDDEN_POWER_DRAGON", "HIDDEN_POWER_ELECTRIC", "HIDDEN_POWER_FIGHTING", "HIDDEN_POWER_FIRE", "HIDDEN_POWER_FLYING", "HIDDEN_POWER_GHOST", "HIDDEN_POWER_GRASS", "HIDDEN_POWER_GROUND", "HIDDEN_POWER_ICE", "HIDDEN_POWER_POISON", "HIDDEN_POWER_PSYCHIC", "HIDDEN_POWER_ROCK", "HIDDEN_POWER_STEEL", "HIDDEN_POWER_WATER", "STEEL_WING"],
-        "chargedMoves": ["BRAVE_BIRD", "FIRE_BLAST", "SOLAR_BEAM"],
-        "defaultIVs": {
-            "cp1500": [14, 5, 15, 14],
-            "cp2500": [25, 1, 5, 4]
-        },
-		"tags": ["legendary"]
-    }, {
-        "dex": 430,
-        "speciesName": "Honchkrow",
-        "speciesId": "honchkrow",
-        "baseStats": {
-            "atk": 243,
-            "def": 103,
-            "hp": 225
-        },
-        "types": ["dark", "flying"],
-        "fastMoves": ["PECK", "SNARL"],
-        "chargedMoves": ["BRAVE_BIRD", "DARK_PULSE", "PSYCHIC", "SKY_ATTACK"],
-        "defaultIVs": {
-            "cp1500": [20, 5, 14, 14],
-            "cp2500": [38.5, 4, 15, 5]
-        }
-    }, {
-        "dex": 163,
-        "speciesName": "Hoothoot",
-        "speciesId": "hoothoot",
-        "baseStats": {
-            "atk": 67,
-            "def": 88,
-            "hp": 155
-        },
-        "types": ["normal", "flying"],
-        "fastMoves": ["FEINT_ATTACK", "PECK"],
-        "chargedMoves": ["AERIAL_ACE", "NIGHT_SHADE", "SKY_ATTACK"],
-        "defaultIVs": {
-            "cp1500": [40, 15, 15, 15],
-            "cp2500": [40, 15, 15, 15]
-        }
-    }, {
-        "dex": 187,
-        "speciesName": "Hoppip",
-        "speciesId": "hoppip",
-        "baseStats": {
-            "atk": 67,
-            "def": 94,
-            "hp": 111
-        },
-        "types": ["grass", "flying"],
-        "fastMoves": ["BULLET_SEED", "TACKLE"],
-        "chargedMoves": ["DAZZLING_GLEAM", "GRASS_KNOT", "SEED_BOMB"],
-        "defaultIVs": {
-            "cp1500": [40, 15, 15, 15],
-            "cp2500": [40, 15, 15, 15]
-        }
-    }, {
-        "dex": 116,
-        "speciesName": "Horsea",
-        "speciesId": "horsea",
-        "baseStats": {
-            "atk": 129,
-            "def": 103,
-            "hp": 102
-        },
-        "types": ["water", "none"],
-        "fastMoves": ["BUBBLE", "WATER_GUN"],
-        "chargedMoves": ["BUBBLE_BEAM", "DRAGON_PULSE", "FLASH_CANNON"],
-        "defaultIVs": {
-            "cp1500": [40, 15, 15, 15],
-            "cp2500": [40, 15, 15, 15]
-        }
-    }, {
-        "dex": 229,
-        "speciesName": "Houndoom",
-        "speciesId": "houndoom",
-        "baseStats": {
-            "atk": 224,
-            "def": 144,
-            "hp": 181
-        },
-        "types": ["dark", "fire"],
-        "fastMoves": ["FIRE_FANG", "SNARL"],
-        "chargedMoves": ["CRUNCH", "FIRE_BLAST", "FLAMETHROWER", "FOUL_PLAY"],
-        "defaultIVs": {
-            "cp1500": [20.5, 11, 12, 14],
-            "cp2500": [39.5, 11, 14, 5]
-        }
-    }, {
-        "dex": 228,
-        "speciesName": "Houndour",
-        "speciesId": "houndour",
-        "baseStats": {
-            "atk": 152,
-            "def": 83,
-            "hp": 128
-        },
-        "types": ["dark", "fire"],
-        "fastMoves": ["EMBER", "FEINT_ATTACK"],
-        "chargedMoves": ["CRUNCH", "DARK_PULSE", "FLAMETHROWER"],
-        "defaultIVs": {
-            "cp1500": [40, 15, 15, 15],
-            "cp2500": [40, 15, 15, 15]
-        }
-    }, {
-        "dex": 367,
-        "speciesName": "Huntail",
-        "speciesId": "huntail",
-        "baseStats": {
-            "atk": 197,
-            "def": 179,
-            "hp": 146
-        },
-        "types": ["water", "none"],
-        "fastMoves": ["BITE", "WATER_GUN"],
-        "chargedMoves": ["AQUA_TAIL", "CRUNCH", "ICE_BEAM"],
-        "defaultIVs": {
-            "cp1500": [24, 8, 8, 10],
-            "cp2500": [40, 15, 15, 15]
-        }
-    }, {
-        "dex": 97,
-        "speciesName": "Hypno",
-        "speciesId": "hypno",
-        "baseStats": {
-            "atk": 144,
-            "def": 193,
-            "hp": 198
-        },
-        "types": ["psychic", "none"],
-        "fastMoves": ["CONFUSION", "ZEN_HEADBUTT"],
-        "chargedMoves": ["FOCUS_BLAST", "FUTURE_SIGHT", "PSYCHIC", "PSYSHOCK", "SHADOW_BALL","FIRE_PUNCH","ICE_PUNCH","THUNDER_PUNCH"],
-        "legacyMoves": ["PSYSHOCK", "SHADOW_BALL"],
-        "defaultIVs": {
-            "cp1500": [27.5, 4, 5, 15],
-            "cp2500": [40, 15, 15, 15]
-        }
-    }, {
-        "dex": 174,
-        "speciesName": "Igglybuff",
-        "speciesId": "igglybuff",
-        "baseStats": {
-            "atk": 69,
-            "def": 32,
-            "hp": 207
-        },
-        "types": ["normal", "fairy"],
-        "fastMoves": ["FEINT_ATTACK", "POUND"],
-        "chargedMoves": ["BODY_SLAM", "PSYCHIC", "SHADOW_BALL", "WILD_CHARGE"],
-        "legacyMoves": ["BODY_SLAM"],
-        "defaultIVs": {
-            "cp1500": [40, 15, 15, 15],
-            "cp2500": [40, 15, 15, 15]
-        }
-    }, {
-        "dex": 314,
-        "speciesName": "Illumise",
-        "speciesId": "illumise",
-        "baseStats": {
-            "atk": 143,
-            "def": 166,
-            "hp": 163
-        },
-        "types": ["bug", "none"],
-        "fastMoves": ["STRUGGLE_BUG", "TACKLE"],
-        "chargedMoves": ["BUG_BUZZ", "DAZZLING_GLEAM", "SILVER_WIND"],
-        "defaultIVs": {
-            "cp1500": [36.5, 1, 8, 12],
-            "cp2500": [40, 15, 15, 15]
-        },
-		"tags": ["regional"]
-    }, {
-        "dex": 392,
-        "speciesName": "Infernape",
-        "speciesId": "infernape",
-        "baseStats": {
-            "atk": 222,
-            "def": 151,
-            "hp": 183
-        },
-        "types": ["fire", "fighting"],
-        "fastMoves": ["FIRE_SPIN", "ROCK_SMASH"],
-        "chargedMoves": ["CLOSE_COMBAT", "FLAMETHROWER", "SOLAR_BEAM"],
-        "defaultIVs": {
-            "cp1500": [22, 1, 5, 5],
-            "cp2500": [37, 11, 14, 12]
-        }
-    }, {
-        "dex": 2,
-        "speciesName": "Ivysaur",
-        "speciesId": "ivysaur",
-        "baseStats": {
-            "atk": 151,
-            "def": 143,
-            "hp": 155
-        },
-        "types": ["grass", "poison"],
-        "fastMoves": ["RAZOR_LEAF", "VINE_WHIP"],
-        "chargedMoves": ["POWER_WHIP", "SLUDGE_BOMB", "SOLAR_BEAM"],
-        "defaultIVs": {
-            "cp1500": [36, 6, 13, 12],
-            "cp2500": [40, 15, 15, 15]
-        }
-    }, {
-        "dex": 39,
-        "speciesName": "Jigglypuff",
-        "speciesId": "jigglypuff",
-        "baseStats": {
-            "atk": 80,
-            "def": 41,
-            "hp": 251
-        },
-        "types": ["normal", "fairy"],
-        "fastMoves": ["FEINT_ATTACK", "POUND"],
-        "chargedMoves": ["BODY_SLAM", "DAZZLING_GLEAM", "DISARMING_VOICE", "GYRO_BALL", "PLAY_ROUGH"],
-        "legacyMoves": ["BODY_SLAM", "PLAY_ROUGH"],
-        "defaultIVs": {
-            "cp1500": [40, 15, 15, 15],
-            "cp2500": [40, 15, 15, 15]
-        }
-    }, {
-        "dex": 385,
-        "speciesName": "Jirachi",
-        "speciesId": "jirachi",
-        "baseStats": {
-            "atk": 210,
-            "def": 210,
-            "hp": 225
-        },
-        "types": ["steel", "psychic"],
-        "fastMoves": ["CHARGE_BEAM", "CONFUSION"],
-        "chargedMoves": ["DAZZLING_GLEAM", "DOOM_DESIRE", "PSYCHIC"],
-        "defaultIVs": {
-            "cp1500": [16.5, 13, 11, 11],
-            "cp2500": [27.5, 12, 14, 10]
-        },
-		"tags": ["mythical"]
-    }, {
-        "dex": 135,
-        "speciesName": "Jolteon",
-        "speciesId": "jolteon",
-        "baseStats": {
-            "atk": 232,
-            "def": 182,
-            "hp": 163
-        },
-        "types": ["electric", "none"],
-        "fastMoves": ["THUNDER_SHOCK", "VOLT_SWITCH"],
-        "chargedMoves": ["DISCHARGE", "LAST_RESORT", "THUNDER", "THUNDERBOLT"],
-        "legacyMoves": ["LAST_RESORT"],
-        "defaultIVs": {
-            "cp1500": [19.5, 0, 9, 13],
-            "cp2500": [36.5, 1, 10, 7]
-        }
-    }, {
-        "dex": 189,
-        "speciesName": "Jumpluff",
-        "speciesId": "jumpluff",
-        "baseStats": {
-            "atk": 118,
-            "def": 183,
-            "hp": 181
-        },
-        "types": ["grass", "flying"],
-        "fastMoves": ["BULLET_SEED", "INFESTATION"],
-        "chargedMoves": ["DAZZLING_GLEAM", "ENERGY_BALL", "SOLAR_BEAM"],
-        "defaultIVs": {
-            "cp1500": [38, 10, 12, 10],
-            "cp2500": [40, 15, 15, 15]
-        }
-    }, {
-        "dex": 124,
-        "speciesName": "Jynx",
-        "speciesId": "jynx",
-        "baseStats": {
-            "atk": 223,
-            "def": 151,
-            "hp": 163
-        },
-        "types": ["ice", "psychic"],
-        "fastMoves": ["CONFUSION", "FROST_BREATH", "POUND"],
-        "chargedMoves": ["AVALANCHE", "DRAINING_KISS", "FOCUS_BLAST", "ICE_PUNCH", "PSYSHOCK"],
-        "legacyMoves": ["ICE_PUNCH", "POUND"],
-        "defaultIVs": {
-            "cp1500": [23.5, 0, 7, 0],
-            "cp2500": [40, 1, 15, 14]
-        }
-    }, {
-        "dex": 140,
-        "speciesName": "Kabuto",
-        "speciesId": "kabuto",
-        "baseStats": {
-            "atk": 148,
-            "def": 140,
-            "hp": 102
-        },
-        "types": ["rock", "water"],
-        "fastMoves": ["MUD_SHOT", "SCRATCH"],
-        "chargedMoves": ["ANCIENT_POWER", "AQUA_JET", "ROCK_TOMB"],
-        "defaultIVs": {
-            "cp1500": [40, 15, 15, 15],
-            "cp2500": [40, 15, 15, 15]
-        }
-    }, {
-        "dex": 141,
-        "speciesName": "Kabutops",
-        "speciesId": "kabutops",
-        "baseStats": {
-            "atk": 220,
-            "def": 186,
-            "hp": 155
-        },
-        "types": ["rock", "water"],
-        "fastMoves": ["FURY_CUTTER", "MUD_SHOT", "ROCK_SMASH", "WATERFALL"],
-        "chargedMoves": ["ANCIENT_POWER", "STONE_EDGE", "WATER_PULSE"],
-        "legacyMoves": ["FURY_CUTTER"],
-        "defaultIVs": {
-            "cp1500": [20.5, 6, 8, 13],
-            "cp2500": [39.5, 5, 3, 15]
-        }
-    }, {
-        "dex": 64,
-        "speciesName": "Kadabra",
-        "speciesId": "kadabra",
-        "baseStats": {
-            "atk": 232,
-            "def": 117,
-            "hp": 120
-        },
-        "types": ["psychic", "none"],
-        "fastMoves": ["CONFUSION", "PSYCHO_CUT"],
-        "chargedMoves": ["DAZZLING_GLEAM", "PSYBEAM", "SHADOW_BALL"],
-        "defaultIVs": {
-            "cp1500": [27.5, 8, 15, 3],
-            "cp2500": [40, 15, 15, 15]
-        }
-    }, {
-        "dex": 14,
-        "speciesName": "Kakuna",
-        "speciesId": "kakuna",
-        "baseStats": {
-            "atk": 46,
-            "def": 75,
-            "hp": 128
-        },
-        "types": ["bug", "poison"],
-        "fastMoves": ["BUG_BITE", "POISON_STING"],
-        "chargedMoves": ["STRUGGLE"],
-        "defaultIVs": {
-            "cp1500": [40, 15, 15, 15],
-            "cp2500": [40, 15, 15, 15]
-        }
-    }, {
-        "dex": 115,
-        "speciesName": "Kangaskhan",
-        "speciesId": "kangaskhan",
-        "baseStats": {
-            "atk": 181,
-            "def": 165,
-            "hp": 233
-        },
-        "types": ["normal", "none"],
-        "fastMoves": ["LOW_KICK", "MUD_SLAP"],
-        "chargedMoves": ["BRICK_BREAK", "CRUNCH", "EARTHQUAKE", "OUTRAGE", "STOMP", "POWER_UP_PUNCH"],
-        "legacyMoves": ["BRICK_BREAK", "STOMP"],
-        "defaultIVs": {
-            "cp1500": [21.5, 6, 14, 9],
-            "cp2500": [40, 9, 10, 13]
-        },
-		"tags": ["regional"]
-    }, {
-        "dex": 352,
-        "speciesName": "Kecleon",
-        "speciesId": "kecleon",
-        "baseStats": {
-            "atk": 161,
-            "def": 189,
-            "hp": 155
-        },
-        "types": ["normal", "none"],
-        "fastMoves": ["LICK", "SUCKER_PUNCH"],
-        "chargedMoves": ["AERIAL_ACE", "FLAMETHROWER", "FOUL_PLAY", "ICE_BEAM", "SHADOW_SNEAK", "THUNDER"],
-        "defaultIVs": {
-            "cp1500": [28, 5, 14, 6],
-            "cp2500": [40, 15, 15, 15]
-        }
-    }, {
-        "dex": 230,
-        "speciesName": "Kingdra",
-        "speciesId": "kingdra",
-        "baseStats": {
-            "atk": 194,
-            "def": 194,
-            "hp": 181
-        },
-        "types": ["water", "dragon"],
-        "fastMoves": ["DRAGON_BREATH", "WATER_GUN", "WATERFALL"],
-        "chargedMoves": ["BLIZZARD", "HYDRO_PUMP", "OUTRAGE"],
-        "legacyMoves": ["WATER_GUN"],
-        "defaultIVs": {
-            "cp1500": [21.5, 2, 15, 6],
-            "cp2500": [38.5, 11, 10, 13]
-        }
-    }, {
-        "dex": 99,
-        "speciesName": "Kingler",
-        "speciesId": "kingler",
-        "baseStats": {
-            "atk": 240,
-            "def": 181,
-            "hp": 146
-        },
-        "types": ["water", "none"],
-        "fastMoves": ["BUBBLE", "METAL_CLAW", "MUD_SHOT"],
-        "chargedMoves": ["VICE_GRIP", "WATER_PULSE", "X_SCISSOR"],
-        "legacyMoves": ["MUD_SHOT"],
-        "defaultIVs": {
-            "cp1500": [19, 11, 13, 12],
-            "cp2500": [34.5, 6, 15, 12]
-        }
-    }, {
-        "dex": 281,
-        "speciesName": "Kirlia",
-        "speciesId": "kirlia",
-        "baseStats": {
-            "atk": 117,
-            "def": 90,
-            "hp": 116
-        },
-        "types": ["psychic", "fairy"],
-        "fastMoves": ["CHARGE_BEAM", "CONFUSION"],
-        "chargedMoves": ["DISARMING_VOICE", "PSYCHIC", "SHADOW_SNEAK"],
-        "defaultIVs": {
-            "cp1500": [40, 15, 15, 15],
-            "cp2500": [40, 15, 15, 15]
-        }
-    }, {
-        "dex": 109,
-        "speciesName": "Koffing",
-        "speciesId": "koffing",
-        "baseStats": {
-            "atk": 119,
-            "def": 141,
-            "hp": 120
-        },
-        "types": ["poison", "none"],
-        "fastMoves": ["ACID", "INFESTATION", "TACKLE"],
-        "chargedMoves": ["DARK_PULSE", "SLUDGE", "SLUDGE_BOMB"],
-        "legacyMoves": ["ACID"],
-        "defaultIVs": {
-            "cp1500": [40, 15, 15, 15],
-            "cp2500": [40, 15, 15, 15]
-        }
-    }, {
-        "dex": 98,
-        "speciesName": "Krabby",
-        "speciesId": "krabby",
-        "baseStats": {
-            "atk": 181,
-            "def": 124,
-            "hp": 102
-        },
-        "types": ["water", "none"],
-        "fastMoves": ["BUBBLE", "MUD_SHOT"],
-        "chargedMoves": ["BUBBLE_BEAM", "VICE_GRIP", "WATER_PULSE"],
-        "defaultIVs": {
-            "cp1500": [40, 6, 12, 13],
-            "cp2500": [40, 15, 15, 15]
-        }
-    }, {
-        "dex": 401,
-        "speciesName": "Kricketot",
-        "speciesId": "kricketot",
-        "baseStats": {
-            "atk": 45,
-            "def": 74,
-            "hp": 114
-        },
-        "types": ["bug", "none"],
-        "fastMoves": ["BUG_BITE", "STRUGGLE_BUG"],
-        "chargedMoves": ["STRUGGLE"],
-        "defaultIVs": {
-            "cp1500": [40, 15, 15, 15],
-            "cp2500": [40, 15, 15, 15]
-        }
-    }, {
-        "dex": 402,
-        "speciesName": "Kricketune",
-        "speciesId": "kricketune",
-        "baseStats": {
-            "atk": 160,
-            "def": 100,
-            "hp": 184
-        },
-        "types": ["bug", "none"],
-        "fastMoves": ["FURY_CUTTER", "STRUGGLE_BUG"],
-        "chargedMoves": ["AERIAL_ACE", "BUG_BUZZ", "X_SCISSOR"],
-        "defaultIVs": {
-            "cp1500": [40, 0, 15, 5],
-            "cp2500": [40, 15, 15, 15]
-        }
-    }, {
-        "dex": 382,
-        "speciesName": "Kyogre",
-        "speciesId": "kyogre",
-        "baseStats": {
-            "atk": 270,
-            "def": 228,
-            "hp": 205
-        },
-        "types": ["water", "none"],
-        "fastMoves": ["WATERFALL"],
-        "chargedMoves": ["BLIZZARD", "HYDRO_PUMP", "THUNDER"],
-        "defaultIVs": {
-            "cp1500": [13.5, 2, 10, 9],
-            "cp2500": [23, 4, 7, 5]
-        },
-		"tags": ["legendary"]
-    }, {
-        "dex": 305,
-        "speciesName": "Lairon",
-        "speciesId": "lairon",
-        "baseStats": {
-            "atk": 158,
-            "def": 198,
-            "hp": 155
-        },
-        "types": ["steel", "rock"],
-        "fastMoves": ["IRON_TAIL", "METAL_CLAW"],
-        "chargedMoves": ["BODY_SLAM", "HEAVY_SLAM", "ROCK_SLIDE"],
-        "defaultIVs": {
-            "cp1500": [29, 1, 9, 4],
-            "cp2500": [40, 15, 15, 15]
-        }
-    }, {
-        "dex": 171,
-        "speciesName": "Lanturn",
-        "speciesId": "lanturn",
-        "baseStats": {
-            "atk": 146,
-            "def": 137,
-            "hp": 268
-        },
-        "types": ["water", "electric"],
-        "fastMoves": ["CHARGE_BEAM", "WATER_GUN"],
-        "chargedMoves": ["HYDRO_PUMP", "THUNDER", "THUNDERBOLT"],
-        "defaultIVs": {
-            "cp1500": [28, 0, 10, 12],
-            "cp2500": [40, 15, 15, 15]
-        }
-    }, {
-        "dex": 131,
-        "speciesName": "Lapras",
-        "speciesId": "lapras",
-        "baseStats": {
-            "atk": 165,
-            "def": 174,
-            "hp": 277
-        },
-        "types": ["water", "ice"],
-        "fastMoves": ["FROST_BREATH", "ICE_SHARD", "WATER_GUN"],
-        "chargedMoves": ["BLIZZARD", "DRAGON_PULSE", "HYDRO_PUMP", "ICE_BEAM", "SURF","SKULL_BASH"],
-        "legacyMoves": ["DRAGON_PULSE", "ICE_BEAM", "ICE_SHARD"],
-        "defaultIVs": {
-            "cp1500": [22, 4, 2, 13],
-            "cp2500": [38.5, 12, 13, 7]
-        }
-    }, {
-        "dex": 246,
-        "speciesName": "Larvitar",
-        "speciesId": "larvitar",
-        "baseStats": {
-            "atk": 115,
-            "def": 93,
-            "hp": 137
-        },
-        "types": ["rock", "ground"],
-        "fastMoves": ["BITE", "ROCK_SMASH"],
-        "chargedMoves": ["ANCIENT_POWER", "CRUNCH", "STOMP"],
-        "defaultIVs": {
-            "cp1500": [40, 15, 15, 15],
-            "cp2500": [40, 15, 15, 15]
-        }
-    }, {
-        "dex": 380,
-        "speciesName": "Latias",
-        "speciesId": "latias",
-        "baseStats": {
-            "atk": 228,
-            "def": 246,
-            "hp": 190
-        },
-        "types": ["dragon", "psychic"],
-        "fastMoves": ["DRAGON_BREATH", "ZEN_HEADBUTT","CHARM"],
-        "chargedMoves": ["OUTRAGE", "PSYCHIC", "THUNDER"],
-        "defaultIVs": {
-            "cp1500": [16, 6, 8, 7],
-            "cp2500": [27.5, 2, 7, 3]
-        },
-		"tags": ["legendary"]
-    }, {
-        "dex": 381,
-        "speciesName": "Latios",
-        "speciesId": "latios",
-        "baseStats": {
-            "atk": 268,
-            "def": 212,
-            "hp": 190
-        },
-        "types": ["dragon", "psychic"],
-        "fastMoves": ["DRAGON_BREATH", "ZEN_HEADBUTT"],
-        "chargedMoves": ["DRAGON_CLAW", "PSYCHIC", "SOLAR_BEAM"],
-        "defaultIVs": {
-            "cp1500": [14, 11, 11, 15],
-            "cp2500": [25, 3, 3, 8]
-        },
-		"tags": ["legendary"]
-    }, {
-        "dex": 470,
-        "speciesName": "Leafeon",
-        "speciesId": "leafeon",
-        "baseStats": {
-            "atk": 216,
-            "def": 219,
-            "hp": 163
-        },
-        "types": ["grass", "none"],
-        "fastMoves": ["QUICK_ATTACK", "RAZOR_LEAF"],
-        "chargedMoves": ["ENERGY_BALL", "LEAF_BLADE", "SOLAR_BEAM"],
-        "defaultIVs": {
-            "cp1500": [18.5, 11, 15, 8],
-            "cp2500": [35, 1, 11, 7]
-        }
-    }, {
-        "dex": 166,
-        "speciesName": "Ledian",
-        "speciesId": "ledian",
-        "baseStats": {
-            "atk": 107,
-            "def": 179,
-            "hp": 146
-        },
-        "types": ["bug", "flying"],
-        "fastMoves": ["BUG_BITE", "STRUGGLE_BUG"],
-        "chargedMoves": ["AERIAL_ACE", "BUG_BUZZ", "SILVER_WIND"],
-        "defaultIVs": {
-            "cp1500": [40, 15, 15, 15],
-            "cp2500": [40, 15, 15, 15]
-        }
-    }, {
-        "dex": 165,
-        "speciesName": "Ledyba",
-        "speciesId": "ledyba",
-        "baseStats": {
-            "atk": 72,
-            "def": 118,
-            "hp": 120
-        },
-        "types": ["bug", "flying"],
-        "fastMoves": ["BUG_BITE", "TACKLE"],
-        "chargedMoves": ["AERIAL_ACE", "SILVER_WIND", "SWIFT"],
-        "defaultIVs": {
-            "cp1500": [40, 15, 15, 15],
-            "cp2500": [40, 15, 15, 15]
-        }
-    }, {
-        "dex": 463,
-        "speciesName": "Lickilicky",
-        "speciesId": "lickilicky",
-        "baseStats": {
-            "atk": 161,
-            "def": 181,
-            "hp": 242
-        },
-        "types": ["normal", "none"],
-        "fastMoves": ["LICK", "ZEN_HEADBUTT"],
-        "chargedMoves": ["EARTHQUAKE", "HYPER_BEAM", "SOLAR_BEAM"],
-        "defaultIVs": {
-            "cp1500": [23, 5, 11, 9],
-            "cp2500": [40, 15, 15, 15]
-        }
-    }, {
-        "dex": 108,
-        "speciesName": "Lickitung",
-        "speciesId": "lickitung",
-        "baseStats": {
-            "atk": 108,
-            "def": 137,
-            "hp": 207
-        },
-        "types": ["normal", "none"],
-        "fastMoves": ["LICK", "ZEN_HEADBUTT"],
-        "chargedMoves": ["HYPER_BEAM", "POWER_WHIP", "STOMP"],
-        "defaultIVs": {
-            "cp1500": [40, 15, 15, 15],
-            "cp2500": [40, 15, 15, 15]
-        }
-    }, {
-        "dex": 345,
-        "speciesName": "Lileep",
-        "speciesId": "lileep",
-        "baseStats": {
-            "atk": 105,
-            "def": 150,
-            "hp": 165
-        },
-        "types": ["rock", "grass"],
-        "fastMoves": ["ACID", "INFESTATION"],
-        "chargedMoves": ["ANCIENT_POWER", "GRASS_KNOT", "MIRROR_COAT"],
-        "defaultIVs": {
-            "cp1500": [40, 15, 15, 15],
-            "cp2500": [40, 15, 15, 15]
-        }
-    }, {
-        "dex": 264,
-        "speciesName": "Linoone",
-        "speciesId": "linoone",
-        "baseStats": {
-            "atk": 142,
-            "def": 128,
-            "hp": 186
-        },
-        "types": ["normal", "none"],
-        "fastMoves": ["SHADOW_CLAW", "TACKLE"],
-        "chargedMoves": ["DIG", "GRASS_KNOT", "THUNDER"],
-        "defaultIVs": {
-            "cp1500": [40, 5, 8, 9],
-            "cp2500": [40, 15, 15, 15]
-        }
-    }, {
-        "dex": 271,
-        "speciesName": "Lombre",
-        "speciesId": "lombre",
-        "baseStats": {
-            "atk": 112,
-            "def": 119,
-            "hp": 155
-        },
-        "types": ["water", "grass"],
-        "fastMoves": ["BUBBLE", "RAZOR_LEAF"],
-        "chargedMoves": ["BUBBLE_BEAM", "GRASS_KNOT", "ICE_BEAM"],
-        "defaultIVs": {
-            "cp1500": [40, 15, 15, 15],
-            "cp2500": [40, 15, 15, 15]
-        }
-    }, {
-        "dex": 428,
-        "speciesName": "Lopunny",
-        "speciesId": "lopunny",
-        "baseStats": {
-            "atk": 156,
-            "def": 194,
-            "hp": 163
-        },
-        "types": ["normal", "none"],
-        "fastMoves": ["LOW_KICK", "POUND"],
-        "chargedMoves": ["FIRE_PUNCH", "FOCUS_BLAST", "HYPER_BEAM"],
-        "defaultIVs": {
-            "cp1500": [27.5, 3, 11, 13],
-            "cp2500": [40, 15, 15, 15]
-        }
-    }, {
-        "dex": 270,
-        "speciesName": "Lotad",
-        "speciesId": "lotad",
-        "baseStats": {
-            "atk": 71,
-            "def": 77,
-            "hp": 120
-        },
-        "types": ["water", "grass"],
-        "fastMoves": ["RAZOR_LEAF", "WATER_GUN"],
-        "chargedMoves": ["BUBBLE_BEAM", "ENERGY_BALL"],
-        "defaultIVs": {
-            "cp1500": [40, 15, 15, 15],
-            "cp2500": [40, 15, 15, 15]
-        }
-    }, {
-        "dex": 294,
-        "speciesName": "Loudred",
-        "speciesId": "loudred",
-        "baseStats": {
-            "atk": 134,
-            "def": 81,
-            "hp": 197
-        },
-        "types": ["normal", "none"],
-        "fastMoves": ["BITE", "ROCK_SMASH"],
-        "chargedMoves": ["CRUNCH", "DISARMING_VOICE", "FLAMETHROWER", "STOMP"],
-        "legacyMoves": ["CRUNCH"],
-        "defaultIVs": {
-            "cp1500": [40, 15, 15, 15],
-            "cp2500": [40, 15, 15, 15]
-        }
-    }, {
-        "dex": 448,
-        "speciesName": "Lucario",
-        "speciesId": "lucario",
-        "baseStats": {
-            "atk": 236,
-            "def": 144,
-            "hp": 172
-        },
-        "types": ["fighting", "steel"],
-        "fastMoves": ["BULLET_PUNCH", "COUNTER"],
-        "chargedMoves": ["CLOSE_COMBAT", "FLASH_CANNON", "SHADOW_BALL", "POWER_UP_PUNCH"],
-        "defaultIVs": {
-            "cp1500": [20.5, 4, 11, 13],
-            "cp2500": [39.5, 5, 9, 10]
-        }
-    }, {
-        "dex": 272,
-        "speciesName": "Ludicolo",
-        "speciesId": "ludicolo",
-        "baseStats": {
-            "atk": 173,
-            "def": 176,
-            "hp": 190
-        },
-        "types": ["water", "grass"],
-        "fastMoves": ["BUBBLE", "RAZOR_LEAF"],
-        "chargedMoves": ["BLIZZARD", "HYDRO_PUMP", "ICE_BEAM", "SOLAR_BEAM"],
-        "defaultIVs": {
-            "cp1500": [26, 0, 4, 3],
-            "cp2500": [40, 15, 15, 15]
-        }
-    }, {
-        "dex": 249,
-        "speciesName": "Lugia",
-        "speciesId": "lugia",
-        "baseStats": {
-            "atk": 193,
-            "def": 310,
-            "hp": 235
-        },
-        "types": ["psychic", "flying"],
-        "fastMoves": ["DRAGON_TAIL", "EXTRASENSORY"],
-        "chargedMoves": ["FUTURE_SIGHT", "HYDRO_PUMP", "SKY_ATTACK"],
-        "defaultIVs": {
-            "cp1500": [15.5, 0, 5, 10],
-            "cp2500": [25.5, 2, 8, 11]
-        },
-		"tags": ["legendary"]
-    }, {
-        "dex": 457,
-        "speciesName": "Lumineon",
-        "speciesId": "lumineon",
-        "baseStats": {
-            "atk": 142,
-            "def": 170,
-            "hp": 170
-        },
-        "types": ["water", "none"],
-        "fastMoves": ["WATER_GUN", "WATERFALL"],
-        "chargedMoves": ["BLIZZARD", "SILVER_WIND", "WATER_PULSE"],
-        "defaultIVs": {
-            "cp1500": [34.5, 2, 5, 15],
-            "cp2500": [40, 15, 15, 15]
-        }
-    }, {
-        "dex": 337,
-        "speciesName": "Lunatone",
-        "speciesId": "lunatone",
-        "baseStats": {
-            "atk": 178,
-            "def": 153,
-            "hp": 207
-        },
-        "types": ["rock", "psychic"],
-        "fastMoves": ["CONFUSION", "ROCK_THROW"],
-        "chargedMoves": ["MOONBLAST", "PSYCHIC", "ROCK_SLIDE"],
-        "defaultIVs": {
-            "cp1500": [25, 2, 11, 4],
-            "cp2500": [40, 15, 15, 15]
-        },
-		"tags": ["regional"]
-    }, {
-        "dex": 370,
-        "speciesName": "Luvdisc",
-        "speciesId": "luvdisc",
-        "baseStats": {
-            "atk": 81,
-            "def": 128,
-            "hp": 125
-        },
-        "types": ["water", "none"],
-        "fastMoves": ["SPLASH", "WATER_GUN"],
-        "chargedMoves": ["AQUA_JET", "DRAINING_KISS", "WATER_PULSE"],
-        "defaultIVs": {
-            "cp1500": [40, 15, 15, 15],
-            "cp2500": [40, 15, 15, 15]
-        }
-    }, {
-        "dex": 404,
-        "speciesName": "Luxio",
-        "speciesId": "luxio",
-        "baseStats": {
-            "atk": 159,
-            "def": 95,
-            "hp": 155
-        },
-        "types": ["electric", "none"],
-        "fastMoves": ["BITE", "SPARK"],
-        "chargedMoves": ["CRUNCH", "THUNDERBOLT", "WILD_CHARGE"],
-        "defaultIVs": {
-            "cp1500": [40, 15, 15, 15],
-            "cp2500": [40, 15, 15, 15]
-        }
-    }, {
-        "dex": 405,
-        "speciesName": "Luxray",
-        "speciesId": "luxray",
-        "baseStats": {
-            "atk": 232,
-            "def": 156,
-            "hp": 190
-        },
-        "types": ["electric", "none"],
-        "fastMoves": ["HIDDEN_POWER_BUG", "HIDDEN_POWER_DARK", "HIDDEN_POWER_DRAGON", "HIDDEN_POWER_ELECTRIC", "HIDDEN_POWER_FIGHTING", "HIDDEN_POWER_FIRE", "HIDDEN_POWER_FLYING", "HIDDEN_POWER_GHOST", "HIDDEN_POWER_GRASS", "HIDDEN_POWER_GROUND", "HIDDEN_POWER_ICE", "HIDDEN_POWER_POISON", "HIDDEN_POWER_PSYCHIC", "HIDDEN_POWER_ROCK", "HIDDEN_POWER_STEEL", "HIDDEN_POWER_WATER", "SNARL", "SPARK"],
-        "chargedMoves": ["CRUNCH", "HYPER_BEAM", "WILD_CHARGE"],
-        "defaultIVs": {
-            "cp1500": [19, 3, 13, 14],
-            "cp2500": [36, 2, 11, 6]
-        }
-    }, {
-        "dex": 68,
-        "speciesName": "Machamp",
-        "speciesId": "machamp",
-        "baseStats": {
-            "atk": 234,
-            "def": 159,
-            "hp": 207
-        },
-        "types": ["fighting", "none"],
-        "fastMoves": ["BULLET_PUNCH", "COUNTER", "KARATE_CHOP"],
-        "chargedMoves": ["CLOSE_COMBAT", "CROSS_CHOP", "DYNAMIC_PUNCH", "HEAVY_SLAM", "ROCK_SLIDE", "STONE_EDGE", "SUBMISSION"],
-        "legacyMoves": ["CROSS_CHOP", "KARATE_CHOP", "STONE_EDGE", "SUBMISSION"],
-        "defaultIVs": {
-            "cp1500": [18, 4, 12, 13],
-            "cp2500": [33.5, 0, 3, 11]
-        }
-    }, {
-        "dex": 67,
-        "speciesName": "Machoke",
-        "speciesId": "machoke",
-        "baseStats": {
-            "atk": 177,
-            "def": 125,
-            "hp": 190
-        },
-        "types": ["fighting", "none"],
-        "fastMoves": ["KARATE_CHOP", "LOW_KICK"],
-        "chargedMoves": ["BRICK_BREAK", "CROSS_CHOP", "DYNAMIC_PUNCH", "SUBMISSION"],
-        "legacyMoves": ["CROSS_CHOP"],
-        "defaultIVs": {
-            "cp1500": [28.5, 3, 14, 2],
-            "cp2500": [40, 15, 15, 15]
-        }
-    }, {
-        "dex": 66,
-        "speciesName": "Machop",
-        "speciesId": "machop",
-        "baseStats": {
-            "atk": 137,
-            "def": 82,
-            "hp": 172
-        },
-        "types": ["fighting", "none"],
-        "fastMoves": ["KARATE_CHOP", "LOW_KICK", "ROCK_SMASH"],
-        "chargedMoves": ["BRICK_BREAK", "CROSS_CHOP", "LOW_SWEEP"],
-        "legacyMoves": ["LOW_KICK"],
-        "defaultIVs": {
-            "cp1500": [40, 15, 15, 15],
-            "cp2500": [40, 15, 15, 15]
-        }
-    }, {
-        "dex": 240,
-        "speciesName": "Magby",
-        "speciesId": "magby",
-        "baseStats": {
-            "atk": 151,
-            "def": 99,
-            "hp": 128
-        },
-        "types": ["fire", "none"],
-        "fastMoves": ["EMBER", "KARATE_CHOP"],
-        "chargedMoves": ["BRICK_BREAK", "FIRE_PUNCH", "FLAME_BURST", "FLAMETHROWER"],
-        "legacyMoves": ["FLAMETHROWER"],
-        "defaultIVs": {
-            "cp1500": [40, 15, 15, 15],
-            "cp2500": [40, 15, 15, 15]
-        }
-    }, {
-        "dex": 219,
-        "speciesName": "Magcargo",
-        "speciesId": "magcargo",
-        "baseStats": {
-            "atk": 139,
-            "def": 191,
-            "hp": 137
-        },
-        "types": ["fire", "rock"],
-        "fastMoves": ["EMBER", "ROCK_THROW"],
-        "chargedMoves": ["HEAT_WAVE", "OVERHEAT", "STONE_EDGE"],
-        "defaultIVs": {
-            "cp1500": [39.5, 4, 12, 4],
-            "cp2500": [40, 15, 15, 15]
-        }
-    }, {
-        "dex": 129,
-        "speciesName": "Magikarp",
-        "speciesId": "magikarp",
-        "baseStats": {
-            "atk": 29,
-            "def": 85,
-            "hp": 85
-        },
-        "types": ["water", "none"],
-        "fastMoves": ["SPLASH"],
-        "chargedMoves": ["STRUGGLE"],
-        "defaultIVs": {
-            "cp1500": [40, 15, 15, 15],
-            "cp2500": [40, 15, 15, 15]
-        }
-    }, {
-        "dex": 126,
-        "speciesName": "Magmar",
-        "speciesId": "magmar",
-        "baseStats": {
-            "atk": 206,
-            "def": 154,
-            "hp": 163
-        },
-        "types": ["fire", "none"],
-        "fastMoves": ["EMBER", "KARATE_CHOP"],
-        "chargedMoves": ["FIRE_BLAST", "FIRE_PUNCH", "FLAMETHROWER"],
-        "defaultIVs": {
-            "cp1500": [24.5, 0, 4, 10],
-            "cp2500": [40, 15, 15, 15]
-        }
-    }, {
-        "dex": 467,
-        "speciesName": "Magmortar",
-        "speciesId": "magmortar",
-        "baseStats": {
-            "atk": 247,
-            "def": 172,
-            "hp": 181
-        },
-        "types": ["fire", "none"],
-        "fastMoves": ["FIRE_SPIN", "KARATE_CHOP"],
-        "chargedMoves": ["BRICK_BREAK", "FIRE_BLAST", "FIRE_PUNCH", "PSYCHIC"],
-        "defaultIVs": {
-            "cp1500": [17.5, 1, 14, 13],
-            "cp2500": [31, 2, 6, 10]
-        }
-    }, {
-        "dex": 81,
-        "speciesName": "Magnemite",
-        "speciesId": "magnemite",
-        "baseStats": {
-            "atk": 165,
-            "def": 121,
-            "hp": 93
-        },
-        "types": ["electric", "steel"],
-        "fastMoves": ["SPARK", "THUNDER_SHOCK"],
-        "chargedMoves": ["DISCHARGE", "MAGNET_BOMB", "THUNDERBOLT"],
-        "defaultIVs": {
-            "cp1500": [40, 15, 15, 15],
-            "cp2500": [40, 15, 15, 15]
-        }
-    }, {
-        "dex": 82,
-        "speciesName": "Magneton",
-        "speciesId": "magneton",
-        "baseStats": {
-            "atk": 223,
-            "def": 169,
-            "hp": 137
-        },
-        "types": ["electric", "steel"],
-        "fastMoves": ["CHARGE_BEAM", "SPARK", "THUNDER_SHOCK"],
-        "chargedMoves": ["DISCHARGE", "FLASH_CANNON", "MAGNET_BOMB", "ZAP_CANNON"],
-        "legacyMoves": ["DISCHARGE", "THUNDER_SHOCK"],
-        "defaultIVs": {
-            "cp1500": [22.5, 2, 13, 11],
-            "cp2500": [40, 15, 15, 15]
-        }
-    }, {
-        "dex": 462,
-        "speciesName": "Magnezone",
-        "speciesId": "magnezone",
-        "baseStats": {
-            "atk": 238,
-            "def": 205,
-            "hp": 172
-        },
-        "types": ["electric", "steel"],
-        "fastMoves": ["CHARGE_BEAM", "SPARK"],
-        "chargedMoves": ["FLASH_CANNON", "WILD_CHARGE", "ZAP_CANNON"],
-        "defaultIVs": {
-            "cp1500": [17.5, 8, 14, 2],
-            "cp2500": [29.5, 4, 10, 6]
-        }
-    }, {
-        "dex": 296,
-        "speciesName": "Makuhita",
-        "speciesId": "makuhita",
-        "baseStats": {
-            "atk": 99,
-            "def": 54,
-            "hp": 176
-        },
-        "types": ["fighting", "none"],
-        "fastMoves": ["ROCK_SMASH", "TACKLE"],
-        "chargedMoves": ["CROSS_CHOP", "HEAVY_SLAM", "LOW_SWEEP"],
-        "defaultIVs": {
-            "cp1500": [40, 15, 15, 15],
-            "cp2500": [40, 15, 15, 15]
-        }
-    }, {
-        "dex": 473,
-        "speciesName": "Mamoswine",
-        "speciesId": "mamoswine",
-        "baseStats": {
-            "atk": 247,
-            "def": 146,
-            "hp": 242
-        },
-        "types": ["ice", "ground"],
-        "fastMoves": ["MUD_SLAP", "POWDER_SNOW"],
-        "chargedMoves": ["AVALANCHE", "BULLDOZE", "STONE_EDGE", "ANCIENT_POWER"],
-        "defaultIVs": {
-            "cp1500": [16.5, 8, 9, 13],
-            "cp2500": [29, 0, 5, 9]
-        }
-    }, {
-        "dex": 490,
-        "speciesName": "Manaphy",
-        "speciesId": "manaphy",
-        "baseStats": {
-            "atk": 210,
-            "def": 210,
-            "hp": 225
-        },
-        "types": ["water", "none"],
-        "fastMoves": ["BUBBLE", "WATERFALL"],
-        "chargedMoves": ["BUBBLE_BEAM", "PSYCHIC", "SURF"],
-        "defaultIVs": {
-            "cp1500": [17.5, 0, 2, 15],
-            "cp2500": [28.5, 0, 12, 14]
-        }
-    }, {
-        "dex": 310,
-        "speciesName": "Manectric",
-        "speciesId": "manectric",
-        "baseStats": {
-            "atk": 215,
-            "def": 127,
-            "hp": 172
-        },
-        "types": ["electric", "none"],
-        "fastMoves": ["CHARGE_BEAM", "SNARL"],
-        "chargedMoves": ["FLAME_BURST", "THUNDER", "WILD_CHARGE"],
-        "defaultIVs": {
-            "cp1500": [24, 2, 11, 12],
-            "cp2500": [40, 15, 15, 15]
-        }
-    }, {
-        "dex": 56,
-        "speciesName": "Mankey",
-        "speciesId": "mankey",
-        "baseStats": {
-            "atk": 148,
-            "def": 82,
-            "hp": 120
-        },
-        "types": ["fighting", "none"],
-        "fastMoves": ["KARATE_CHOP", "SCRATCH"],
-        "chargedMoves": ["BRICK_BREAK", "CROSS_CHOP", "LOW_SWEEP"],
-        "defaultIVs": {
-            "cp1500": [40, 15, 15, 15],
-            "cp2500": [40, 15, 15, 15]
-        }
-    }, {
-        "dex": 226,
-        "speciesName": "Mantine",
-        "speciesId": "mantine",
-        "baseStats": {
-            "atk": 148,
-            "def": 226,
-            "hp": 163
-        },
-        "types": ["water", "flying"],
-        "fastMoves": ["BUBBLE", "BULLET_SEED", "WING_ATTACK"],
-        "chargedMoves": ["AERIAL_ACE", "ICE_BEAM", "WATER_PULSE"],
-        "defaultIVs": {
-            "cp1500": [27.5, 2, 11, 9],
-            "cp2500": [40, 15, 15, 15]
-        }
-    }, {
-        "dex": 458,
-        "speciesName": "Mantyke",
-        "speciesId": "mantyke",
-        "baseStats": {
-            "atk": 105,
-            "def": 179,
-            "hp": 128
-        },
-        "types": ["water", "flying"],
-        "fastMoves": ["BUBBLE", "TACKLE"],
-        "chargedMoves": ["AERIAL_ACE", "ICE_BEAM", "WATER_PULSE"],
-        "defaultIVs": {
-            "cp1500": [40, 15, 15, 15],
-            "cp2500": [40, 15, 15, 15]
-        }
-    }, {
-        "dex": 179,
-        "speciesName": "Mareep",
-        "speciesId": "mareep",
-        "baseStats": {
-            "atk": 114,
-            "def": 79,
-            "hp": 146
-        },
-        "types": ["electric", "none"],
-        "fastMoves": ["TACKLE", "THUNDER_SHOCK"],
-        "chargedMoves": ["BODY_SLAM", "DISCHARGE", "THUNDERBOLT"],
-        "defaultIVs": {
-            "cp1500": [40, 15, 15, 15],
-            "cp2500": [40, 15, 15, 15]
-        }
-    }, {
-        "dex": 183,
-        "speciesName": "Marill",
-        "speciesId": "marill",
-        "baseStats": {
-            "atk": 37,
-            "def": 93,
-            "hp": 172
-        },
-        "types": ["water", "fairy"],
-        "fastMoves": ["BUBBLE", "TACKLE"],
-        "chargedMoves": ["AQUA_TAIL", "BODY_SLAM", "BUBBLE_BEAM"],
-        "defaultIVs": {
-            "cp1500": [40, 15, 15, 15],
-            "cp2500": [40, 15, 15, 15]
-        }
-    }, {
-        "dex": 105,
-        "speciesName": "Marowak",
-        "speciesId": "marowak",
-        "baseStats": {
-            "atk": 144,
-            "def": 186,
-            "hp": 155
-        },
-        "types": ["ground", "none"],
-        "fastMoves": ["MUD_SLAP", "ROCK_SMASH"],
-        "chargedMoves": ["BONE_CLUB", "DIG", "EARTHQUAKE"],
-        "defaultIVs": {
-            "cp1500": [36, 0, 4, 9],
-            "cp2500": [40, 15, 15, 15]
-        }
-    }, {
-        "dex": 105,
-        "speciesName": "Marowak (Alolan)",
-        "speciesId": "marowak_alolan",
-        "baseStats": {
-            "atk": 144,
-            "def": 186,
-            "hp": 155
-        },
-        "types": ["fire", "ghost"],
-        "fastMoves": ["HEX", "ROCK_SMASH"],
-        "chargedMoves": ["BONE_CLUB", "FIRE_BLAST", "SHADOW_BALL"],
-        "defaultIVs": {
-            "cp1500": [36, 0, 4, 9],
-            "cp2500": [40, 15, 15, 15]
-        },
-		"tags": ["alolan"]
-    }, {
-        "dex": 259,
-        "speciesName": "Marshtomp",
-        "speciesId": "marshtomp",
-        "baseStats": {
-            "atk": 156,
-            "def": 133,
-            "hp": 172
-        },
-        "types": ["water", "ground"],
-        "fastMoves": ["MUD_SHOT", "WATER_GUN"],
-        "chargedMoves": ["MUD_BOMB", "SLUDGE", "SURF"],
-        "defaultIVs": {
-            "cp1500": [33, 5, 14, 13],
-            "cp2500": [40, 15, 15, 15]
-        }
-    }, {
-        "dex": 284,
-        "speciesName": "Masquerain",
-        "speciesId": "masquerain",
-        "baseStats": {
-            "atk": 192,
-            "def": 150,
-            "hp": 172
-        },
-        "types": ["bug", "flying"],
-        "fastMoves": ["AIR_SLASH", "INFESTATION"],
-        "chargedMoves": ["AIR_CUTTER", "OMINOUS_WIND", "SILVER_WIND"],
-        "defaultIVs": {
-            "cp1500": [24.5, 3, 14, 11],
-            "cp2500": [40, 15, 15, 15]
-        }
-    }, {
-        "dex": 303,
-        "speciesName": "Mawile",
-        "speciesId": "mawile",
-        "baseStats": {
-            "atk": 155,
-            "def": 141,
-            "hp": 137
-        },
-        "types": ["steel", "fairy"],
-        "fastMoves": ["ASTONISH", "BITE"],
-        "chargedMoves": ["IRON_HEAD", "PLAY_ROUGH", "VICE_GRIP"],
-        "defaultIVs": {
-            "cp1500": [39.5, 7, 14, 6],
-            "cp2500": [40, 15, 15, 15]
-        }
-    }, {
-        "dex": 308,
-        "speciesName": "Medicham",
-        "speciesId": "medicham",
-        "baseStats": {
-            "atk": 121,
-            "def": 152,
-            "hp": 155
-        },
-        "types": ["fighting", "psychic"],
-        "fastMoves": ["COUNTER", "PSYCHO_CUT"],
-        "chargedMoves": ["DYNAMIC_PUNCH", "ICE_PUNCH", "PSYCHIC", "POWER_UP_PUNCH"],
-        "defaultIVs": {
-            "cp1500": [40, 15, 15, 15],
-            "cp2500": [40, 15, 15, 15]
-        }
-    }, {
-        "dex": 307,
-        "speciesName": "Meditite",
-        "speciesId": "meditite",
-        "baseStats": {
-            "atk": 78,
-            "def": 107,
-            "hp": 102
-        },
-        "types": ["fighting", "psychic"],
-        "fastMoves": ["CONFUSION", "ROCK_SMASH"],
-        "chargedMoves": ["ICE_PUNCH", "LOW_SWEEP", "PSYSHOCK"],
-        "defaultIVs": {
-            "cp1500": [40, 15, 15, 15],
-            "cp2500": [40, 15, 15, 15]
-        }
-    }, {
-        "dex": 154,
-        "speciesName": "Meganium",
-        "speciesId": "meganium",
-        "baseStats": {
-            "atk": 168,
-            "def": 202,
-            "hp": 190
-        },
-        "types": ["grass", "none"],
-        "fastMoves": ["RAZOR_LEAF", "VINE_WHIP"],
-        "chargedMoves": ["EARTHQUAKE", "FRENZY_PLANT", "PETAL_BLIZZARD", "SOLAR_BEAM"],
-        "legacyMoves": ["FRENZY_PLANT"],
-        "defaultIVs": {
-            "cp1500": [25, 0, 0, 7],
-            "cp2500": [40, 15, 15, 15]
-        }
-    }, {
-        "dex": 809,
-        "speciesName": "Melmetal",
-        "speciesId": "melmetal",
-        "baseStats": {
-            "atk": 226,
-            "def": 190,
-            "hp": 264
-        },
-        "types": ["steel", "none"],
-        "fastMoves": ["THUNDER_SHOCK"],
-        "chargedMoves": ["FLASH_CANNON", "HYPER_BEAM", "ROCK_SLIDE", "THUNDERBOLT"],
-        "defaultIVs": {
-            "cp1500": [15.5, 1, 13, 8],
-            "cp2500": [25.5, 7, 11, 11]
-        },
-		"tags": ["mythical"]
-    }, {
-        "dex": 808,
-        "speciesName": "Meltan",
-        "speciesId": "meltan",
-        "baseStats": {
-            "atk": 118,
-            "def": 99,
-            "hp": 130
-        },
-        "types": ["steel", "none"],
-        "fastMoves": ["THUNDER_SHOCK"],
-        "chargedMoves": ["FLASH_CANNON", "THUNDERBOLT"],
-        "defaultIVs": {
-            "cp1500": [40, 15, 15, 15],
-            "cp2500": [40, 15, 15, 15]
-        },
-		"tags": ["mythical"]
-    }, {
-        "dex": 52,
-        "speciesName": "Meowth",
-        "speciesId": "meowth",
-        "baseStats": {
-            "atk": 92,
-            "def": 78,
-            "hp": 120
-        },
-        "types": ["normal", "none"],
-        "fastMoves": ["BITE", "SCRATCH"],
-        "chargedMoves": ["BODY_SLAM", "DARK_PULSE", "FOUL_PLAY", "NIGHT_SLASH"],
-        "legacyMoves": ["BODY_SLAM"],
-        "defaultIVs": {
-            "cp1500": [40, 15, 15, 15],
-            "cp2500": [40, 15, 15, 15]
-        }
-    }, {
-        "dex": 52,
-        "speciesName": "Meowth (Alolan)",
-        "speciesId": "meowth_alolan",
-        "baseStats": {
-            "atk": 99,
-            "def": 78,
-            "hp": 120
-        },
-        "types": ["dark", "none"],
-        "fastMoves": ["BITE", "SCRATCH"],
-        "chargedMoves": ["DARK_PULSE", "FOUL_PLAY", "NIGHT_SLASH"],
-        "defaultIVs": {
-            "cp1500": [40, 15, 15, 15],
-            "cp2500": [40, 15, 15, 15]
-        },
-		"tags": ["alolan"]
-    }, {
-        "dex": 481,
-        "speciesName": "Mesprit",
-        "speciesId": "mesprit",
-        "baseStats": {
-            "atk": 212,
-            "def": 212,
-            "hp": 190
-        },
-        "types": ["psychic", "none"],
-        "fastMoves": ["CONFUSION", "EXTRASENSORY"],
-        "chargedMoves": ["BLIZZARD", "FUTURE_SIGHT", "SWIFT"],
-        "defaultIVs": {
-            "cp1500": [18.5, 6, 2, 13],
-            "cp2500": [31, 3, 9, 14]
-        },
-		"tags": ["legendary", "regional"]
-    }, {
-        "dex": 376,
-        "speciesName": "Metagross",
-        "speciesId": "metagross",
-        "baseStats": {
-            "atk": 257,
-            "def": 228,
-            "hp": 190
-        },
-        "types": ["steel", "psychic"],
-        "fastMoves": ["BULLET_PUNCH", "ZEN_HEADBUTT"],
-        "chargedMoves": ["EARTHQUAKE", "FLASH_CANNON", "METEOR_MASH", "PSYCHIC"],
-        "legacyMoves": ["METEOR_MASH"],
-        "defaultIVs": {
-            "cp1500": [14.5, 6, 7, 14],
-            "cp2500": [23.5, 10, 15, 13]
-        }
-    }, {
-        "dex": 375,
-        "speciesName": "Metang",
-        "speciesId": "metang",
-        "baseStats": {
-            "atk": 138,
-            "def": 176,
-            "hp": 155
-        },
-        "types": ["steel", "psychic"],
-        "fastMoves": ["METAL_CLAW", "ZEN_HEADBUTT"],
-        "chargedMoves": ["GYRO_BALL", "PSYCHIC", "PSYSHOCK"],
-        "defaultIVs": {
-            "cp1500": [38, 3, 5, 14],
-            "cp2500": [40, 15, 15, 15]
-        }
-    }, {
-        "dex": 11,
-        "speciesName": "Metapod",
-        "speciesId": "metapod",
-        "baseStats": {
-            "atk": 45,
-            "def": 80,
-            "hp": 137
-        },
-        "types": ["bug", "none"],
-        "fastMoves": ["BUG_BITE", "TACKLE"],
-        "chargedMoves": ["STRUGGLE"],
-        "defaultIVs": {
-            "cp1500": [40, 15, 15, 15],
-            "cp2500": [40, 15, 15, 15]
-        }
-    }, {
-        "dex": 151,
-        "speciesName": "Mew",
-        "speciesId": "mew",
-        "baseStats": {
-            "atk": 210,
-            "def": 210,
-            "hp": 225
-        },
-        "types": ["psychic", "none"],
-        "fastMoves": ["CHARGE_BEAM", "CUT", "DRAGON_TAIL", "FROST_BREATH", "INFESTATION", "POISON_JAB", "POUND", "ROCK_SMASH", "SHADOW_CLAW", "SNARL", "STEEL_WING", "STRUGGLE_BUG", "VOLT_SWITCH", "WATERFALL"],
-        "chargedMoves": ["ANCIENT_POWER", "BLIZZARD", "BULLDOZE", "DARK_PULSE", "DAZZLING_GLEAM", "DRAGON_CLAW", "ENERGY_BALL", "FLAME_CHARGE", "FLASH_CANNON", "FOCUS_BLAST", "GRASS_KNOT", "GYRO_BALL", "HYPER_BEAM", "ICE_BEAM", "LOW_SWEEP", "OVERHEAT", "PSYCHIC", "PSYSHOCK", "ROCK_SLIDE", "SOLAR_BEAM", "STONE_EDGE", "SURF", "THUNDER", "THUNDERBOLT", "WILD_CHARGE"],
-        "defaultIVs": {
-            "cp1500": [16.5, 13, 11, 11],
-            "cp2500": [27.5, 12, 14, 10]
-        },
-		"tags": ["mythical"]
-    }, {
-        "dex": 150,
-        "speciesName": "Mewtwo",
-        "speciesId": "mewtwo",
-        "baseStats": {
-            "atk": 300,
-            "def": 182,
-            "hp": 214
-        },
-        "types": ["psychic", "none"],
-        "fastMoves": ["CONFUSION", "PSYCHO_CUT"],
-        "chargedMoves": ["FLAMETHROWER", "FOCUS_BLAST", "HYPER_BEAM", "ICE_BEAM", "PSYCHIC", "SHADOW_BALL", "THUNDERBOLT"],
-        "legacyMoves": ["HYPER_BEAM", "SHADOW_BALL"],
-        "defaultIVs": {
-            "cp1500": [13.5, 3, 12, 0],
-            "cp2500": [22, 5, 10, 10]
-        },
-		"tags": ["legendary"]
-    }, {
-        "dex": 150,
-        "speciesName": "Mewtwo (Armored)",
-        "speciesId": "mewtwo_armored",
-        "baseStats": {
-            "atk": 182,
-            "def": 278,
-            "hp": 214
-        },
-        "types": ["psychic", "none"],
-        "fastMoves": ["CONFUSION", "IRON_TAIL"],
-        "chargedMoves": ["DYNAMIC_PUNCH", "ROCK_SLIDE", "EARTHQUAKE", "FUTURE_SIGHT"],
-        "defaultIVs": {
-            "cp1500": [18, 1, 11, 5],
-            "cp2500": [30.5, 1, 11, 5]
-        },
-		"tags": ["legendary"]
-    },	{
-        "dex": 262,
-        "speciesName": "Mightyena",
-        "speciesId": "mightyena",
-        "baseStats": {
-            "atk": 171,
-            "def": 132,
-            "hp": 172
-        },
-        "types": ["dark", "none"],
-        "fastMoves": ["BITE", "FIRE_FANG"],
-        "chargedMoves": ["CRUNCH", "PLAY_ROUGH", "POISON_FANG"],
-        "defaultIVs": {
-            "cp1500": [31.5, 0, 9, 7],
-            "cp2500": [40, 15, 15, 15]
-        }
-    }, {
-        "dex": 350,
-        "speciesName": "Milotic",
-        "speciesId": "milotic",
-        "baseStats": {
-            "atk": 192,
-            "def": 219,
-            "hp": 216
-        },
-        "types": ["water", "none"],
-        "fastMoves": ["DRAGON_TAIL", "WATERFALL"],
-        "chargedMoves": ["BLIZZARD", "HYPER_BEAM", "SURF"],
-        "defaultIVs": {
-            "cp1500": [18.5, 0, 14, 14],
-            "cp2500": [32.5, 2, 10, 14]
-        }
-    }, {
-        "dex": 241,
-        "speciesName": "Miltank",
-        "speciesId": "miltank",
-        "baseStats": {
-            "atk": 157,
-            "def": 193,
-            "hp": 216
-        },
-        "types": ["normal", "none"],
-        "fastMoves": ["TACKLE", "ZEN_HEADBUTT"],
-        "chargedMoves": ["BODY_SLAM", "GYRO_BALL", "ICE_BEAM", "STOMP", "THUNDERBOLT"],
-        "defaultIVs": {
-            "cp1500": [24.5, 0, 9, 13],
-            "cp2500": [40, 15, 15, 15]
-        }
-    }, {
-        "dex": 439,
-        "speciesName": "Mime (Jr)",
-        "speciesId": "mime_jr",
-        "baseStats": {
-            "atk": 125,
-            "def": 142,
-            "hp": 85
-        },
-        "types": ["psychic", "fairy"],
-        "fastMoves": ["CONFUSION", "POUND"],
-        "chargedMoves": ["PSYBEAM", "PSYCHIC", "PSYSHOCK"],
-        "defaultIVs": {
-            "cp1500": [40, 15, 15, 15],
-            "cp2500": [40, 15, 15, 15]
-        }
-    }, {
-        "dex": 312,
-        "speciesName": "Minun",
-        "speciesId": "minun",
-        "baseStats": {
-            "atk": 147,
-            "def": 150,
-            "hp": 155
-        },
-        "types": ["electric", "none"],
-        "fastMoves": ["QUICK_ATTACK", "SPARK"],
-        "chargedMoves": ["DISCHARGE", "SWIFT", "THUNDERBOLT"],
-        "defaultIVs": {
-            "cp1500": [39, 4, 4, 14],
-            "cp2500": [40, 15, 15, 15]
-        }
-    }, {
-        "dex": 200,
-        "speciesName": "Misdreavus",
-        "speciesId": "misdreavus",
-        "baseStats": {
-            "atk": 167,
-            "def": 154,
-            "hp": 155
-        },
-        "types": ["ghost", "none"],
-        "fastMoves": ["ASTONISH", "HEX"],
-        "chargedMoves": ["DARK_PULSE", "OMINOUS_WIND", "SHADOW_SNEAK"],
-        "defaultIVs": {
-            "cp1500": [29.5, 2, 12, 13],
-            "cp2500": [40, 15, 15, 15]
-        }
-    }, {
-        "dex": 429,
-        "speciesName": "Mismagius",
-        "speciesId": "mismagius",
-        "baseStats": {
-            "atk": 211,
-            "def": 187,
-            "hp": 155
-        },
-        "types": ["ghost", "none"],
-        "fastMoves": ["HEX", "SUCKER_PUNCH"],
-        "chargedMoves": ["DARK_PULSE", "DAZZLING_GLEAM", "SHADOW_BALL"],
-        "defaultIVs": {
-            "cp1500": [21.5, 1, 7, 15],
-            "cp2500": [40, 3, 13, 13]
-        }
-    }, {
-        "dex": 146,
-        "speciesName": "Moltres",
-        "speciesId": "moltres",
-        "baseStats": {
-            "atk": 251,
-            "def": 181,
-            "hp": 207
-        },
-        "types": ["fire", "flying"],
-        "fastMoves": ["EMBER", "FIRE_SPIN", "WING_ATTACK"],
-        "chargedMoves": ["FIRE_BLAST", "HEAT_WAVE", "OVERHEAT", "SKY_ATTACK", "ANCIENT_POWER"],
-        "legacyMoves": ["EMBER", "SKY_ATTACK"],
-        "defaultIVs": {
-            "cp1500": [16, 8, 12, 6],
-            "cp2500": [26, 10, 15, 10]
-        },
-		"tags": ["legendary"]
-    }, {
-        "dex": 391,
-        "speciesName": "Monferno",
-        "speciesId": "monferno",
-        "baseStats": {
-            "atk": 158,
-            "def": 105,
-            "hp": 162
-        },
-        "types": ["fire", "fighting"],
-        "fastMoves": ["EMBER", "ROCK_SMASH"],
-        "chargedMoves": ["FLAME_WHEEL", "FLAMETHROWER", "LOW_SWEEP"],
-        "defaultIVs": {
-            "cp1500": [40, 3, 13, 15],
-            "cp2500": [40, 15, 15, 15]
-        }
-    }, {
-        "dex": 414,
-        "speciesName": "Mothim",
-        "speciesId": "mothim",
-        "baseStats": {
-            "atk": 185,
-            "def": 98,
-            "hp": 172
-        },
-        "types": ["bug", "flying"],
-        "fastMoves": ["AIR_SLASH", "BUG_BITE"],
-        "chargedMoves": ["AERIAL_ACE", "BUG_BUZZ", "PSYBEAM"],
-        "defaultIVs": {
-            "cp1500": [34, 2, 8, 12],
-            "cp2500": [40, 15, 15, 15]
-        }
-    }, {
-        "dex": 122,
-        "speciesName": "Mr. Mime",
-        "speciesId": "mr_mime",
-        "baseStats": {
-            "atk": 192,
-            "def": 205,
-            "hp": 120
-        },
-        "types": ["psychic", "fairy"],
-        "fastMoves": ["CONFUSION", "ZEN_HEADBUTT"],
-        "chargedMoves": ["PSYBEAM", "PSYCHIC", "SHADOW_BALL"],
-        "defaultIVs": {
-            "cp1500": [26, 0, 6, 11],
-            "cp2500": [40, 15, 15, 15]
-        },
-		"tags": ["regional"]
-    }, {
-        "dex": 258,
-        "speciesName": "Mudkip",
-        "speciesId": "mudkip",
-        "baseStats": {
-            "atk": 126,
-            "def": 93,
-            "hp": 137
-        },
-        "types": ["water", "none"],
-        "fastMoves": ["TACKLE", "WATER_GUN"],
-        "chargedMoves": ["DIG", "SLUDGE", "STOMP"],
-        "defaultIVs": {
-            "cp1500": [40, 15, 15, 15],
-            "cp2500": [40, 15, 15, 15]
-        }
-    }, {
-        "dex": 89,
-        "speciesName": "Muk",
-        "speciesId": "muk",
-        "baseStats": {
-            "atk": 190,
-            "def": 172,
-            "hp": 233
-        },
-        "types": ["poison", "none"],
-        "fastMoves": ["ACID", "INFESTATION", "LICK", "POISON_JAB"],
-        "chargedMoves": ["DARK_PULSE", "GUNK_SHOT", "SLUDGE_WAVE", "THUNDER_PUNCH", "ACID_SPRAY"],
-        "legacyMoves": ["ACID", "LICK"],
-        "defaultIVs": {
-            "cp1500": [19.5, 12, 13, 13],
-            "cp2500": [39, 3, 14, 4]
-        }
-    }, {
-        "dex": 89,
-        "speciesName": "Muk (Alolan)",
-        "speciesId": "muk_alolan",
-        "baseStats": {
-            "atk": 190,
-            "def": 172,
-            "hp": 233
-        },
-        "types": ["poison", "dark"],
-        "fastMoves": ["BITE", "POISON_JAB", "SNARL"],
-        "chargedMoves": ["DARK_PULSE", "GUNK_SHOT", "SLUDGE_WAVE", "ACID_SPRAY"],
-        "defaultIVs": {
-            "cp1500": [19.5, 12, 13, 13],
-            "cp2500": [39, 3, 14, 4]
-        },
-		"tags": ["alolan"]
-    }, {
-        "dex": 446,
-        "speciesName": "Munchlax",
-        "speciesId": "munchlax",
-        "baseStats": {
-            "atk": 137,
-            "def": 117,
-            "hp": 286
-        },
-        "types": ["normal", "none"],
-        "fastMoves": ["LICK", "TACKLE"],
-        "chargedMoves": ["BODY_SLAM", "BULLDOZE", "GUNK_SHOT"],
-        "defaultIVs": {
-            "cp1500": [31.5, 4, 8, 15],
-            "cp2500": [40, 15, 15, 15]
-        }
-    }, {
-        "dex": 198,
-        "speciesName": "Murkrow",
-        "speciesId": "murkrow",
-        "baseStats": {
-            "atk": 175,
-            "def": 87,
-            "hp": 155
-        },
-        "types": ["dark", "flying"],
-        "fastMoves": ["FEINT_ATTACK", "PECK"],
-        "chargedMoves": ["DARK_PULSE", "DRILL_PECK", "FOUL_PLAY"],
-        "defaultIVs": {
-            "cp1500": [39.5, 15, 9, 12],
-            "cp2500": [40, 15, 15, 15]
-        }
-    }, {
-        "dex": 177,
-        "speciesName": "Natu",
-        "speciesId": "natu",
-        "baseStats": {
-            "atk": 134,
-            "def": 89,
-            "hp": 120
-        },
-        "types": ["psychic", "flying"],
-        "fastMoves": ["PECK", "QUICK_ATTACK"],
-        "chargedMoves": ["DRILL_PECK", "NIGHT_SHADE", "PSYSHOCK"],
-        "defaultIVs": {
-            "cp1500": [40, 15, 15, 15],
-            "cp2500": [40, 15, 15, 15]
-        }
-    }, {
-        "dex": 34,
-        "speciesName": "Nidoking",
-        "speciesId": "nidoking",
-        "baseStats": {
-            "atk": 204,
-            "def": 156,
-            "hp": 191
-        },
-        "types": ["poison", "ground"],
-        "fastMoves": ["FURY_CUTTER", "IRON_TAIL", "POISON_JAB"],
-        "chargedMoves": ["EARTHQUAKE", "MEGAHORN", "SLUDGE_WAVE", "EARTH_POWER"],
-        "legacyMoves": ["FURY_CUTTER"],
-        "defaultIVs": {
-            "cp1500": [21.5, 8, 15, 7],
-            "cp2500": [40, 9, 13, 10]
-        }
-    }, {
-        "dex": 31,
-        "speciesName": "Nidoqueen",
-        "speciesId": "nidoqueen",
-        "baseStats": {
-            "atk": 180,
-            "def": 173,
-            "hp": 207
-        },
-        "types": ["poison", "ground"],
-        "fastMoves": ["BITE", "POISON_JAB"],
-        "chargedMoves": ["EARTHQUAKE", "SLUDGE_WAVE", "STONE_EDGE", "EARTH_POWER"],
-        "defaultIVs": {
-            "cp1500": [23, 5, 2, 15],
-            "cp2500": [40, 15, 15, 15]
-        }
-    }, {
-        "dex": 29,
-        "speciesName": "Nidoran♀",
-        "speciesId": "nidoran_female",
-        "baseStats": {
-            "atk": 86,
-            "def": 89,
-            "hp": 146
-        },
-        "types": ["poison", "none"],
-        "fastMoves": ["BITE", "POISON_STING"],
-        "chargedMoves": ["BODY_SLAM", "POISON_FANG", "SLUDGE_BOMB"],
-        "defaultIVs": {
-            "cp1500": [40, 15, 15, 15],
-            "cp2500": [40, 15, 15, 15]
-        }
-    }, {
-        "dex": 32,
-        "speciesName": "Nidoran♂",
-        "speciesId": "nidoran_male",
-        "baseStats": {
-            "atk": 105,
-            "def": 76,
-            "hp": 130
-        },
-        "types": ["poison", "none"],
-        "fastMoves": ["PECK", "POISON_STING"],
-        "chargedMoves": ["BODY_SLAM", "HORN_ATTACK", "SLUDGE_BOMB"],
-        "defaultIVs": {
-            "cp1500": [40, 15, 15, 15],
-            "cp2500": [40, 15, 15, 15]
-        }
-    }, {
-        "dex": 30,
-        "speciesName": "Nidorina",
-        "speciesId": "nidorina",
-        "baseStats": {
-            "atk": 117,
-            "def": 120,
-            "hp": 172
-        },
-        "types": ["poison", "none"],
-        "fastMoves": ["BITE", "POISON_STING"],
-        "chargedMoves": ["DIG", "POISON_FANG", "SLUDGE_BOMB"],
-        "defaultIVs": {
-            "cp1500": [40, 15, 15, 15],
-            "cp2500": [40, 15, 15, 15]
-        }
-    }, {
-        "dex": 33,
-        "speciesName": "Nidorino",
-        "speciesId": "nidorino",
-        "baseStats": {
-            "atk": 137,
-            "def": 111,
-            "hp": 156
-        },
-        "types": ["poison", "none"],
-        "fastMoves": ["POISON_JAB", "POISON_STING"],
-        "chargedMoves": ["DIG", "HORN_ATTACK", "SLUDGE_BOMB"],
-        "defaultIVs": {
-            "cp1500": [40, 15, 15, 15],
-            "cp2500": [40, 15, 15, 15]
-        }
-    }, {
-        "dex": 290,
-        "speciesName": "Nincada",
-        "speciesId": "nincada",
-        "baseStats": {
-            "atk": 80,
-            "def": 126,
-            "hp": 104
-        },
-        "types": ["bug", "ground"],
-        "fastMoves": ["BUG_BITE", "SCRATCH"],
-        "chargedMoves": ["AERIAL_ACE", "BUG_BUZZ", "NIGHT_SLASH"],
-        "defaultIVs": {
-            "cp1500": [40, 15, 15, 15],
-            "cp2500": [40, 15, 15, 15]
-        }
-    }, {
-        "dex": 38,
-        "speciesName": "Ninetales",
-        "speciesId": "ninetales",
-        "baseStats": {
-            "atk": 169,
-            "def": 190,
-            "hp": 177
-        },
-        "types": ["fire", "none"],
-        "fastMoves": ["EMBER", "FEINT_ATTACK", "FIRE_SPIN"],
-        "chargedMoves": ["FIRE_BLAST", "FLAMETHROWER", "HEAT_WAVE", "OVERHEAT", "PSYSHOCK", "SOLAR_BEAM"],
-        "legacyMoves": ["EMBER", "FIRE_BLAST", "FLAMETHROWER"],
-        "defaultIVs": {
-            "cp1500": [25, 5, 6, 13],
-            "cp2500": [40, 15, 15, 15]
-        }
-    }, {
-        "dex": 38,
-        "speciesName": "Ninetales (Alolan)",
-        "speciesId": "ninetales_alolan",
-        "baseStats": {
-            "atk": 170,
-            "def": 193,
-            "hp": 177
-        },
-        "types": ["ice", "fairy"],
-        "fastMoves": ["FEINT_ATTACK", "POWDER_SNOW"],
-        "chargedMoves": ["BLIZZARD", "DAZZLING_GLEAM", "ICE_BEAM", "PSYSHOCK"],
-        "defaultIVs": {
-            "cp1500": [25.5, 2, 0, 12],
-            "cp2500": [40, 15, 15, 15]
-        },
-		"tags": ["alolan"]
-    }, {
-        "dex": 291,
-        "speciesName": "Ninjask",
-        "speciesId": "ninjask",
-        "baseStats": {
-            "atk": 199,
-            "def": 112,
-            "hp": 156
-        },
-        "types": ["bug", "flying"],
-        "fastMoves": ["FURY_CUTTER", "METAL_CLAW"],
-        "chargedMoves": ["AERIAL_ACE", "BUG_BUZZ", "SHADOW_BALL"],
-        "defaultIVs": {
-            "cp1500": [31.5, 0, 5, 5],
-            "cp2500": [40, 15, 15, 15]
-        }
-    }, {
-        "dex": 164,
-        "speciesName": "Noctowl",
-        "speciesId": "noctowl",
-        "baseStats": {
-            "atk": 145,
-            "def": 156,
-            "hp": 225
-        },
-        "types": ["normal", "flying"],
-        "fastMoves": ["EXTRASENSORY", "WING_ATTACK"],
-        "chargedMoves": ["NIGHT_SHADE", "PSYCHIC", "SKY_ATTACK"],
-        "defaultIVs": {
-            "cp1500": [29, 1, 11, 7],
-            "cp2500": [40, 15, 15, 15]
-        }
-    }, {
-        "dex": 299,
-        "speciesName": "Nosepass",
-        "speciesId": "nosepass",
-        "baseStats": {
-            "atk": 82,
-            "def": 215,
-            "hp": 102
-        },
-        "types": ["rock", "none"],
-        "fastMoves": ["ROCK_THROW", "SPARK"],
-        "chargedMoves": ["ROCK_BLAST", "ROCK_SLIDE", "THUNDERBOLT"],
-        "defaultIVs": {
-            "cp1500": [40, 15, 15, 15],
-            "cp2500": [40, 15, 15, 15]
-        }
-    }, {
-        "dex": 322,
-        "speciesName": "Numel",
-        "speciesId": "numel",
-        "baseStats": {
-            "atk": 119,
-            "def": 79,
-            "hp": 155
-        },
-        "types": ["fire", "ground"],
-        "fastMoves": ["EMBER", "TACKLE"],
-        "chargedMoves": ["BULLDOZE", "HEAT_WAVE", "STOMP"],
-        "defaultIVs": {
-            "cp1500": [40, 15, 15, 15],
-            "cp2500": [40, 15, 15, 15]
-        }
-    }, {
-        "dex": 274,
-        "speciesName": "Nuzleaf",
-        "speciesId": "nuzleaf",
-        "baseStats": {
-            "atk": 134,
-            "def": 78,
-            "hp": 172
-        },
-        "types": ["grass", "dark"],
-        "fastMoves": ["FEINT_ATTACK", "RAZOR_LEAF"],
-        "chargedMoves": ["FOUL_PLAY", "GRASS_KNOT", "LEAF_BLADE"],
-        "defaultIVs": {
-            "cp1500": [40, 15, 15, 15],
-            "cp2500": [40, 15, 15, 15]
-        }
-    }, {
-        "dex": 224,
-        "speciesName": "Octillery",
-        "speciesId": "octillery",
-        "baseStats": {
-            "atk": 197,
-            "def": 141,
-            "hp": 181
-        },
-        "types": ["water", "none"],
-        "fastMoves": ["MUD_SHOT", "WATER_GUN"],
-        "chargedMoves": ["AURORA_BEAM", "GUNK_SHOT", "WATER_PULSE", "ACID_SPRAY"],
-        "defaultIVs": {
-            "cp1500": [25, 1, 4, 15],
-            "cp2500": [40, 15, 15, 15]
-        }
-    }, {
-        "dex": 43,
-        "speciesName": "Oddish",
-        "speciesId": "oddish",
-        "baseStats": {
-            "atk": 131,
-            "def": 112,
-            "hp": 128
-        },
-        "types": ["grass", "poison"],
-        "fastMoves": ["ACID", "RAZOR_LEAF"],
-        "chargedMoves": ["MOONBLAST", "SEED_BOMB", "SLUDGE_BOMB"],
-        "defaultIVs": {
-            "cp1500": [40, 15, 15, 15],
-            "cp2500": [40, 15, 15, 15]
-        }
-    }, {
-        "dex": 138,
-        "speciesName": "Omanyte",
-        "speciesId": "omanyte",
-        "baseStats": {
-            "atk": 155,
-            "def": 153,
-            "hp": 111
-        },
-        "types": ["rock", "water"],
-        "fastMoves": ["MUD_SHOT", "WATER_GUN"],
-        "chargedMoves": ["ANCIENT_POWER", "BRINE", "BUBBLE_BEAM", "ROCK_BLAST", "ROCK_TOMB"],
-        "legacyMoves": ["BRINE", "ROCK_TOMB"],
-        "defaultIVs": {
-            "cp1500": [40, 8, 11, 12],
-            "cp2500": [40, 15, 15, 15]
-        }
-    }, {
-        "dex": 139,
-        "speciesName": "Omastar",
-        "speciesId": "omastar",
-        "baseStats": {
-            "atk": 207,
-            "def": 201,
-            "hp": 172
-        },
-        "types": ["rock", "water"],
-        "fastMoves": ["MUD_SHOT", "ROCK_THROW", "WATER_GUN"],
-        "chargedMoves": ["ANCIENT_POWER", "HYDRO_PUMP", "ROCK_BLAST", "ROCK_SLIDE"],
-        "legacyMoves": ["ROCK_SLIDE", "ROCK_THROW"],
-        "defaultIVs": {
-            "cp1500": [20.5, 6, 8, 5],
-            "cp2500": [39, 2, 2, 14]
-        }
-    }, {
-        "dex": 95,
-        "speciesName": "Onix",
-        "speciesId": "onix",
-        "baseStats": {
-            "atk": 85,
-            "def": 232,
-            "hp": 111
-        },
-        "types": ["rock", "ground"],
-        "fastMoves": ["ROCK_THROW", "TACKLE"],
-        "chargedMoves": ["HEAVY_SLAM", "IRON_HEAD", "ROCK_SLIDE", "SAND_TOMB", "STONE_EDGE"],
-        "legacyMoves": ["IRON_HEAD", "ROCK_SLIDE"],
-        "defaultIVs": {
-            "cp1500": [40, 15, 15, 15],
-            "cp2500": [40, 15, 15, 15]
-        }
-    }, {
-        "dex": 417,
-        "speciesName": "Pachirisu",
-        "speciesId": "pachirisu",
-        "baseStats": {
-            "atk": 94,
-            "def": 172,
-            "hp": 155
-        },
-        "types": ["electric", "none"],
-        "fastMoves": ["SPARK", "VOLT_SWITCH"],
-        "chargedMoves": ["THUNDER", "THUNDER_PUNCH", "THUNDERBOLT"],
-        "defaultIVs": {
-            "cp1500": [40, 15, 15, 15],
-            "cp2500": [40, 15, 15, 15]
-        },
-		"tags": ["regional"]
-    }, {
-        "dex": 484,
-        "speciesName": "Palkia",
-        "speciesId": "palkia",
-        "baseStats": {
-            "atk": 280,
-            "def": 215,
-            "hp": 189
-        },
-        "types": ["water", "dragon"],
-        "fastMoves": ["DRAGON_BREATH", "DRAGON_TAIL"],
-        "chargedMoves": ["DRACO_METEOR", "FIRE_BLAST", "HYDRO_PUMP"],
-        "defaultIVs": {
-            "cp1500": [14, 5, 1, 15],
-            "cp2500": [23.5, 1, 8, 10]
-        },
-		"tags": ["legendary"]
-    }, {
-        "dex": 46,
-        "speciesName": "Paras",
-        "speciesId": "paras",
-        "baseStats": {
-            "atk": 121,
-            "def": 99,
-            "hp": 111
-        },
-        "types": ["bug", "grass"],
-        "fastMoves": ["BUG_BITE", "SCRATCH"],
-        "chargedMoves": ["CROSS_POISON", "SEED_BOMB", "X_SCISSOR"],
-        "defaultIVs": {
-            "cp1500": [40, 15, 15, 15],
-            "cp2500": [40, 15, 15, 15]
-        }
-    }, {
-        "dex": 47,
-        "speciesName": "Parasect",
-        "speciesId": "parasect",
-        "baseStats": {
-            "atk": 165,
-            "def": 146,
-            "hp": 155
-        },
-        "types": ["bug", "grass"],
-        "fastMoves": ["BUG_BITE", "FURY_CUTTER", "STRUGGLE_BUG"],
-        "chargedMoves": ["CROSS_POISON", "SOLAR_BEAM", "X_SCISSOR"],
-        "legacyMoves": ["BUG_BITE"],
-        "defaultIVs": {
-            "cp1500": [32, 2, 13, 9],
-            "cp2500": [40, 15, 15, 15]
-        }
-    }, {
-        "dex": 279,
-        "speciesName": "Pelipper",
-        "speciesId": "pelipper",
-        "baseStats": {
-            "atk": 175,
-            "def": 174,
-            "hp": 155
-        },
-        "types": ["water", "flying"],
-        "fastMoves": ["WATER_GUN", "WING_ATTACK"],
-        "chargedMoves": ["BLIZZARD", "HURRICANE", "HYDRO_PUMP"],
-        "defaultIVs": {
-            "cp1500": [27.5, 3, 14, 1],
-            "cp2500": [40, 15, 15, 15]
-        }
-    }, {
-        "dex": 53,
-        "speciesName": "Persian",
-        "speciesId": "persian",
-        "baseStats": {
-            "atk": 150,
-            "def": 136,
-            "hp": 163
-        },
-        "types": ["normal", "none"],
-        "fastMoves": ["FEINT_ATTACK", "SCRATCH"],
-        "chargedMoves": ["FOUL_PLAY", "NIGHT_SLASH", "PLAY_ROUGH", "POWER_GEM"],
-        "legacyMoves": ["NIGHT_SLASH"],
-        "defaultIVs": {
-            "cp1500": [39, 3, 14, 4],
-            "cp2500": [40, 15, 15, 15]
-        }
-    }, {
-        "dex": 53,
-        "speciesName": "Persian (Alolan)",
-        "speciesId": "persian_alolan",
-        "baseStats": {
-            "atk": 158,
-            "def": 136,
-            "hp": 163
-        },
-        "types": ["dark", "none"],
-        "fastMoves": ["FEINT_ATTACK", "SCRATCH"],
-        "chargedMoves": ["DARK_PULSE", "FOUL_PLAY", "PLAY_ROUGH"],
-        "defaultIVs": {
-            "cp1500": [37.5, 0, 7, 9],
-            "cp2500": [40, 15, 15, 15]
-        },
-		"tags": ["alolan"]
-    }, {
-        "dex": 231,
-        "speciesName": "Phanpy",
-        "speciesId": "phanpy",
-        "baseStats": {
-            "atk": 107,
-            "def": 98,
-            "hp": 207
-        },
-        "types": ["ground", "none"],
-        "fastMoves": ["ROCK_SMASH", "TACKLE"],
-        "chargedMoves": ["BODY_SLAM", "BULLDOZE", "ROCK_SLIDE"],
-        "defaultIVs": {
-            "cp1500": [40, 15, 15, 15],
-            "cp2500": [40, 15, 15, 15]
-        }
-    }, {
-        "dex": 489,
-        "speciesName": "Phione",
-        "speciesId": "phione",
-        "baseStats": {
-            "atk": 162,
-            "def": 162,
-            "hp": 190
-        },
-        "types": ["water", "none"],
-        "fastMoves": ["BUBBLE", "WATERFALL"],
-        "chargedMoves": ["BUBBLE_BEAM", "SURF", "WATER_PULSE"],
-        "defaultIVs": {
-            "cp1500": [27.5, 1, 7, 14],
-            "cp2500": [40, 15, 15, 15]
-        }
-    }, {
-        "dex": 172,
-        "speciesName": "Pichu",
-        "speciesId": "pichu",
-        "baseStats": {
-            "atk": 77,
-            "def": 53,
-            "hp": 85
-        },
-        "types": ["electric", "none"],
-        "fastMoves": ["QUICK_ATTACK", "THUNDER_SHOCK"],
-        "chargedMoves": ["DISARMING_VOICE", "THUNDER_PUNCH", "THUNDERBOLT"],
-        "legacyMoves": ["QUICK_ATTACK"],
-        "defaultIVs": {
-            "cp1500": [40, 15, 15, 15],
-            "cp2500": [40, 15, 15, 15]
-        }
-    }, {
-        "dex": 18,
-        "speciesName": "Pidgeot",
-        "speciesId": "pidgeot",
-        "baseStats": {
-            "atk": 166,
-            "def": 154,
-            "hp": 195
-        },
-        "types": ["normal", "flying"],
-        "fastMoves": ["AIR_SLASH", "STEEL_WING", "WING_ATTACK"],
-        "chargedMoves": ["AERIAL_ACE", "AIR_CUTTER", "BRAVE_BIRD", "HURRICANE"],
-        "legacyMoves": ["AIR_CUTTER", "WING_ATTACK"],
-        "defaultIVs": {
-            "cp1500": [26.5, 5, 15, 7],
-            "cp2500": [40, 15, 15, 15]
-        }
-    }, {
-        "dex": 17,
-        "speciesName": "Pidgeotto",
-        "speciesId": "pidgeotto",
-        "baseStats": {
-            "atk": 117,
-            "def": 105,
-            "hp": 160
-        },
-        "types": ["normal", "flying"],
-        "fastMoves": ["STEEL_WING", "WING_ATTACK"],
-        "chargedMoves": ["AERIAL_ACE", "AIR_CUTTER", "TWISTER"],
-        "defaultIVs": {
-            "cp1500": [40, 15, 15, 15],
-            "cp2500": [40, 15, 15, 15]
-        }
-    }, {
-        "dex": 16,
-        "speciesName": "Pidgey",
-        "speciesId": "pidgey",
-        "baseStats": {
-            "atk": 85,
-            "def": 73,
-            "hp": 120
-        },
-        "types": ["normal", "flying"],
-        "fastMoves": ["QUICK_ATTACK", "TACKLE"],
-        "chargedMoves": ["AERIAL_ACE", "AIR_CUTTER", "TWISTER"],
-        "defaultIVs": {
-            "cp1500": [40, 15, 15, 15],
-            "cp2500": [40, 15, 15, 15]
-        }
-    }, {
-        "dex": 25,
-        "speciesName": "Pikachu",
-        "speciesId": "pikachu",
-        "baseStats": {
-            "atk": 112,
-            "def": 96,
-            "hp": 111
-        },
-        "types": ["electric", "none"],
-        "fastMoves": ["PRESENT", "QUICK_ATTACK", "THUNDER_SHOCK"],
-        "chargedMoves": ["DISCHARGE", "SURF", "THUNDER", "THUNDERBOLT", "WILD_CHARGE"],
-        "legacyMoves": ["PRESENT", "SURF", "THUNDER"],
-        "defaultIVs": {
-            "cp1500": [40, 15, 15, 15],
-            "cp2500": [40, 15, 15, 15]
-        }
-    }, {
-        "dex": 221,
-        "speciesName": "Piloswine",
-        "speciesId": "piloswine",
-        "baseStats": {
-            "atk": 181,
-            "def": 138,
-            "hp": 225
-        },
-        "types": ["ice", "ground"],
-        "fastMoves": ["ICE_SHARD", "POWDER_SNOW"],
-        "chargedMoves": ["AVALANCHE", "BULLDOZE", "STONE_EDGE"],
-        "defaultIVs": {
-            "cp1500": [24, 2, 12, 12],
-            "cp2500": [40, 15, 15, 15]
-        }
-    }, {
-        "dex": 204,
-        "speciesName": "Pineco",
-        "speciesId": "pineco",
-        "baseStats": {
-            "atk": 108,
-            "def": 122,
-            "hp": 137
-        },
-        "types": ["bug", "none"],
-        "fastMoves": ["BUG_BITE", "TACKLE"],
-        "chargedMoves": ["GYRO_BALL", "ROCK_TOMB", "SAND_TOMB"],
-        "defaultIVs": {
-            "cp1500": [40, 15, 15, 15],
-            "cp2500": [40, 15, 15, 15]
-        }
-    }, {
-        "dex": 127,
-        "speciesName": "Pinsir",
-        "speciesId": "pinsir",
-        "baseStats": {
-            "atk": 238,
-            "def": 182,
-            "hp": 163
-        },
-        "types": ["bug", "none"],
-        "fastMoves": ["BUG_BITE", "FURY_CUTTER", "ROCK_SMASH"],
-        "chargedMoves": ["CLOSE_COMBAT", "SUBMISSION", "VICE_GRIP", "X_SCISSOR"],
-        "legacyMoves": ["FURY_CUTTER", "SUBMISSION"],
-        "defaultIVs": {
-            "cp1500": [18.5, 8, 11, 12],
-            "cp2500": [35, 1, 13, 3]
-        }
-    }, {
-        "dex": 393,
-        "speciesName": "Piplup",
-        "speciesId": "piplup",
-        "baseStats": {
-            "atk": 112,
-            "def": 102,
-            "hp": 142
-        },
-        "types": ["water", "none"],
-        "fastMoves": ["BUBBLE", "POUND"],
-        "chargedMoves": ["BUBBLE_BEAM", "DRILL_PECK", "ICY_WIND"],
-        "defaultIVs": {
-            "cp1500": [40, 15, 15, 15],
-            "cp2500": [40, 15, 15, 15]
-        }
-    }, {
-        "dex": 311,
-        "speciesName": "Plusle",
-        "speciesId": "plusle",
-        "baseStats": {
-            "atk": 167,
-            "def": 129,
-            "hp": 155
-        },
-        "types": ["electric", "none"],
-        "fastMoves": ["QUICK_ATTACK", "SPARK"],
-        "chargedMoves": ["DISCHARGE", "SWIFT", "THUNDERBOLT"],
-        "defaultIVs": {
-            "cp1500": [36.5, 2, 7, 9],
-            "cp2500": [40, 15, 15, 15]
-        }
-    }, {
-        "dex": 186,
-        "speciesName": "Politoed",
-        "speciesId": "politoed",
-        "baseStats": {
-            "atk": 174,
-            "def": 179,
-            "hp": 207
-        },
-        "types": ["water", "none"],
-        "fastMoves": ["BUBBLE", "MUD_SHOT"],
-        "chargedMoves": ["BLIZZARD", "EARTHQUAKE", "HYDRO_PUMP", "SURF"],
-        "legacyMoves": ["EARTHQUAKE"],
-        "defaultIVs": {
-            "cp1500": [23.5, 0, 9, 12],
-            "cp2500": [40, 15, 15, 15]
-        }
-    }, {
-        "dex": 60,
-        "speciesName": "Poliwag",
-        "speciesId": "poliwag",
-        "baseStats": {
-            "atk": 101,
-            "def": 82,
-            "hp": 120
-        },
-        "types": ["water", "none"],
-        "fastMoves": ["BUBBLE", "MUD_SHOT"],
-        "chargedMoves": ["BODY_SLAM", "BUBBLE_BEAM", "MUD_BOMB"],
-        "defaultIVs": {
-            "cp1500": [40, 15, 15, 15],
-            "cp2500": [40, 15, 15, 15]
-        }
-    }, {
-        "dex": 61,
-        "speciesName": "Poliwhirl",
-        "speciesId": "poliwhirl",
-        "baseStats": {
-            "atk": 130,
-            "def": 123,
-            "hp": 163
-        },
-        "types": ["water", "none"],
-        "fastMoves": ["BUBBLE", "MUD_SHOT"],
-        "chargedMoves": ["BUBBLE_BEAM", "MUD_BOMB", "SCALD", "WATER_PULSE"],
-        "legacyMoves": ["SCALD"],
-        "defaultIVs": {
-            "cp1500": [40, 15, 15, 15],
-            "cp2500": [40, 15, 15, 15]
-        }
-    }, {
-        "dex": 62,
-        "speciesName": "Poliwrath",
-        "speciesId": "poliwrath",
-        "baseStats": {
-            "atk": 182,
-            "def": 184,
-            "hp": 207
-        },
-        "types": ["water", "fighting"],
-        "fastMoves": ["BUBBLE", "MUD_SHOT", "ROCK_SMASH"],
-        "chargedMoves": ["DYNAMIC_PUNCH", "HYDRO_PUMP", "ICE_PUNCH", "SUBMISSION", "POWER_UP_PUNCH"],
-        "legacyMoves": ["MUD_SHOT", "SUBMISSION"],
-        "defaultIVs": {
-            "cp1500": [21, 8, 14, 15],
-            "cp2500": [40, 10, 9, 12]
-        }
-    }, {
-        "dex": 77,
-        "speciesName": "Ponyta",
-        "speciesId": "ponyta",
-        "baseStats": {
-            "atk": 170,
-            "def": 127,
-            "hp": 137
-        },
-        "types": ["fire", "none"],
-        "fastMoves": ["EMBER", "TACKLE"],
-        "chargedMoves": ["FIRE_BLAST", "FLAME_CHARGE", "FLAME_WHEEL", "STOMP"],
-        "legacyMoves": ["FIRE_BLAST"],
-        "defaultIVs": {
-            "cp1500": [35, 7, 15, 12],
-            "cp2500": [40, 15, 15, 15]
-        }
-    }, {
-        "dex": 261,
-        "speciesName": "Poochyena",
-        "speciesId": "poochyena",
-        "baseStats": {
-            "atk": 96,
-            "def": 61,
-            "hp": 111
-        },
-        "types": ["dark", "none"],
-        "fastMoves": ["SNARL", "TACKLE"],
-        "chargedMoves": ["CRUNCH", "DIG", "POISON_FANG"],
-        "defaultIVs": {
-            "cp1500": [40, 15, 15, 15],
-            "cp2500": [40, 15, 15, 15]
-        }
-    }, {
-        "dex": 137,
-        "speciesName": "Porygon",
-        "speciesId": "porygon",
-        "baseStats": {
-            "atk": 153,
-            "def": 136,
-            "hp": 163
-        },
-        "types": ["normal", "none"],
-        "fastMoves": ["CHARGE_BEAM", "HIDDEN_POWER_BUG", "HIDDEN_POWER_DARK", "HIDDEN_POWER_DRAGON", "HIDDEN_POWER_ELECTRIC", "HIDDEN_POWER_FIGHTING", "HIDDEN_POWER_FIRE", "HIDDEN_POWER_FLYING", "HIDDEN_POWER_GHOST", "HIDDEN_POWER_GRASS", "HIDDEN_POWER_GROUND", "HIDDEN_POWER_ICE", "HIDDEN_POWER_POISON", "HIDDEN_POWER_PSYCHIC", "HIDDEN_POWER_ROCK", "HIDDEN_POWER_STEEL", "HIDDEN_POWER_WATER", "QUICK_ATTACK", "TACKLE", "ZEN_HEADBUTT"],
-        "chargedMoves": ["DISCHARGE", "HYPER_BEAM", "PSYBEAM", "SIGNAL_BEAM", "SOLAR_BEAM", "ZAP_CANNON"],
-        "legacyMoves": ["DISCHARGE", "PSYBEAM", "QUICK_ATTACK", "SIGNAL_BEAM", "TACKLE", "ZEN_HEADBUTT"],
-        "defaultIVs": {
-            "cp1500": [38, 2, 11, 9],
-            "cp2500": [40, 15, 15, 15]
-        }
-    }, {
-        "dex": 474,
-        "speciesName": "Porygon-Z",
-        "speciesId": "porygon_z",
-        "baseStats": {
-            "atk": 264,
-            "def": 150,
-            "hp": 198
-        },
-        "types": ["normal", "none"],
-        "fastMoves": ["CHARGE_BEAM", "HIDDEN_POWER_BUG", "HIDDEN_POWER_DARK", "HIDDEN_POWER_DRAGON", "HIDDEN_POWER_ELECTRIC", "HIDDEN_POWER_FIGHTING", "HIDDEN_POWER_FIRE", "HIDDEN_POWER_FLYING", "HIDDEN_POWER_GHOST", "HIDDEN_POWER_GRASS", "HIDDEN_POWER_GROUND", "HIDDEN_POWER_ICE", "HIDDEN_POWER_POISON", "HIDDEN_POWER_PSYCHIC", "HIDDEN_POWER_ROCK", "HIDDEN_POWER_STEEL", "HIDDEN_POWER_WATER"],
-        "chargedMoves": ["BLIZZARD", "HYPER_BEAM", "SOLAR_BEAM", "ZAP_CANNON"],
-        "defaultIVs": {
-            "cp1500": [16.5, 6, 13, 14],
-            "cp2500": [27.5, 12, 13, 11]
-        }
-    }, {
-        "dex": 233,
-        "speciesName": "Porygon2",
-        "speciesId": "porygon2",
-        "baseStats": {
-            "atk": 198,
-            "def": 180,
-            "hp": 198
-        },
-        "types": ["normal", "none"],
-        "fastMoves": ["CHARGE_BEAM", "HIDDEN_POWER_BUG", "HIDDEN_POWER_DARK", "HIDDEN_POWER_DRAGON", "HIDDEN_POWER_ELECTRIC", "HIDDEN_POWER_FIGHTING", "HIDDEN_POWER_FIRE", "HIDDEN_POWER_FLYING", "HIDDEN_POWER_GHOST", "HIDDEN_POWER_GRASS", "HIDDEN_POWER_GROUND", "HIDDEN_POWER_ICE", "HIDDEN_POWER_POISON", "HIDDEN_POWER_PSYCHIC", "HIDDEN_POWER_ROCK", "HIDDEN_POWER_STEEL", "HIDDEN_POWER_WATER"],
-        "chargedMoves": ["HYPER_BEAM", "SOLAR_BEAM", "ZAP_CANNON"],
-        "defaultIVs": {
-            "cp1500": [20, 10, 12, 14],
-            "cp2500": [37, 7, 13, 15]
-        }
-    }, {
-        "dex": 57,
-        "speciesName": "Primeape",
-        "speciesId": "primeape",
-        "baseStats": {
-            "atk": 207,
-            "def": 138,
-            "hp": 163
-        },
-        "types": ["fighting", "none"],
-        "fastMoves": ["COUNTER", "KARATE_CHOP", "LOW_KICK"],
-        "chargedMoves": ["CLOSE_COMBAT", "CROSS_CHOP", "LOW_SWEEP", "NIGHT_SLASH"],
-        "legacyMoves": ["CROSS_CHOP", "KARATE_CHOP"],
-        "defaultIVs": {
-            "cp1500": [24.5, 8, 8, 11],
-            "cp2500": [40, 15, 15, 15]
-        }
-    }, {
-        "dex": 394,
-        "speciesName": "Prinplup",
-        "speciesId": "prinplup",
-        "baseStats": {
-            "atk": 150,
-            "def": 139,
-            "hp": 162
-        },
-        "types": ["water", "none"],
-        "fastMoves": ["BUBBLE", "METAL_CLAW"],
-        "chargedMoves": ["BUBBLE_BEAM", "HYDRO_PUMP", "ICY_WIND"],
-        "defaultIVs": {
-            "cp1500": [39, 2, 5, 15],
-            "cp2500": [40, 15, 15, 15]
-        }
-    }, {
-        "dex": 476,
-        "speciesName": "Probopass",
-        "speciesId": "probopass",
-        "baseStats": {
-            "atk": 135,
-            "def": 275,
-            "hp": 155
-        },
-        "types": ["rock", "steel"],
-        "fastMoves": ["ROCK_THROW", "SPARK"],
-        "chargedMoves": ["MAGNET_BOMB", "ROCK_SLIDE", "THUNDERBOLT"],
-        "defaultIVs": {
-            "cp1500": [28, 4, 2, 12],
-            "cp2500": [40, 15, 15, 15]
-        }
-    }, {
-        "dex": 54,
-        "speciesName": "Psyduck",
-        "speciesId": "psyduck",
-        "baseStats": {
-            "atk": 122,
-            "def": 95,
-            "hp": 137
-        },
-        "types": ["water", "none"],
-        "fastMoves": ["WATER_GUN", "ZEN_HEADBUTT"],
-        "chargedMoves": ["AQUA_TAIL", "CROSS_CHOP", "PSYBEAM"],
-        "defaultIVs": {
-            "cp1500": [40, 15, 15, 15],
-            "cp2500": [40, 15, 15, 15]
-        }
-    }, {
-        "dex": 247,
-        "speciesName": "Pupitar",
-        "speciesId": "pupitar",
-        "baseStats": {
-            "atk": 155,
-            "def": 133,
-            "hp": 172
-        },
-        "types": ["rock", "ground"],
-        "fastMoves": ["BITE", "ROCK_SMASH"],
-        "chargedMoves": ["ANCIENT_POWER", "CRUNCH", "DIG"],
-        "defaultIVs": {
-            "cp1500": [37.5, 1, 9, 7],
-            "cp2500": [40, 15, 15, 15]
-        }
-    }, {
-        "dex": 432,
-        "speciesName": "Purugly",
-        "speciesId": "purugly",
-        "baseStats": {
-            "atk": 172,
-            "def": 133,
-            "hp": 174
-        },
-        "types": ["normal", "none"],
-        "fastMoves": ["SCRATCH", "SHADOW_CLAW"],
-        "chargedMoves": ["AERIAL_ACE", "PLAY_ROUGH", "THUNDER"],
-        "defaultIVs": {
-            "cp1500": [32, 0, 3, 8],
-            "cp2500": [40, 15, 15, 15]
-        }
-    }, {
-        "dex": 195,
-        "speciesName": "Quagsire",
-        "speciesId": "quagsire",
-        "baseStats": {
-            "atk": 152,
-            "def": 143,
-            "hp": 216
-        },
-        "types": ["water", "ground"],
-        "fastMoves": ["MUD_SHOT", "WATER_GUN"],
-        "chargedMoves": ["EARTHQUAKE", "SLUDGE_BOMB", "STONE_EDGE", "ACID_SPRAY"],
-        "defaultIVs": {
-            "cp1500": [30.5, 2, 1, 10],
-            "cp2500": [40, 15, 15, 15]
-        }
-    }, {
-        "dex": 156,
-        "speciesName": "Quilava",
-        "speciesId": "quilava",
-        "baseStats": {
-            "atk": 158,
-            "def": 126,
-            "hp": 151
-        },
-        "types": ["fire", "none"],
-        "fastMoves": ["EMBER", "TACKLE"],
-        "chargedMoves": ["DIG", "FLAME_CHARGE", "FLAMETHROWER"],
-        "defaultIVs": {
-            "cp1500": [35, 10, 15, 15],
-            "cp2500": [40, 15, 15, 15]
-        }
-    }, {
-        "dex": 211,
-        "speciesName": "Qwilfish",
-        "speciesId": "qwilfish",
-        "baseStats": {
-            "atk": 184,
-            "def": 138,
-            "hp": 163
-        },
-        "types": ["water", "poison"],
-        "fastMoves": ["POISON_STING", "WATER_GUN"],
-        "chargedMoves": ["AQUA_TAIL", "ICE_BEAM", "SLUDGE_WAVE", "ACID_SPRAY"],
-        "defaultIVs": {
-            "cp1500": [26.5, 11, 12, 13],
-            "cp2500": [40, 15, 15, 15]
-        }
-    }, {
-        "dex": 26,
-        "speciesName": "Raichu",
-        "speciesId": "raichu",
-        "baseStats": {
-            "atk": 193,
-            "def": 151,
-            "hp": 155
-        },
-        "types": ["electric", "none"],
-        "fastMoves": ["SPARK", "THUNDER_SHOCK", "VOLT_SWITCH","CHARM"],
-        "chargedMoves": ["BRICK_BREAK", "THUNDER", "THUNDER_PUNCH", "WILD_CHARGE","SKULL_BASH"],
-        "legacyMoves": ["THUNDER", "THUNDER_SHOCK"],
-        "defaultIVs": {
-            "cp1500": [26.5, 4, 7, 9],
-            "cp2500": [40, 15, 15, 15]
-        }
-    }, {
-        "dex": 26,
-        "speciesName": "Raichu (Alolan)",
-        "speciesId": "raichu_alolan",
-        "baseStats": {
-            "atk": 201,
-            "def": 154,
-            "hp": 155
-        },
-        "types": ["electric", "psychic"],
-        "fastMoves": ["SPARK", "VOLT_SWITCH"],
-        "chargedMoves": ["PSYCHIC", "THUNDER_PUNCH", "WILD_CHARGE","GRASS_KNOT"],
-        "defaultIVs": {
-            "cp1500": [25, 0, 12, 9],
-            "cp2500": [40, 15, 15, 15]
-        },
-		"tags": ["alolan"]
-    }, {
-        "dex": 243,
-        "speciesName": "Raikou",
-        "speciesId": "raikou",
-        "baseStats": {
-            "atk": 241,
-            "def": 195,
-            "hp": 207
-        },
-        "types": ["electric", "none"],
-        "fastMoves": ["THUNDER_SHOCK", "VOLT_SWITCH"],
-        "chargedMoves": ["SHADOW_BALL", "THUNDER", "THUNDERBOLT", "WILD_CHARGE"],
-        "defaultIVs": {
-            "cp1500": [15.5, 10, 13, 15],
-            "cp2500": [26.5, 3, 13, 13]
-        },
-		"tags": ["legendary"]
-    }, {
-        "dex": 280,
-        "speciesName": "Ralts",
-        "speciesId": "ralts",
-        "baseStats": {
-            "atk": 79,
-            "def": 59,
-            "hp": 99
-        },
-        "types": ["psychic", "fairy"],
-        "fastMoves": ["CHARGE_BEAM", "CONFUSION"],
-        "chargedMoves": ["DISARMING_VOICE", "PSYSHOCK", "SHADOW_SNEAK"],
-        "defaultIVs": {
-            "cp1500": [40, 15, 15, 15],
-            "cp2500": [40, 15, 15, 15]
-        }
-    }, {
-        "dex": 409,
-        "speciesName": "Rampardos",
-        "speciesId": "rampardos",
-        "baseStats": {
-            "atk": 295,
-            "def": 109,
-            "hp": 219
-        },
-        "types": ["rock", "none"],
-        "fastMoves": ["SMACK_DOWN", "ZEN_HEADBUTT"],
-        "chargedMoves": ["FLAMETHROWER", "OUTRAGE", "ROCK_SLIDE"],
-        "defaultIVs": {
-            "cp1500": [16.5, 9, 10, 14],
-            "cp2500": [28, 9, 12, 5]
-        }
-    }, {
-        "dex": 78,
-        "speciesName": "Rapidash",
-        "speciesId": "rapidash",
-        "baseStats": {
-            "atk": 207,
-            "def": 162,
-            "hp": 163
-        },
-        "types": ["fire", "none"],
-        "fastMoves": ["EMBER", "FIRE_SPIN", "LOW_KICK"],
-        "chargedMoves": ["DRILL_RUN", "FIRE_BLAST", "HEAT_WAVE"],
-        "legacyMoves": ["EMBER"],
-        "defaultIVs": {
-            "cp1500": [23.5, 3, 15, 0],
-            "cp2500": [40, 15, 15, 15]
-        }
-    }, {
-        "dex": 20,
-        "speciesName": "Raticate",
-        "speciesId": "raticate",
-        "baseStats": {
-            "atk": 161,
-            "def": 139,
-            "hp": 146
-        },
-        "types": ["normal", "none"],
-        "fastMoves": ["BITE", "QUICK_ATTACK"],
-        "chargedMoves": ["DIG", "HYPER_BEAM", "HYPER_FANG"],
-        "defaultIVs": {
-            "cp1500": [38.5, 1, 10, 7],
-            "cp2500": [40, 15, 15, 15]
-        }
-    }, {
-        "dex": 20,
-        "speciesName": "Raticate (Alolan)",
-        "speciesId": "raticate_alolan",
-        "baseStats": {
-            "atk": 135,
-            "def": 154,
-            "hp": 181
-        },
-        "types": ["dark", "normal"],
-        "fastMoves": ["BITE", "QUICK_ATTACK"],
-        "chargedMoves": ["CRUNCH", "HYPER_BEAM", "HYPER_FANG"],
-        "defaultIVs": {
-            "cp1500": [38.5, 4, 13, 5],
-            "cp2500": [40, 15, 15, 15]
-        },
-		"tags": ["alolan"]
-    }, {
-        "dex": 19,
-        "speciesName": "Rattata",
-        "speciesId": "rattata",
-        "baseStats": {
-            "atk": 103,
-            "def": 70,
-            "hp": 102
-        },
-        "types": ["normal", "none"],
-        "fastMoves": ["QUICK_ATTACK", "TACKLE"],
-        "chargedMoves": ["BODY_SLAM", "DIG", "HYPER_FANG"],
-        "defaultIVs": {
-            "cp1500": [40, 15, 15, 15],
-            "cp2500": [40, 15, 15, 15]
-        }
-    }, {
-        "dex": 19,
-        "speciesName": "Rattata (Alolan)",
-        "speciesId": "rattata_alolan",
-        "baseStats": {
-            "atk": 103,
-            "def": 70,
-            "hp": 102
-        },
-        "types": ["dark", "normal"],
-        "fastMoves": ["QUICK_ATTACK", "TACKLE"],
-        "chargedMoves": ["CRUNCH", "HYPER_FANG", "SHADOW_BALL"],
-        "defaultIVs": {
-            "cp1500": [40, 15, 15, 15],
-            "cp2500": [40, 15, 15, 15]
-        },
-		"tags": ["alolan"]
-    }, {
-        "dex": 384,
-        "speciesName": "Rayquaza",
-        "speciesId": "rayquaza",
-        "baseStats": {
-            "atk": 284,
-            "def": 170,
-            "hp": 213
-        },
-        "types": ["dragon", "flying"],
-        "fastMoves": ["AIR_SLASH", "DRAGON_TAIL"],
-        "chargedMoves": ["AERIAL_ACE", "ANCIENT_POWER", "OUTRAGE"],
-        "defaultIVs": {
-            "cp1500": [14.5, 8, 14, 0],
-            "cp2500": [24.5, 5, 4, 11]
-        },
-		"tags": ["legendary"]
-    }, {
-        "dex": 378,
-        "speciesName": "Regice",
-        "speciesId": "regice",
-        "baseStats": {
-            "atk": 179,
-            "def": 309,
-            "hp": 190
-        },
-        "types": ["ice", "none"],
-        "fastMoves": ["FROST_BREATH", "ROCK_SMASH"],
-        "chargedMoves": ["BLIZZARD", "EARTHQUAKE", "FOCUS_BLAST"],
-        "defaultIVs": {
-            "cp1500": [17.5, 8, 13, 13],
-            "cp2500": [30, 3, 9, 14]
-        },
-		"tags": ["legendary"]
-    }, {
-        "dex": 486,
-        "speciesName": "Regigigas",
-        "speciesId": "regigigas",
-        "baseStats": {
-            "atk": 287,
-            "def": 210,
-            "hp": 221
-        },
-        "types": ["normal", "none"],
-        "fastMoves": ["ROCK_SMASH", "ZEN_HEADBUTT"],
-        "chargedMoves": ["AVALANCHE", "HEAVY_SLAM", "STONE_EDGE"],
-        "defaultIVs": {
-            "cp1500": [12.5, 4, 14, 10],
-            "cp2500": [22, 0, 9, 2]
-        },
-		"tags": ["legendary"]
-    }, {
-        "dex": 377,
-        "speciesName": "Regirock",
-        "speciesId": "regirock",
-        "baseStats": {
-            "atk": 179,
-            "def": 309,
-            "hp": 190
-        },
-        "types": ["rock", "none"],
-        "fastMoves": ["ROCK_SMASH", "ROCK_THROW"],
-        "chargedMoves": ["FOCUS_BLAST", "STONE_EDGE", "ZAP_CANNON"],
-        "defaultIVs": {
-            "cp1500": [17.5, 8, 13, 13],
-            "cp2500": [30, 3, 9, 14]
-        },
-		"tags": ["legendary"]
-    }, {
-        "dex": 379,
-        "speciesName": "Registeel",
-        "speciesId": "registeel",
-        "baseStats": {
-            "atk": 143,
-            "def": 285,
-            "hp": 190
-        },
-        "types": ["steel", "none"],
-        "fastMoves": ["METAL_CLAW", "ROCK_SMASH"],
-        "chargedMoves": ["FLASH_CANNON", "FOCUS_BLAST", "HYPER_BEAM"],
-        "defaultIVs": {
-            "cp1500": [23, 6, 13, 10],
-            "cp2500": [40, 15, 15, 15]
-        },
-		"tags": ["legendary"]
-    }, {
-        "dex": 369,
-        "speciesName": "Relicanth",
-        "speciesId": "relicanth",
-        "baseStats": {
-            "atk": 162,
-            "def": 203,
-            "hp": 225
-        },
-        "types": ["water", "rock"],
-        "fastMoves": ["WATER_GUN", "ZEN_HEADBUTT"],
-        "chargedMoves": ["ANCIENT_POWER", "AQUA_TAIL", "HYDRO_PUMP"],
-        "defaultIVs": {
-            "cp1500": [22.5, 1, 13, 11],
-            "cp2500": [40, 15, 3, 13]
-        },
-		"tags": ["regional"]
-    }, {
-        "dex": 223,
-        "speciesName": "Remoraid",
-        "speciesId": "remoraid",
-        "baseStats": {
-            "atk": 127,
-            "def": 69,
-            "hp": 111
-        },
-        "types": ["water", "none"],
-        "fastMoves": ["MUD_SHOT", "WATER_GUN"],
-        "chargedMoves": ["AURORA_BEAM", "ROCK_BLAST", "WATER_PULSE"],
-        "defaultIVs": {
-            "cp1500": [40, 15, 15, 15],
-            "cp2500": [40, 15, 15, 15]
-        }
-    }, {
-        "dex": 112,
-        "speciesName": "Rhydon",
-        "speciesId": "rhydon",
-        "baseStats": {
-            "atk": 222,
-            "def": 171,
-            "hp": 233
-        },
-        "types": ["ground", "rock"],
-        "fastMoves": ["MUD_SLAP", "ROCK_SMASH"],
-        "chargedMoves": ["EARTHQUAKE", "MEGAHORN", "STONE_EDGE", "SURF"],
-        "legacyMoves": ["MEGAHORN"],
-        "defaultIVs": {
-            "cp1500": [18, 2, 7, 8],
-            "cp2500": [30.5, 0, 11, 3]
-        }
-    }, {
-        "dex": 111,
-        "speciesName": "Rhyhorn",
-        "speciesId": "rhyhorn",
-        "baseStats": {
-            "atk": 140,
-            "def": 127,
-            "hp": 190
-        },
-        "types": ["ground", "rock"],
-        "fastMoves": ["MUD_SLAP", "ROCK_SMASH"],
-        "chargedMoves": ["BULLDOZE", "HORN_ATTACK", "STOMP"],
-        "defaultIVs": {
-            "cp1500": [39.5, 5, 12, 8],
-            "cp2500": [40, 15, 15, 15]
-        }
-    }, {
-        "dex": 464,
-        "speciesName": "Rhyperior",
-        "speciesId": "rhyperior",
-        "baseStats": {
-            "atk": 241,
-            "def": 190,
-            "hp": 251
-        },
-        "types": ["ground", "rock"],
-        "fastMoves": ["MUD_SLAP", "SMACK_DOWN"],
-        "chargedMoves": ["EARTHQUAKE", "STONE_EDGE", "SURF","SKULL_BASH"],
-        "defaultIVs": {
-            "cp1500": [15, 2, 10, 8],
-            "cp2500": [24.5, 5, 15, 9]
-        }
-    }, {
-        "dex": 447,
-        "speciesName": "Riolu",
-        "speciesId": "riolu",
-        "baseStats": {
-            "atk": 127,
-            "def": 78,
-            "hp": 120
-        },
-        "types": ["fighting", "none"],
-        "fastMoves": ["COUNTER", "QUICK_ATTACK"],
-        "chargedMoves": ["BRICK_BREAK", "CROSS_CHOP", "LOW_SWEEP"],
-        "defaultIVs": {
-            "cp1500": [40, 15, 15, 15],
-            "cp2500": [40, 15, 15, 15]
-        }
-    }, {
-        "dex": 315,
-        "speciesName": "Roselia",
-        "speciesId": "roselia",
-        "baseStats": {
-            "atk": 186,
-            "def": 131,
-            "hp": 137
-        },
-        "types": ["grass", "poison"],
-        "fastMoves": ["POISON_JAB", "RAZOR_LEAF"],
-        "chargedMoves": ["DAZZLING_GLEAM", "PETAL_BLIZZARD", "SLUDGE_BOMB"],
-        "defaultIVs": {
-            "cp1500": [30.5, 3, 13, 11],
-            "cp2500": [40, 15, 15, 15]
-        }
-    }, {
-        "dex": 407,
-        "speciesName": "Roserade",
-        "speciesId": "roserade",
-        "baseStats": {
-            "atk": 243,
-            "def": 185,
-            "hp": 155
-        },
-        "types": ["grass", "poison"],
-        "fastMoves": ["POISON_JAB", "RAZOR_LEAF"],
-        "chargedMoves": ["DAZZLING_GLEAM", "GRASS_KNOT", "SLUDGE_BOMB", "SOLAR_BEAM"],
-        "defaultIVs": {
-            "cp1500": [18.5, 6, 8, 14],
-            "cp2500": [34.5, 1, 7, 9]
-        }
-    }, {
-        "dex": 479,
-        "speciesName": "Rotom",
-        "speciesId": "rotom",
-        "baseStats": {
-            "atk": 185,
-            "def": 159,
-            "hp": 137
-        },
-        "types": ["electric", "ghost"],
-        "fastMoves": ["ASTONISH", "THUNDER_SHOCK"],
-        "chargedMoves": ["OMINOUS_WIND", "THUNDER", "THUNDERBOLT"],
-        "defaultIVs": {
-            "cp1500": [27, 6, 14, 14],
-            "cp2500": [40, 15, 15, 15]
-        }
-    }, {
-        "dex": 479,
-        "speciesName": "Rotom (Fan)",
-        "speciesId": "rotom_fan",
-        "baseStats": {
-            "atk": 204,
-            "def": 219,
-            "hp": 137
-        },
-        "types": ["electric", "flying"],
-        "fastMoves": ["AIR_SLASH", "ASTONISH"],
-        "chargedMoves": ["OMINOUS_WIND", "THUNDER", "THUNDERBOLT"],
-        "defaultIVs": {
-            "cp1500": [21, 7, 12, 15],
-            "cp2500": [40, 14, 2, 14]
-        }
-    }, {
-        "dex": 479,
-        "speciesName": "Rotom (Frost)",
-        "speciesId": "rotom_frost",
-        "baseStats": {
-            "atk": 204,
-            "def": 219,
-            "hp": 137
-        },
-        "types": ["electric", "ice"],
-        "fastMoves": ["ASTONISH", "THUNDER_SHOCK"],
-        "chargedMoves": ["BLIZZARD", "THUNDER", "THUNDERBOLT"],
-        "defaultIVs": {
-            "cp1500": [21, 7, 12, 15],
-            "cp2500": [40, 14, 2, 14]
-        }
-    }, {
-        "dex": 479,
-        "speciesName": "Rotom (Heat)",
-        "speciesId": "rotom_heat",
-        "baseStats": {
-            "atk": 204,
-            "def": 219,
-            "hp": 137
-        },
-        "types": ["electric", "fire"],
-        "fastMoves": ["ASTONISH", "THUNDER_SHOCK"],
-        "chargedMoves": ["OVERHEAT", "THUNDER", "THUNDERBOLT"],
-        "defaultIVs": {
-            "cp1500": [21, 7, 12, 15],
-            "cp2500": [40, 14, 2, 14]
-        }
-    }, {
-        "dex": 479,
-        "speciesName": "Rotom (Mow)",
-        "speciesId": "rotom_mow",
-        "baseStats": {
-            "atk": 204,
-            "def": 219,
-            "hp": 137
-        },
-        "types": ["electric", "grass"],
-        "fastMoves": ["ASTONISH", "THUNDER_SHOCK"],
-        "chargedMoves": ["OMINOUS_WIND", "THUNDER", "THUNDERBOLT"],
-        "defaultIVs": {
-            "cp1500": [21, 7, 12, 15],
-            "cp2500": [40, 14, 2, 14]
-        }
-    }, {
-        "dex": 479,
-        "speciesName": "Rotom (Wash)",
-        "speciesId": "rotom_wash",
-        "baseStats": {
-            "atk": 204,
-            "def": 219,
-            "hp": 137
-        },
-        "types": ["electric", "water"],
-        "fastMoves": ["ASTONISH", "THUNDER_SHOCK"],
-        "chargedMoves": ["HYDRO_PUMP", "THUNDER", "THUNDERBOLT"],
-        "defaultIVs": {
-            "cp1500": [21, 7, 12, 15],
-            "cp2500": [40, 14, 2, 14]
-        }
-    }, {
-        "dex": 302,
-        "speciesName": "Sableye",
-        "speciesId": "sableye",
-        "baseStats": {
-            "atk": 141,
-            "def": 136,
-            "hp": 137
-        },
-        "types": ["dark", "ghost"],
-        "fastMoves": ["FEINT_ATTACK", "SHADOW_CLAW"],
-        "chargedMoves": ["FOUL_PLAY", "POWER_GEM", "SHADOW_SNEAK"],
-        "defaultIVs": {
-            "cp1500": [40, 15, 15, 15],
-            "cp2500": [40, 15, 15, 15]
-        }
-    }, {
-        "dex": 373,
-        "speciesName": "Salamence",
-        "speciesId": "salamence",
-        "baseStats": {
-            "atk": 277,
-            "def": 168,
-            "hp": 216
-        },
-        "types": ["dragon", "flying"],
-        "fastMoves": ["BITE", "DRAGON_TAIL", "FIRE_FANG"],
-        "chargedMoves": ["DRACO_METEOR", "FIRE_BLAST", "HYDRO_PUMP", "OUTRAGE"],
-        "defaultIVs": {
-            "cp1500": [14.5, 12, 6, 15],
-            "cp2500": [25.5, 3, 0, 13]
-        }
-    }, {
-        "dex": 27,
-        "speciesName": "Sandshrew",
-        "speciesId": "sandshrew",
-        "baseStats": {
-            "atk": 126,
-            "def": 120,
-            "hp": 137
-        },
-        "types": ["ground", "none"],
-        "fastMoves": ["MUD_SHOT", "SCRATCH"],
-        "chargedMoves": ["DIG", "ROCK_SLIDE", "ROCK_TOMB", "SAND_TOMB"],
-        "legacyMoves": ["ROCK_TOMB"],
-        "defaultIVs": {
-            "cp1500": [40, 15, 15, 15],
-            "cp2500": [40, 15, 15, 15]
-        }
-    }, {
-        "dex": 27,
-        "speciesName": "Sandshrew (Alolan)",
-        "speciesId": "sandshrew_alolan",
-        "baseStats": {
-            "atk": 125,
-            "def": 129,
-            "hp": 137
-        },
-        "types": ["ice", "steel"],
-        "fastMoves": ["METAL_CLAW", "POWDER_SNOW"],
-        "chargedMoves": ["BLIZZARD", "GYRO_BALL", "NIGHT_SLASH"],
-        "defaultIVs": {
-            "cp1500": [40, 15, 15, 15],
-            "cp2500": [40, 15, 15, 15]
-        },
-		"tags": ["alolan"]
-    }, {
-        "dex": 28,
-        "speciesName": "Sandslash",
-        "speciesId": "sandslash",
-        "baseStats": {
-            "atk": 182,
-            "def": 175,
-            "hp": 181
-        },
-        "types": ["ground", "none"],
-        "fastMoves": ["METAL_CLAW", "MUD_SHOT"],
-        "chargedMoves": ["BULLDOZE", "EARTHQUAKE", "ROCK_TOMB"],
-        "defaultIVs": {
-            "cp1500": [24, 6, 12, 4],
-            "cp2500": [40, 15, 15, 15]
-        }
-    }, {
-        "dex": 28,
-        "speciesName": "Sandslash (Alolan)",
-        "speciesId": "sandslash_alolan",
-        "baseStats": {
-            "atk": 177,
-            "def": 195,
-            "hp": 181
-        },
-        "types": ["ice", "steel"],
-        "fastMoves": ["METAL_CLAW", "POWDER_SNOW"],
-        "chargedMoves": ["BLIZZARD", "BULLDOZE", "GYRO_BALL"],
-        "defaultIVs": {
-            "cp1500": [24, 2, 11, 3],
-            "cp2500": [40, 15, 15, 15]
-        },
-		"tags": ["alolan"]
-    }, {
-        "dex": 254,
-        "speciesName": "Sceptile",
-        "speciesId": "sceptile",
-        "baseStats": {
-            "atk": 223,
-            "def": 169,
-            "hp": 172
-        },
-        "types": ["grass", "none"],
-        "fastMoves": ["BULLET_SEED", "FURY_CUTTER"],
-        "chargedMoves": ["AERIAL_ACE", "EARTHQUAKE", "LEAF_BLADE", "FRENZY_PLANT", "DRAGON_CLAW"],
-        "defaultIVs": {
-            "cp1500": [20, 7, 8, 15],
-            "cp2500": [40, 1, 6, 10]
-        }
-    }, {
-        "dex": 212,
-        "speciesName": "Scizor",
-        "speciesId": "scizor",
-        "baseStats": {
-            "atk": 236,
-            "def": 181,
-            "hp": 172
-        },
-        "types": ["bug", "steel"],
-        "fastMoves": ["BULLET_PUNCH", "FURY_CUTTER"],
-        "chargedMoves": ["IRON_HEAD", "NIGHT_SLASH", "X_SCISSOR"],
-        "defaultIVs": {
-            "cp1500": [18.5, 8, 9, 10],
-            "cp2500": [33, 3, 7, 11]
-        }
-    }, {
-        "dex": 123,
-        "speciesName": "Scyther",
-        "speciesId": "scyther",
-        "baseStats": {
-            "atk": 218,
-            "def": 170,
-            "hp": 172
-        },
-        "types": ["bug", "flying"],
-        "fastMoves": ["AIR_SLASH", "FURY_CUTTER", "STEEL_WING"],
-        "chargedMoves": ["AERIAL_ACE", "BUG_BUZZ", "NIGHT_SLASH", "X_SCISSOR"],
-        "legacyMoves": ["BUG_BUZZ", "STEEL_WING"],
-        "defaultIVs": {
-            "cp1500": [21, 5, 11, 5],
-            "cp2500": [38.5, 8, 14, 6]
-        }
-    }, {
-        "dex": 117,
-        "speciesName": "Seadra",
-        "speciesId": "seadra",
-        "baseStats": {
-            "atk": 187,
-            "def": 156,
-            "hp": 146
-        },
-        "types": ["water", "none"],
-        "fastMoves": ["DRAGON_BREATH", "WATER_GUN"],
-        "chargedMoves": ["AURORA_BEAM", "BLIZZARD", "DRAGON_PULSE", "HYDRO_PUMP"],
-        "legacyMoves": ["BLIZZARD"],
-        "defaultIVs": {
-            "cp1500": [27, 5, 9, 12],
-            "cp2500": [40, 15, 15, 15]
-        }
-    }, {
-        "dex": 119,
-        "speciesName": "Seaking",
-        "speciesId": "seaking",
-        "baseStats": {
-            "atk": 175,
-            "def": 147,
-            "hp": 190
-        },
-        "types": ["water", "none"],
-        "fastMoves": ["PECK", "POISON_JAB", "WATERFALL"],
-        "chargedMoves": ["DRILL_RUN", "ICE_BEAM", "ICY_WIND", "MEGAHORN", "WATER_PULSE"],
-        "legacyMoves": ["DRILL_RUN", "ICY_WIND", "POISON_JAB"],
-        "defaultIVs": {
-            "cp1500": [27.5, 1, 9, 2],
-            "cp2500": [40, 15, 15, 15]
-        }
-    }, {
-        "dex": 364,
-        "speciesName": "Sealeo",
-        "speciesId": "sealeo",
-        "baseStats": {
-            "atk": 137,
-            "def": 132,
-            "hp": 207
-        },
-        "types": ["ice", "water"],
-        "fastMoves": ["POWDER_SNOW", "WATER_GUN"],
-        "chargedMoves": ["AURORA_BEAM", "BODY_SLAM", "WATER_PULSE"],
-        "defaultIVs": {
-            "cp1500": [38, 4, 9, 11],
-            "cp2500": [40, 15, 15, 15]
-        }
-    }, {
-        "dex": 273,
-        "speciesName": "Seedot",
-        "speciesId": "seedot",
-        "baseStats": {
-            "atk": 71,
-            "def": 77,
-            "hp": 120
-        },
-        "types": ["grass", "none"],
-        "fastMoves": ["BULLET_SEED", "QUICK_ATTACK"],
-        "chargedMoves": ["ENERGY_BALL", "FOUL_PLAY", "GRASS_KNOT"],
-        "defaultIVs": {
-            "cp1500": [40, 15, 15, 15],
-            "cp2500": [40, 15, 15, 15]
-        }
-    }, {
-        "dex": 86,
-        "speciesName": "Seel",
-        "speciesId": "seel",
-        "baseStats": {
-            "atk": 85,
-            "def": 121,
-            "hp": 163
-        },
-        "types": ["water", "none"],
-        "fastMoves": ["ICE_SHARD", "LICK", "WATER_GUN"],
-        "chargedMoves": ["AQUA_JET", "AQUA_TAIL", "AURORA_BEAM", "ICY_WIND"],
-        "legacyMoves": ["AQUA_JET", "WATER_GUN"],
-        "defaultIVs": {
-            "cp1500": [40, 15, 15, 15],
-            "cp2500": [40, 15, 15, 15]
-        }
-    }, {
-        "dex": 161,
-        "speciesName": "Sentret",
-        "speciesId": "sentret",
-        "baseStats": {
-            "atk": 79,
-            "def": 73,
-            "hp": 111
-        },
-        "types": ["normal", "none"],
-        "fastMoves": ["QUICK_ATTACK", "SCRATCH"],
-        "chargedMoves": ["BRICK_BREAK", "DIG", "GRASS_KNOT"],
-        "defaultIVs": {
-            "cp1500": [40, 15, 15, 15],
-            "cp2500": [40, 15, 15, 15]
-        }
-    }, {
-        "dex": 336,
-        "speciesName": "Seviper",
-        "speciesId": "seviper",
-        "baseStats": {
-            "atk": 196,
-            "def": 118,
-            "hp": 177
-        },
-        "types": ["poison", "none"],
-        "fastMoves": ["IRON_TAIL", "POISON_JAB"],
-        "chargedMoves": ["CRUNCH", "POISON_FANG", "WRAP"],
-        "defaultIVs": {
-            "cp1500": [27, 3, 11, 9],
-            "cp2500": [40, 15, 15, 15]
-        },
-		"tags": ["regional"]
-    }, {
-        "dex": 319,
-        "speciesName": "Sharpedo",
-        "speciesId": "sharpedo",
-        "baseStats": {
-            "atk": 243,
-            "def": 83,
-            "hp": 172
-        },
-        "types": ["water", "dark"],
-        "fastMoves": ["BITE", "WATERFALL"],
-        "chargedMoves": ["CRUNCH", "HYDRO_PUMP", "POISON_FANG"],
-        "defaultIVs": {
-            "cp1500": [25, 8, 15, 9],
-            "cp2500": [40, 15, 15, 15]
-        }
-    }, {
-        "dex": 492,
-        "speciesName": "Shaymin (Land)",
-        "speciesId": "shaymin_land",
-        "baseStats": {
-            "atk": 210,
-            "def": 210,
-            "hp": 225
-        },
-        "types": ["grass", "none"],
-        "fastMoves": ["HIDDEN_POWER_BUG", "HIDDEN_POWER_DARK", "HIDDEN_POWER_DRAGON", "HIDDEN_POWER_ELECTRIC", "HIDDEN_POWER_FIGHTING", "HIDDEN_POWER_FIRE", "HIDDEN_POWER_FLYING", "HIDDEN_POWER_GHOST", "HIDDEN_POWER_GRASS", "HIDDEN_POWER_GROUND", "HIDDEN_POWER_ICE", "HIDDEN_POWER_POISON", "HIDDEN_POWER_PSYCHIC", "HIDDEN_POWER_ROCK", "HIDDEN_POWER_STEEL", "HIDDEN_POWER_WATER", "ZEN_HEADBUTT"],
-        "chargedMoves": ["ENERGY_BALL", "GRASS_KNOT", "SOLAR_BEAM"],
-        "defaultIVs": {
-            "cp1500": [17.5, 0, 2, 15],
-            "cp2500": [28.5, 0, 12, 14]
-        }
-    }, {
-        "dex": 492,
-        "speciesName": "Shaymin (Sky)",
-        "speciesId": "shaymin_sky",
-        "baseStats": {
-            "atk": 261,
-            "def": 166,
-            "hp": 225
-        },
-        "types": ["grass", "flying"],
-        "fastMoves": ["HIDDEN_POWER_BUG", "HIDDEN_POWER_DARK", "HIDDEN_POWER_DRAGON", "HIDDEN_POWER_ELECTRIC", "HIDDEN_POWER_FIGHTING", "HIDDEN_POWER_FIRE", "HIDDEN_POWER_FLYING", "HIDDEN_POWER_GHOST", "HIDDEN_POWER_GRASS", "HIDDEN_POWER_GROUND", "HIDDEN_POWER_ICE", "HIDDEN_POWER_POISON", "HIDDEN_POWER_PSYCHIC", "HIDDEN_POWER_ROCK", "HIDDEN_POWER_STEEL", "HIDDEN_POWER_WATER", "ZEN_HEADBUTT"],
-        "chargedMoves": ["ENERGY_BALL", "GRASS_KNOT", "SOLAR_BEAM"],
-        "defaultIVs": {
-            "cp1500": [15.5, 6, 4, 15],
-            "cp2500": [25, 10, 13, 12]
-        }
-    }, {
-        "dex": 292,
-        "speciesName": "Shedinja",
-        "speciesId": "shedinja",
-        "baseStats": {
-            "atk": 153,
-            "def": 73,
-            "hp": 1
-        },
-        "types": ["bug", "ghost"],
-        "fastMoves": ["BUG_BITE", "SHADOW_CLAW"],
-        "chargedMoves": ["AERIAL_ACE", "DIG", "SHADOW_SNEAK"],
-        "defaultIVs": {
-            "cp1500": [40, 15, 15, 15],
-            "cp2500": [40, 15, 15, 15]
-        }
-    }, {
-        "dex": 372,
-        "speciesName": "Shelgon",
-        "speciesId": "shelgon",
-        "baseStats": {
-            "atk": 172,
-            "def": 155,
-            "hp": 163
-        },
-        "types": ["dragon", "none"],
-        "fastMoves": ["DRAGON_BREATH", "EMBER"],
-        "chargedMoves": ["DRAGON_PULSE", "FLAMETHROWER", "TWISTER"],
-        "defaultIVs": {
-            "cp1500": [28, 3, 9, 13],
-            "cp2500": [40, 15, 15, 15]
-        }
-    }, {
-        "dex": 90,
-        "speciesName": "Shellder",
-        "speciesId": "shellder",
-        "baseStats": {
-            "atk": 116,
-            "def": 134,
-            "hp": 102
-        },
-        "types": ["water", "none"],
-        "fastMoves": ["ICE_SHARD", "TACKLE"],
-        "chargedMoves": ["BUBBLE_BEAM", "ICY_WIND", "WATER_PULSE"],
-        "defaultIVs": {
-            "cp1500": [40, 15, 15, 15],
-            "cp2500": [40, 15, 15, 15]
-        }
-    }, {
-        "dex": 422,
-        "speciesName": "Shellos (East)",
-        "speciesId": "shellos_east_sea",
-        "baseStats": {
-            "atk": 103,
-            "def": 105,
-            "hp": 183
-        },
-        "types": ["water", "none"],
-        "fastMoves": ["HIDDEN_POWER_BUG", "HIDDEN_POWER_DARK", "HIDDEN_POWER_DRAGON", "HIDDEN_POWER_ELECTRIC", "HIDDEN_POWER_FIGHTING", "HIDDEN_POWER_FIRE", "HIDDEN_POWER_FLYING", "HIDDEN_POWER_GHOST", "HIDDEN_POWER_GRASS", "HIDDEN_POWER_GROUND", "HIDDEN_POWER_ICE", "HIDDEN_POWER_POISON", "HIDDEN_POWER_PSYCHIC", "HIDDEN_POWER_ROCK", "HIDDEN_POWER_STEEL", "HIDDEN_POWER_WATER", "MUD_SLAP"],
-        "chargedMoves": ["BODY_SLAM", "MUD_BOMB", "WATER_PULSE"],
-        "defaultIVs": {
-            "cp1500": [40, 15, 15, 15],
-            "cp2500": [40, 15, 15, 15]
-        }
-    }, {
-        "dex": 422,
-        "speciesName": "Shellos (West)",
-        "speciesId": "shellos_west_sea",
-        "baseStats": {
-            "atk": 103,
-            "def": 105,
-            "hp": 183
-        },
-        "types": ["water", "none"],
-        "fastMoves": ["HIDDEN_POWER_BUG", "HIDDEN_POWER_DARK", "HIDDEN_POWER_DRAGON", "HIDDEN_POWER_ELECTRIC", "HIDDEN_POWER_FIGHTING", "HIDDEN_POWER_FIRE", "HIDDEN_POWER_FLYING", "HIDDEN_POWER_GHOST", "HIDDEN_POWER_GRASS", "HIDDEN_POWER_GROUND", "HIDDEN_POWER_ICE", "HIDDEN_POWER_POISON", "HIDDEN_POWER_PSYCHIC", "HIDDEN_POWER_ROCK", "HIDDEN_POWER_STEEL", "HIDDEN_POWER_WATER", "MUD_SLAP"],
-        "chargedMoves": ["BODY_SLAM", "MUD_BOMB", "WATER_PULSE"],
-        "defaultIVs": {
-            "cp1500": [40, 15, 15, 15],
-            "cp2500": [40, 15, 15, 15]
-        }
-    }, {
-        "dex": 410,
-        "speciesName": "Shieldon",
-        "speciesId": "shieldon",
-        "baseStats": {
-            "atk": 76,
-            "def": 195,
-            "hp": 102
-        },
-        "types": ["rock", "steel"],
-        "fastMoves": ["IRON_TAIL", "TACKLE"],
-        "chargedMoves": ["ANCIENT_POWER", "HEAVY_SLAM", "ROCK_TOMB"],
-        "defaultIVs": {
-            "cp1500": [40, 15, 15, 15],
-            "cp2500": [40, 15, 15, 15]
-        }
-    }, {
-        "dex": 275,
-        "speciesName": "Shiftry",
-        "speciesId": "shiftry",
-        "baseStats": {
-            "atk": 200,
-            "def": 121,
-            "hp": 207
-        },
-        "types": ["grass", "dark"],
-        "fastMoves": ["FEINT_ATTACK", "RAZOR_LEAF"],
-        "chargedMoves": ["FOUL_PLAY", "HURRICANE", "LEAF_BLADE", "LEAF_TORNADO"],
-        "defaultIVs": {
-            "cp1500": [24.5, 3, 8, 12],
-            "cp2500": [40, 15, 15, 15]
-        }
-    }, {
-        "dex": 403,
-        "speciesName": "Shinx",
-        "speciesId": "shinx",
-        "baseStats": {
-            "atk": 117,
-            "def": 64,
-            "hp": 128
-        },
-        "types": ["electric", "none"],
-        "fastMoves": ["SPARK", "TACKLE"],
-        "chargedMoves": ["DISCHARGE", "SWIFT", "THUNDERBOLT"],
-        "defaultIVs": {
-            "cp1500": [40, 15, 15, 15],
-            "cp2500": [40, 15, 15, 15]
-        }
-    }, {
-        "dex": 285,
-        "speciesName": "Shroomish",
-        "speciesId": "shroomish",
-        "baseStats": {
-            "atk": 74,
-            "def": 110,
-            "hp": 155
-        },
-        "types": ["grass", "none"],
-        "fastMoves": ["BULLET_SEED", "TACKLE"],
-        "chargedMoves": ["ENERGY_BALL", "GRASS_KNOT", "SEED_BOMB"],
-        "defaultIVs": {
-            "cp1500": [40, 15, 15, 15],
-            "cp2500": [40, 15, 15, 15]
-        }
-    }, {
-        "dex": 213,
-        "speciesName": "Shuckle",
-        "speciesId": "shuckle",
-        "baseStats": {
-            "atk": 17,
-            "def": 396,
-            "hp": 85
-        },
-        "types": ["bug", "rock"],
-        "fastMoves": ["ROCK_THROW", "STRUGGLE_BUG"],
-        "chargedMoves": ["GYRO_BALL", "ROCK_BLAST", "STONE_EDGE"],
-        "defaultIVs": {
-            "cp1500": [40, 15, 15, 15],
-            "cp2500": [40, 15, 15, 15]
-        }
-    }, {
-        "dex": 353,
-        "speciesName": "Shuppet",
-        "speciesId": "shuppet",
-        "baseStats": {
-            "atk": 138,
-            "def": 65,
-            "hp": 127
-        },
-        "types": ["ghost", "none"],
-        "fastMoves": ["ASTONISH", "FEINT_ATTACK"],
-        "chargedMoves": ["NIGHT_SHADE", "OMINOUS_WIND", "SHADOW_SNEAK"],
-        "defaultIVs": {
-            "cp1500": [40, 15, 15, 15],
-            "cp2500": [40, 15, 15, 15]
-        }
-    }, {
-        "dex": 266,
-        "speciesName": "Silcoon",
-        "speciesId": "silcoon",
-        "baseStats": {
-            "atk": 60,
-            "def": 77,
-            "hp": 137
-        },
-        "types": ["bug", "none"],
-        "fastMoves": ["BUG_BITE", "POISON_STING"],
-        "chargedMoves": ["STRUGGLE"],
-        "defaultIVs": {
-            "cp1500": [40, 15, 15, 15],
-            "cp2500": [40, 15, 15, 15]
-        }
-    }, {
-        "dex": 227,
-        "speciesName": "Skarmory",
-        "speciesId": "skarmory",
-        "baseStats": {
-            "atk": 148,
-            "def": 226,
-            "hp": 163
-        },
-        "types": ["steel", "flying"],
-        "fastMoves": ["AIR_SLASH", "STEEL_WING"],
-        "chargedMoves": ["BRAVE_BIRD", "FLASH_CANNON", "SKY_ATTACK"],
-        "defaultIVs": {
-            "cp1500": [27.5, 2, 11, 9],
-            "cp2500": [40, 15, 15, 15]
-        }
-    }, {
-        "dex": 188,
-        "speciesName": "Skiploom",
-        "speciesId": "skiploom",
-        "baseStats": {
-            "atk": 91,
-            "def": 120,
-            "hp": 146
-        },
-        "types": ["grass", "flying"],
-        "fastMoves": ["BULLET_SEED", "TACKLE"],
-        "chargedMoves": ["DAZZLING_GLEAM", "ENERGY_BALL", "GRASS_KNOT"],
-        "defaultIVs": {
-            "cp1500": [40, 15, 15, 15],
-            "cp2500": [40, 15, 15, 15]
-        }
-    }, {
-        "dex": 300,
-        "speciesName": "Skitty",
-        "speciesId": "skitty",
-        "baseStats": {
-            "atk": 84,
-            "def": 79,
-            "hp": 137
-        },
-        "types": ["normal", "none"],
-        "fastMoves": ["FEINT_ATTACK", "TACKLE"],
-        "chargedMoves": ["DIG", "DISARMING_VOICE", "WILD_CHARGE"],
-        "defaultIVs": {
-            "cp1500": [40, 15, 15, 15],
-            "cp2500": [40, 15, 15, 15]
-        }
-    }, {
-        "dex": 451,
-        "speciesName": "Skorupi",
-        "speciesId": "skorupi",
-        "baseStats": {
-            "atk": 93,
-            "def": 151,
-            "hp": 120
-        },
-        "types": ["poison", "bug"],
-        "fastMoves": ["INFESTATION", "POISON_STING"],
-        "chargedMoves": ["AQUA_TAIL", "CROSS_POISON", "SLUDGE_BOMB"],
-        "defaultIVs": {
-            "cp1500": [40, 15, 15, 15],
-            "cp2500": [40, 15, 15, 15]
-        }
-    }, {
-        "dex": 435,
-        "speciesName": "Skuntank",
-        "speciesId": "skuntank",
-        "baseStats": {
-            "atk": 184,
-            "def": 132,
-            "hp": 230
-        },
-        "types": ["poison", "dark"],
-        "fastMoves": ["BITE", "POISON_JAB"],
-        "chargedMoves": ["CRUNCH", "FLAMETHROWER", "SLUDGE_BOMB"],
-        "defaultIVs": {
-            "cp1500": [24, 6, 7, 13],
-            "cp2500": [40, 15, 15, 15]
-        }
-    }, {
-        "dex": 289,
-        "speciesName": "Slaking",
-        "speciesId": "slaking",
-        "baseStats": {
-            "atk": 290,
-            "def": 166,
-            "hp": 284
-        },
-        "types": ["normal", "none"],
-        "fastMoves": ["YAWN"],
-        "chargedMoves": ["EARTHQUAKE", "HYPER_BEAM", "PLAY_ROUGH", "BODY_SLAM"],
-        "defaultIVs": {
-            "cp1500": [12.5, 9, 5, 12],
-            "cp2500": [20, 10, 14, 14]
-        }
-    }, {
-        "dex": 287,
-        "speciesName": "Slakoth",
-        "speciesId": "slakoth",
-        "baseStats": {
-            "atk": 104,
-            "def": 92,
-            "hp": 155
-        },
-        "types": ["normal", "none"],
-        "fastMoves": ["YAWN"],
-        "chargedMoves": ["BODY_SLAM", "BRICK_BREAK", "NIGHT_SLASH"],
-        "defaultIVs": {
-            "cp1500": [40, 15, 15, 15],
-            "cp2500": [40, 15, 15, 15]
-        }
-    }, {
-        "dex": 80,
-        "speciesName": "Slowbro",
-        "speciesId": "slowbro",
-        "baseStats": {
-            "atk": 177,
-            "def": 180,
-            "hp": 216
-        },
-        "types": ["water", "psychic"],
-        "fastMoves": ["CONFUSION", "WATER_GUN"],
-        "chargedMoves": ["ICE_BEAM", "PSYCHIC", "WATER_PULSE"],
-        "defaultIVs": {
-            "cp1500": [22.5, 5, 11, 4],
-            "cp2500": [40, 13, 9, 10]
-        }
-    }, {
-        "dex": 199,
-        "speciesName": "Slowking",
-        "speciesId": "slowking",
-        "baseStats": {
-            "atk": 177,
-            "def": 180,
-            "hp": 216
-        },
-        "types": ["water", "psychic"],
-        "fastMoves": ["CONFUSION", "WATER_GUN"],
-        "chargedMoves": ["BLIZZARD", "FIRE_BLAST", "PSYCHIC"],
-        "defaultIVs": {
-            "cp1500": [22.5, 5, 11, 4],
-            "cp2500": [40, 13, 9, 10]
-        }
-    }, {
-        "dex": 79,
-        "speciesName": "Slowpoke",
-        "speciesId": "slowpoke",
-        "baseStats": {
-            "atk": 109,
-            "def": 98,
-            "hp": 207
-        },
-        "types": ["water", "psychic"],
-        "fastMoves": ["CONFUSION", "WATER_GUN"],
-        "chargedMoves": ["PSYCHIC", "PSYSHOCK", "WATER_PULSE"],
-        "defaultIVs": {
-            "cp1500": [40, 15, 15, 15],
-            "cp2500": [40, 15, 15, 15]
-        }
-    }, {
-        "dex": 218,
-        "speciesName": "Slugma",
-        "speciesId": "slugma",
-        "baseStats": {
-            "atk": 118,
-            "def": 71,
-            "hp": 120
-        },
-        "types": ["fire", "none"],
-        "fastMoves": ["EMBER", "ROCK_THROW"],
-        "chargedMoves": ["FLAME_BURST", "FLAME_CHARGE", "ROCK_SLIDE"],
-        "defaultIVs": {
-            "cp1500": [40, 15, 15, 15],
-            "cp2500": [40, 15, 15, 15]
-        }
-    }, {
-        "dex": 235,
-        "speciesName": "Smeargle",
-        "speciesId": "smeargle",
-        "baseStats": {
-            "atk": 40,
-            "def": 83,
-            "hp": 146
-        },
-        "types": ["normal", "none"],
-        "fastMoves": ["TACKLE", "FURY_CUTTER", "BUG_BITE", "BITE", "SUCKER_PUNCH", "DRAGON_BREATH", "THUNDER_SHOCK", "SPARK", "LOW_KICK", "KARATE_CHOP", "EMBER", "WING_ATTACK", "PECK", "LICK", "SHADOW_CLAW", "VINE_WHIP", "RAZOR_LEAF", "MUD_SHOT", "ICE_SHARD", "FROST_BREATH", "QUICK_ATTACK", "SCRATCH", "POUND", "CUT", "POISON_JAB", "ACID", "PSYCHO_CUT", "ROCK_THROW", "METAL_CLAW", "BULLET_PUNCH", "WATER_GUN", "SPLASH", "MUD_SLAP", "ZEN_HEADBUTT", "CONFUSION", "POISON_STING", "BUBBLE", "FEINT_ATTACK", "STEEL_WING", "FIRE_FANG", "ROCK_SMASH", "COUNTER", "POWDER_SNOW", "CHARGE_BEAM", "VOLT_SWITCH", "DRAGON_TAIL", "AIR_SLASH", "INFESTATION", "STRUGGLE_BUG", "ASTONISH", "HEX", "IRON_TAIL", "FIRE_SPIN", "BULLET_SEED", "EXTRASENSORY", "SNARL", "HIDDEN_POWER_BUG", "HIDDEN_POWER_DARK", "HIDDEN_POWER_DRAGON", "HIDDEN_POWER_ELECTRIC", "HIDDEN_POWER_FIGHTING", "HIDDEN_POWER_FIRE", "HIDDEN_POWER_FLYING", "HIDDEN_POWER_GHOST", "HIDDEN_POWER_GRASS", "HIDDEN_POWER_GROUND", "HIDDEN_POWER_ICE", "HIDDEN_POWER_POISON", "HIDDEN_POWER_PSYCHIC", "HIDDEN_POWER_ROCK", "HIDDEN_POWER_STEEL", "HIDDEN_POWER_WATER", "TAKE_DOWN", "WATERFALL", "YAWN", "PRESENT"],
-        "chargedMoves": ["STRUGGLE", "WRAP", "HYPER_BEAM", "DARK_PULSE", "SLUDGE", "VICE_GRIP", "FLAME_WHEEL", "MEGAHORN", "FLAMETHROWER", "DIG", "CROSS_CHOP", "PSYBEAM", "EARTHQUAKE", "STONE_EDGE", "ICE_PUNCH", "DISCHARGE", "FLASH_CANNON", "DRILL_PECK", "ICE_BEAM", "BLIZZARD", "HEAT_WAVE", "AERIAL_ACE", "DRILL_RUN", "PETAL_BLIZZARD", "BUG_BUZZ", "POISON_FANG", "NIGHT_SLASH", "BUBBLE_BEAM", "SUBMISSION", "LOW_SWEEP", "AQUA_JET", "AQUA_TAIL", "SEED_BOMB", "PSYSHOCK", "ANCIENT_POWER", "ROCK_TOMB", "ROCK_SLIDE", "POWER_GEM", "SHADOW_SNEAK", "SHADOW_PUNCH", "OMINOUS_WIND", "SHADOW_BALL", "MAGNET_BOMB", "IRON_HEAD", "THUNDER_PUNCH", "THUNDER", "THUNDERBOLT", "TWISTER", "DRAGON_PULSE", "DRAGON_CLAW", "DISARMING_VOICE", "DRAINING_KISS", "DAZZLING_GLEAM", "MOONBLAST", "PLAY_ROUGH", "CROSS_POISON", "SLUDGE_BOMB", "SLUDGE_WAVE", "GUNK_SHOT", "BONE_CLUB", "BULLDOZE", "MUD_BOMB", "SIGNAL_BEAM", "X_SCISSOR", "FLAME_CHARGE", "FLAME_BURST", "FIRE_BLAST", "WATER_PULSE", "HYDRO_PUMP", "PSYCHIC", "ICY_WIND", "FIRE_PUNCH", "SOLAR_BEAM", "LEAF_BLADE", "POWER_WHIP", "AIR_CUTTER", "HURRICANE", "BRICK_BREAK", "SWIFT", "HORN_ATTACK", "STOMP", "HYPER_FANG", "BODY_SLAM", "CLOSE_COMBAT", "DYNAMIC_PUNCH", "FOCUS_BLAST", "AURORA_BEAM", "WILD_CHARGE", "ZAP_CANNON", "AVALANCHE", "BRAVE_BIRD", "SKY_ATTACK", "SAND_TOMB", "ROCK_BLAST", "SILVER_WIND", "NIGHT_SHADE", "GYRO_BALL", "HEAVY_SLAM", "OVERHEAT", "GRASS_KNOT", "ENERGY_BALL", "FUTURE_SIGHT", "MIRROR_COAT", "OUTRAGE", "CRUNCH", "FOUL_PLAY", "SURF", "DRACO_METEOR", "PSYCHO_BOOST", "FRENZY_PLANT", "BLAST_BURN", "HYDRO_CANNON", "LAST_RESORT", "METEOR_MASH"],
-        "defaultIVs": {
-            "cp1500": [40, 15, 15, 15],
-            "cp2500": [40, 15, 15, 15]
-        }
-    }, {
-        "dex": 238,
-        "speciesName": "Smoochum",
-        "speciesId": "smoochum",
-        "baseStats": {
-            "atk": 153,
-            "def": 91,
-            "hp": 128
-        },
-        "types": ["ice", "psychic"],
-        "fastMoves": ["FROST_BREATH", "POUND", "POWDER_SNOW"],
-        "chargedMoves": ["ICE_BEAM", "ICE_PUNCH", "PSYSHOCK"],
-        "legacyMoves": ["FROST_BREATH"],
-        "defaultIVs": {
-            "cp1500": [40, 15, 15, 15],
-            "cp2500": [40, 15, 15, 15]
-        }
-    }, {
-        "dex": 215,
-        "speciesName": "Sneasel",
-        "speciesId": "sneasel",
-        "baseStats": {
-            "atk": 189,
-            "def": 146,
-            "hp": 146
-        },
-        "types": ["dark", "ice"],
-        "fastMoves": ["FEINT_ATTACK", "ICE_SHARD"],
-        "chargedMoves": ["AVALANCHE", "FOUL_PLAY", "ICE_PUNCH"],
-        "defaultIVs": {
-            "cp1500": [28, 4, 15, 3],
-            "cp2500": [40, 15, 15, 15]
-        }
-    }, {
-        "dex": 143,
-        "speciesName": "Snorlax",
-        "speciesId": "snorlax",
-        "baseStats": {
-            "atk": 190,
-            "def": 169,
-            "hp": 330
-        },
-        "types": ["normal", "none"],
-        "fastMoves": ["LICK", "ZEN_HEADBUTT", "YAWN"],
-        "chargedMoves": ["BODY_SLAM", "EARTHQUAKE", "HEAVY_SLAM", "HYPER_BEAM", "OUTRAGE","SKULL_BASH"],
-        "legacyMoves": ["BODY_SLAM"],
-        "defaultIVs": {
-            "cp1500": [17.5, 3, 15, 1],
-            "cp2500": [29, 0, 13, 14]
-        }
-    }, {
-        "dex": 361,
-        "speciesName": "Snorunt",
-        "speciesId": "snorunt",
-        "baseStats": {
-            "atk": 95,
-            "def": 95,
-            "hp": 137
-        },
-        "types": ["ice", "none"],
-        "fastMoves": ["HEX", "POWDER_SNOW"],
-        "chargedMoves": ["AVALANCHE", "ICY_WIND", "SHADOW_BALL"],
-        "defaultIVs": {
-            "cp1500": [40, 15, 15, 15],
-            "cp2500": [40, 15, 15, 15]
-        }
-    }, {
-        "dex": 459,
-        "speciesName": "Snover",
-        "speciesId": "snover",
-        "baseStats": {
-            "atk": 115,
-            "def": 105,
-            "hp": 155
-        },
-        "types": ["grass", "ice"],
-        "fastMoves": ["ICE_SHARD", "POWDER_SNOW"],
-        "chargedMoves": ["ENERGY_BALL", "ICE_BEAM", "STOMP"],
-        "defaultIVs": {
-            "cp1500": [40, 15, 15, 15],
-            "cp2500": [40, 15, 15, 15]
-        }
-    }, {
-        "dex": 209,
-        "speciesName": "Snubbull",
-        "speciesId": "snubbull",
-        "baseStats": {
-            "atk": 137,
-            "def": 85,
-            "hp": 155
-        },
-        "types": ["fairy", "none"],
-        "fastMoves": ["BITE", "TACKLE"],
-        "chargedMoves": ["BRICK_BREAK", "CRUNCH", "DAZZLING_GLEAM"],
-        "defaultIVs": {
-            "cp1500": [40, 15, 15, 15],
-            "cp2500": [40, 15, 15, 15]
-        }
-    }, {
-        "dex": 338,
-        "speciesName": "Solrock",
-        "speciesId": "solrock",
-        "baseStats": {
-            "atk": 178,
-            "def": 153,
-            "hp": 207
-        },
-        "types": ["rock", "psychic"],
-        "fastMoves": ["CONFUSION", "ROCK_THROW"],
-        "chargedMoves": ["PSYCHIC", "ROCK_SLIDE", "SOLAR_BEAM"],
-        "defaultIVs": {
-            "cp1500": [25, 2, 11, 4],
-            "cp2500": [40, 15, 15, 15]
-        },
-		"tags": ["regional"]
-    }, {
-        "dex": 21,
-        "speciesName": "Spearow",
-        "speciesId": "spearow",
-        "baseStats": {
-            "atk": 112,
-            "def": 60,
-            "hp": 120
-        },
-        "types": ["normal", "flying"],
-        "fastMoves": ["PECK", "QUICK_ATTACK"],
-        "chargedMoves": ["AERIAL_ACE", "DRILL_PECK", "SKY_ATTACK", "TWISTER"],
-        "legacyMoves": ["TWISTER"],
-        "defaultIVs": {
-            "cp1500": [40, 15, 15, 15],
-            "cp2500": [40, 15, 15, 15]
-        }
-    }, {
-        "dex": 363,
-        "speciesName": "Spheal",
-        "speciesId": "spheal",
-        "baseStats": {
-            "atk": 95,
-            "def": 90,
-            "hp": 172
-        },
-        "types": ["ice", "water"],
-        "fastMoves": ["ROCK_SMASH", "WATER_GUN"],
-        "chargedMoves": ["AURORA_BEAM", "BODY_SLAM", "WATER_PULSE"],
-        "defaultIVs": {
-            "cp1500": [40, 15, 15, 15],
-            "cp2500": [40, 15, 15, 15]
-        }
-    }, {
-        "dex": 167,
-        "speciesName": "Spinarak",
-        "speciesId": "spinarak",
-        "baseStats": {
-            "atk": 105,
-            "def": 73,
-            "hp": 120
-        },
-        "types": ["bug", "poison"],
-        "fastMoves": ["BUG_BITE", "POISON_STING"],
-        "chargedMoves": ["CROSS_POISON", "NIGHT_SLASH", "SIGNAL_BEAM"],
-        "defaultIVs": {
-            "cp1500": [40, 15, 15, 15],
-            "cp2500": [40, 15, 15, 15]
-        }
-    }, {
-        "dex": 327,
-        "speciesName": "Spinda",
-        "speciesId": "spinda",
-        "baseStats": {
-            "atk": 116,
-            "def": 116,
-            "hp": 155
-        },
-        "types": ["normal", "none"],
-        "fastMoves": ["PSYCHO_CUT", "SUCKER_PUNCH"],
-        "chargedMoves": ["DIG", "ICY_WIND", "ROCK_TOMB"],
-        "defaultIVs": {
-            "cp1500": [40, 15, 15, 15],
-            "cp2500": [40, 15, 15, 15]
-        }
-    }, {
-        "dex": 442,
-        "speciesName": "Spiritomb",
-        "speciesId": "spiritomb",
-        "baseStats": {
-            "atk": 169,
-            "def": 199,
-            "hp": 137
-        },
-        "types": ["ghost", "dark"],
-        "fastMoves": ["FEINT_ATTACK", "SUCKER_PUNCH"],
-        "chargedMoves": ["OMINOUS_WIND", "SHADOW_BALL", "SHADOW_SNEAK"],
-        "defaultIVs": {
-            "cp1500": [28.5, 1, 4, 10],
-            "cp2500": [40, 15, 15, 15]
-        }
-    }, {
-        "dex": 325,
-        "speciesName": "Spoink",
-        "speciesId": "spoink",
-        "baseStats": {
-            "atk": 125,
-            "def": 122,
-            "hp": 155
-        },
-        "types": ["psychic", "none"],
-        "fastMoves": ["SPLASH", "ZEN_HEADBUTT"],
-        "chargedMoves": ["MIRROR_COAT", "PSYBEAM", "SHADOW_BALL"],
-        "defaultIVs": {
-            "cp1500": [40, 15, 15, 15],
-            "cp2500": [40, 15, 15, 15]
-        }
-    }, {
-        "dex": 7,
-        "speciesName": "Squirtle",
-        "speciesId": "squirtle",
-        "baseStats": {
-            "atk": 94,
-            "def": 121,
-            "hp": 127
-        },
-        "types": ["water", "none"],
-        "fastMoves": ["BUBBLE", "TACKLE"],
-        "chargedMoves": ["AQUA_JET", "AQUA_TAIL", "WATER_PULSE"],
-        "defaultIVs": {
-            "cp1500": [40, 15, 15, 15],
-            "cp2500": [40, 15, 15, 15]
-        }
-    }, {
-        "dex": 234,
-        "speciesName": "Stantler",
-        "speciesId": "stantler",
-        "baseStats": {
-            "atk": 192,
-            "def": 131,
-            "hp": 177
-        },
-        "types": ["normal", "none"],
-        "fastMoves": ["TACKLE", "ZEN_HEADBUTT"],
-        "chargedMoves": ["MEGAHORN", "STOMP", "WILD_CHARGE"],
-        "defaultIVs": {
-            "cp1500": [26.5, 4, 6, 13],
-            "cp2500": [40, 15, 15, 15]
-        }
-    }, {
-        "dex": 398,
-        "speciesName": "Staraptor",
-        "speciesId": "staraptor",
-        "baseStats": {
-            "atk": 234,
-            "def": 140,
-            "hp": 198
-        },
-        "types": ["normal", "flying"],
-        "fastMoves": ["QUICK_ATTACK", "WING_ATTACK"],
-        "chargedMoves": ["BRAVE_BIRD", "CLOSE_COMBAT", "HEAT_WAVE"],
-        "defaultIVs": {
-            "cp1500": [20, 5, 11, 6],
-            "cp2500": [35.5, 6, 9, 14]
-        }
-    }, {
-        "dex": 397,
-        "speciesName": "Staravia",
-        "speciesId": "staravia",
-        "baseStats": {
-            "atk": 142,
-            "def": 94,
-            "hp": 146
-        },
-        "types": ["normal", "flying"],
-        "fastMoves": ["QUICK_ATTACK", "WING_ATTACK"],
-        "chargedMoves": ["AERIAL_ACE", "BRAVE_BIRD", "HEAT_WAVE"],
-        "defaultIVs": {
-            "cp1500": [40, 15, 15, 15],
-            "cp2500": [40, 15, 15, 15]
-        }
-    }, {
-        "dex": 396,
-        "speciesName": "Starly",
-        "speciesId": "starly",
-        "baseStats": {
-            "atk": 101,
-            "def": 58,
-            "hp": 120
-        },
-        "types": ["normal", "flying"],
-        "fastMoves": ["QUICK_ATTACK", "TACKLE"],
-        "chargedMoves": ["AERIAL_ACE", "BRAVE_BIRD"],
-        "defaultIVs": {
-            "cp1500": [40, 15, 15, 15],
-            "cp2500": [40, 15, 15, 15]
-        }
-    }, {
-        "dex": 121,
-        "speciesName": "Starmie",
-        "speciesId": "starmie",
-        "baseStats": {
-            "atk": 210,
-            "def": 184,
-            "hp": 155
-        },
-        "types": ["water", "psychic"],
-        "fastMoves": ["HIDDEN_POWER_BUG", "HIDDEN_POWER_DARK", "HIDDEN_POWER_DRAGON", "HIDDEN_POWER_ELECTRIC", "HIDDEN_POWER_FIGHTING", "HIDDEN_POWER_FIRE", "HIDDEN_POWER_FLYING", "HIDDEN_POWER_GHOST", "HIDDEN_POWER_GRASS", "HIDDEN_POWER_GROUND", "HIDDEN_POWER_ICE", "HIDDEN_POWER_POISON", "HIDDEN_POWER_PSYCHIC", "HIDDEN_POWER_ROCK", "HIDDEN_POWER_STEEL", "HIDDEN_POWER_WATER", "QUICK_ATTACK", "TACKLE", "WATER_GUN"],
-        "chargedMoves": ["HYDRO_PUMP", "ICE_BEAM", "POWER_GEM", "PSYBEAM", "PSYCHIC", "THUNDER"],
-        "legacyMoves": ["PSYBEAM", "QUICK_ATTACK", "TACKLE"],
-        "defaultIVs": {
-            "cp1500": [21, 11, 10, 14],
-            "cp2500": [40, 9, 11, 11]
-        }
-    }, {
-        "dex": 120,
-        "speciesName": "Staryu",
-        "speciesId": "staryu",
-        "baseStats": {
-            "atk": 137,
-            "def": 112,
-            "hp": 102
-        },
-        "types": ["water", "none"],
-        "fastMoves": ["QUICK_ATTACK", "TACKLE", "WATER_GUN"],
-        "chargedMoves": ["BUBBLE_BEAM", "POWER_GEM", "SWIFT"],
-        "legacyMoves": ["QUICK_ATTACK"],
-        "defaultIVs": {
-            "cp1500": [40, 15, 15, 15],
-            "cp2500": [40, 15, 15, 15]
-        }
-    }, {
-        "dex": 208,
-        "speciesName": "Steelix",
-        "speciesId": "steelix",
-        "baseStats": {
-            "atk": 148,
-            "def": 272,
-            "hp": 181
-        },
-        "types": ["steel", "ground"],
-        "fastMoves": ["DRAGON_TAIL", "IRON_TAIL"],
-        "chargedMoves": ["CRUNCH", "EARTHQUAKE", "HEAVY_SLAM"],
-        "defaultIVs": {
-            "cp1500": [23.5, 7, 13, 6],
-            "cp2500": [40, 15, 15, 15]
-        }
-    }, {
-        "dex": 434,
-        "speciesName": "Stunky",
-        "speciesId": "stunky",
-        "baseStats": {
-            "atk": 121,
-            "def": 90,
-            "hp": 160
-        },
-        "types": ["poison", "dark"],
-        "fastMoves": ["BITE", "SCRATCH"],
-        "chargedMoves": ["CRUNCH", "FLAMETHROWER", "SLUDGE_BOMB"],
-        "defaultIVs": {
-            "cp1500": [40, 15, 15, 15],
-            "cp2500": [40, 15, 15, 15]
-        }
-    }, {
-        "dex": 185,
-        "speciesName": "Sudowoodo",
-        "speciesId": "sudowoodo",
-        "baseStats": {
-            "atk": 167,
-            "def": 176,
-            "hp": 172
-        },
-        "types": ["rock", "none"],
-        "fastMoves": ["COUNTER", "ROCK_THROW"],
-        "chargedMoves": ["EARTHQUAKE", "ROCK_SLIDE", "STONE_EDGE"],
-        "defaultIVs": {
-            "cp1500": [27, 1, 10, 9],
-            "cp2500": [40, 15, 15, 15]
-        }
-    }, {
-        "dex": 245,
-        "speciesName": "Suicune",
-        "speciesId": "suicune",
-        "baseStats": {
-            "atk": 180,
-            "def": 235,
-            "hp": 225
-        },
-        "types": ["water", "none"],
-        "fastMoves": ["EXTRASENSORY", "HIDDEN_POWER_BUG", "HIDDEN_POWER_DARK", "HIDDEN_POWER_DRAGON", "HIDDEN_POWER_ELECTRIC", "HIDDEN_POWER_FIGHTING", "HIDDEN_POWER_FIRE", "HIDDEN_POWER_FLYING", "HIDDEN_POWER_GHOST", "HIDDEN_POWER_GRASS", "HIDDEN_POWER_GROUND", "HIDDEN_POWER_ICE", "HIDDEN_POWER_POISON", "HIDDEN_POWER_PSYCHIC", "HIDDEN_POWER_ROCK", "HIDDEN_POWER_STEEL", "HIDDEN_POWER_WATER", "SNARL"],
-        "chargedMoves": ["BUBBLE_BEAM", "HYDRO_PUMP", "ICE_BEAM", "WATER_PULSE"],
-        "legacyMoves": ["HIDDEN_POWER_BUG", "HIDDEN_POWER_DARK", "HIDDEN_POWER_DRAGON", "HIDDEN_POWER_ELECTRIC", "HIDDEN_POWER_FIGHTING", "HIDDEN_POWER_FIRE", "HIDDEN_POWER_FLYING", "HIDDEN_POWER_GHOST", "HIDDEN_POWER_GRASS", "HIDDEN_POWER_GROUND", "HIDDEN_POWER_ICE", "HIDDEN_POWER_POISON", "HIDDEN_POWER_PSYCHIC", "HIDDEN_POWER_ROCK", "HIDDEN_POWER_STEEL", "HIDDEN_POWER_WATER"],
-        "defaultIVs": {
-            "cp1500": [18.5, 8, 10, 12],
-            "cp2500": [31.5, 5, 15, 14]
-        },
-		"tags": ["legendary"]
-    }, {
-        "dex": 192,
-        "speciesName": "Sunflora",
-        "speciesId": "sunflora",
-        "baseStats": {
-            "atk": 185,
-            "def": 135,
-            "hp": 181
-        },
-        "types": ["grass", "none"],
-        "fastMoves": ["BULLET_SEED", "RAZOR_LEAF"],
-        "chargedMoves": ["PETAL_BLIZZARD", "SLUDGE_BOMB", "SOLAR_BEAM"],
-        "defaultIVs": {
-            "cp1500": [26.5, 7, 5, 14],
-            "cp2500": [40, 15, 15, 15]
-        }
-    }, {
-        "dex": 191,
-        "speciesName": "Sunkern",
-        "speciesId": "sunkern",
-        "baseStats": {
-            "atk": 55,
-            "def": 55,
-            "hp": 102
-        },
-        "types": ["grass", "none"],
-        "fastMoves": ["CUT", "RAZOR_LEAF"],
-        "chargedMoves": ["ENERGY_BALL", "GRASS_KNOT", "SEED_BOMB"],
-        "defaultIVs": {
-            "cp1500": [40, 15, 15, 15],
-            "cp2500": [40, 15, 15, 15]
-        }
-    }, {
-        "dex": 283,
-        "speciesName": "Surskit",
-        "speciesId": "surskit",
-        "baseStats": {
-            "atk": 93,
-            "def": 87,
-            "hp": 120
-        },
-        "types": ["bug", "water"],
-        "fastMoves": ["BUBBLE", "BUG_BITE"],
-        "chargedMoves": ["AQUA_JET", "BUBBLE_BEAM", "SIGNAL_BEAM"],
-        "defaultIVs": {
-            "cp1500": [40, 15, 15, 15],
-            "cp2500": [40, 15, 15, 15]
-        }
-    }, {
-        "dex": 333,
-        "speciesName": "Swablu",
-        "speciesId": "swablu",
-        "baseStats": {
-            "atk": 76,
-            "def": 132,
-            "hp": 128
-        },
-        "types": ["normal", "flying"],
-        "fastMoves": ["ASTONISH", "PECK"],
-        "chargedMoves": ["AERIAL_ACE", "DISARMING_VOICE", "ICE_BEAM"],
-        "defaultIVs": {
-            "cp1500": [40, 15, 15, 15],
-            "cp2500": [40, 15, 15, 15]
-        }
-    }, {
-        "dex": 317,
-        "speciesName": "Swalot",
-        "speciesId": "swalot",
-        "baseStats": {
-            "atk": 140,
-            "def": 159,
-            "hp": 225
-        },
-        "types": ["poison", "none"],
-        "fastMoves": ["INFESTATION", "ROCK_SMASH"],
-        "chargedMoves": ["GUNK_SHOT", "ICE_BEAM", "SLUDGE_BOMB", "ACID_SPRAY"],
-        "defaultIVs": {
-            "cp1500": [29, 1, 15, 10],
-            "cp2500": [40, 15, 15, 15]
-        }
-    }, {
-        "dex": 260,
-        "speciesName": "Swampert",
-        "speciesId": "swampert",
-        "baseStats": {
-            "atk": 208,
-            "def": 175,
-            "hp": 225
-        },
-        "types": ["water", "ground"],
-        "fastMoves": ["MUD_SHOT", "WATER_GUN"],
-        "chargedMoves": ["EARTHQUAKE", "SLUDGE_WAVE", "SURF"],
-        "defaultIVs": {
-            "cp1500": [19, 3, 15, 2],
-            "cp2500": [36, 0, 9, 1]
-        }
-    }, {
-        "dex": 277,
-        "speciesName": "Swellow",
-        "speciesId": "swellow",
-        "baseStats": {
-            "atk": 185,
-            "def": 124,
-            "hp": 155
-        },
-        "types": ["normal", "flying"],
-        "fastMoves": ["STEEL_WING", "WING_ATTACK"],
-        "chargedMoves": ["AERIAL_ACE", "BRAVE_BIRD", "SKY_ATTACK"],
-        "defaultIVs": {
-            "cp1500": [32, 0, 12, 1],
-            "cp2500": [40, 15, 15, 15]
-        }
-    }, {
-        "dex": 220,
-        "speciesName": "Swinub",
-        "speciesId": "swinub",
-        "baseStats": {
-            "atk": 90,
-            "def": 69,
-            "hp": 137
-        },
-        "types": ["ice", "ground"],
-        "fastMoves": ["POWDER_SNOW", "TACKLE"],
-        "chargedMoves": ["BODY_SLAM", "ICY_WIND", "ROCK_SLIDE"],
-        "defaultIVs": {
-            "cp1500": [40, 15, 15, 15],
-            "cp2500": [40, 15, 15, 15]
-        }
-    }, {
-        "dex": 276,
-        "speciesName": "Taillow",
-        "speciesId": "taillow",
-        "baseStats": {
-            "atk": 106,
-            "def": 61,
-            "hp": 120
-        },
-        "types": ["normal", "flying"],
-        "fastMoves": ["PECK", "QUICK_ATTACK"],
-        "chargedMoves": ["AERIAL_ACE"],
-        "defaultIVs": {
-            "cp1500": [40, 15, 15, 15],
-            "cp2500": [40, 15, 15, 15]
-        }
-    }, {
-        "dex": 114,
-        "speciesName": "Tangela",
-        "speciesId": "tangela",
-        "baseStats": {
-            "atk": 183,
-            "def": 169,
-            "hp": 163
-        },
-        "types": ["grass", "none"],
-        "fastMoves": ["INFESTATION", "VINE_WHIP"],
-        "chargedMoves": ["GRASS_KNOT", "POWER_WHIP", "SLUDGE_BOMB", "SOLAR_BEAM"],
-        "legacyMoves": ["POWER_WHIP"],
-        "defaultIVs": {
-            "cp1500": [25, 7, 13, 8],
-            "cp2500": [40, 15, 15, 15]
-        }
-    }, {
-        "dex": 465,
-        "speciesName": "Tangrowth",
-        "speciesId": "tangrowth",
-        "baseStats": {
-            "atk": 207,
-            "def": 184,
-            "hp": 225
-        },
-        "types": ["grass", "none"],
-        "fastMoves": ["INFESTATION", "VINE_WHIP"],
-        "chargedMoves": ["ANCIENT_POWER", "SLUDGE_BOMB", "SOLAR_BEAM"],
-        "defaultIVs": {
-            "cp1500": [19, 0, 11, 4],
-            "cp2500": [34, 1, 2, 13]
-        }
-    }, {
-        "dex": 128,
-        "speciesName": "Tauros",
-        "speciesId": "tauros",
-        "baseStats": {
-            "atk": 198,
-            "def": 183,
-            "hp": 181
-        },
-        "types": ["normal", "none"],
-        "fastMoves": ["TACKLE", "ZEN_HEADBUTT"],
-        "chargedMoves": ["EARTHQUAKE", "HORN_ATTACK", "IRON_HEAD"],
-        "defaultIVs": {
-            "cp1500": [21.5, 6, 13, 6],
-            "cp2500": [39.5, 12, 8, 11]
-        },
-		"tags": ["regional"]
-    }, {
-        "dex": 216,
-        "speciesName": "Teddiursa",
-        "speciesId": "teddiursa",
-        "baseStats": {
-            "atk": 142,
-            "def": 93,
-            "hp": 155
-        },
-        "types": ["normal", "none"],
-        "fastMoves": ["LICK", "SCRATCH"],
-        "chargedMoves": ["CROSS_CHOP", "CRUNCH", "PLAY_ROUGH"],
-        "defaultIVs": {
-            "cp1500": [40, 15, 15, 15],
-            "cp2500": [40, 15, 15, 15]
-        }
-    }, {
-        "dex": 72,
-        "speciesName": "Tentacool",
-        "speciesId": "tentacool",
-        "baseStats": {
-            "atk": 97,
-            "def": 149,
-            "hp": 120
-        },
-        "types": ["water", "poison"],
-        "fastMoves": ["BUBBLE", "POISON_STING"],
-        "chargedMoves": ["BUBBLE_BEAM", "WATER_PULSE", "WRAP"],
-        "defaultIVs": {
-            "cp1500": [40, 15, 15, 15],
-            "cp2500": [40, 15, 15, 15]
-        }
-    }, {
-        "dex": 73,
-        "speciesName": "Tentacruel",
-        "speciesId": "tentacruel",
-        "baseStats": {
-            "atk": 166,
-            "def": 209,
-            "hp": 190
-        },
-        "types": ["water", "poison"],
-        "fastMoves": ["ACID", "POISON_JAB"],
-        "chargedMoves": ["BLIZZARD", "HYDRO_PUMP", "SLUDGE_WAVE", "ACID_SPRAY"],
-        "defaultIVs": {
-            "cp1500": [23.5, 3, 11, 10],
-            "cp2500": [40, 15, 15, 15]
-        }
-    }, {
-        "dex": 468,
-        "speciesName": "Togekiss",
-        "speciesId": "togekiss",
-        "baseStats": {
-            "atk": 225,
-            "def": 217,
-            "hp": 198
-        },
-        "types": ["fairy", "flying"],
-        "fastMoves": ["AIR_SLASH", "CHARM", "HIDDEN_POWER_BUG", "HIDDEN_POWER_DARK", "HIDDEN_POWER_DRAGON", "HIDDEN_POWER_ELECTRIC", "HIDDEN_POWER_FIGHTING", "HIDDEN_POWER_FIRE", "HIDDEN_POWER_FLYING", "HIDDEN_POWER_GHOST", "HIDDEN_POWER_GRASS", "HIDDEN_POWER_GROUND", "HIDDEN_POWER_ICE", "HIDDEN_POWER_POISON", "HIDDEN_POWER_PSYCHIC", "HIDDEN_POWER_ROCK", "HIDDEN_POWER_STEEL", "HIDDEN_POWER_WATER"],
-        "chargedMoves": ["AERIAL_ACE", "ANCIENT_POWER", "DAZZLING_GLEAM", "FLAMETHROWER"],
-        "defaultIVs": {
-            "cp1500": [16, 12, 13, 14],
-            "cp2500": [28.5, 0, 14, 4]
-        }
-    }, {
-        "dex": 175,
-        "speciesName": "Togepi",
-        "speciesId": "togepi",
-        "baseStats": {
-            "atk": 67,
-            "def": 116,
-            "hp": 111
-        },
-        "types": ["fairy", "none"],
-        "fastMoves": ["HIDDEN_POWER_BUG", "HIDDEN_POWER_DARK", "HIDDEN_POWER_DRAGON", "HIDDEN_POWER_ELECTRIC", "HIDDEN_POWER_FIGHTING", "HIDDEN_POWER_FIRE", "HIDDEN_POWER_FLYING", "HIDDEN_POWER_GHOST", "HIDDEN_POWER_GRASS", "HIDDEN_POWER_GROUND", "HIDDEN_POWER_ICE", "HIDDEN_POWER_POISON", "HIDDEN_POWER_PSYCHIC", "HIDDEN_POWER_ROCK", "HIDDEN_POWER_STEEL", "HIDDEN_POWER_WATER", "PECK", "ZEN_HEADBUTT"],
-        "chargedMoves": ["ANCIENT_POWER", "DAZZLING_GLEAM", "PSYSHOCK"],
-        "legacyMoves": ["ZEN_HEADBUTT"],
-        "defaultIVs": {
-            "cp1500": [40, 15, 15, 15],
-            "cp2500": [40, 15, 15, 15]
-        }
-    }, {
-        "dex": 176,
-        "speciesName": "Togetic",
-        "speciesId": "togetic",
-        "baseStats": {
-            "atk": 139,
-            "def": 181,
-            "hp": 146
-        },
-        "types": ["fairy", "flying"],
-        "fastMoves": ["EXTRASENSORY", "HIDDEN_POWER_BUG", "HIDDEN_POWER_DARK", "HIDDEN_POWER_DRAGON", "HIDDEN_POWER_ELECTRIC", "HIDDEN_POWER_FIGHTING", "HIDDEN_POWER_FIRE", "HIDDEN_POWER_FLYING", "HIDDEN_POWER_GHOST", "HIDDEN_POWER_GRASS", "HIDDEN_POWER_GROUND", "HIDDEN_POWER_ICE", "HIDDEN_POWER_POISON", "HIDDEN_POWER_PSYCHIC", "HIDDEN_POWER_ROCK", "HIDDEN_POWER_STEEL", "HIDDEN_POWER_WATER", "STEEL_WING", "ZEN_HEADBUTT"],
-        "chargedMoves": ["AERIAL_ACE", "ANCIENT_POWER", "DAZZLING_GLEAM"],
-        "legacyMoves": ["STEEL_WING", "ZEN_HEADBUTT"],
-        "defaultIVs": {
-            "cp1500": [37.5, 3, 8, 15],
-            "cp2500": [40, 15, 15, 15]
-        }
-    }, {
-        "dex": 255,
-        "speciesName": "Torchic",
-        "speciesId": "torchic",
-        "baseStats": {
-            "atk": 130,
-            "def": 87,
-            "hp": 128
-        },
-        "types": ["fire", "none"],
-        "fastMoves": ["EMBER", "SCRATCH"],
-        "chargedMoves": ["FLAME_CHARGE", "FLAMETHROWER", "ROCK_TOMB"],
-        "defaultIVs": {
-            "cp1500": [40, 15, 15, 15],
-            "cp2500": [40, 15, 15, 15]
-        }
-    }, {
-        "dex": 324,
-        "speciesName": "Torkoal",
-        "speciesId": "torkoal",
-        "baseStats": {
-            "atk": 151,
-            "def": 203,
-            "hp": 172
-        },
-        "types": ["fire", "none"],
-        "fastMoves": ["EMBER", "FIRE_SPIN"],
-        "chargedMoves": ["EARTHQUAKE", "OVERHEAT", "SOLAR_BEAM"],
-        "defaultIVs": {
-            "cp1500": [28.5, 0, 12, 3],
-            "cp2500": [40, 15, 15, 15]
-        },
-		"tags": ["regional"]
-    }, {
-        "dex": 389,
-        "speciesName": "Torterra",
-        "speciesId": "torterra",
-        "baseStats": {
-            "atk": 202,
-            "def": 188,
-            "hp": 216
-        },
-        "types": ["grass", "ground"],
-        "fastMoves": ["BITE", "RAZOR_LEAF"],
-        "chargedMoves": ["EARTHQUAKE", "SOLAR_BEAM", "STONE_EDGE"],
-        "defaultIVs": {
-            "cp1500": [18.5, 9, 13, 13],
-            "cp2500": [34.5, 3, 13, 6]
-        }
-    }, {
-        "dex": 158,
-        "speciesName": "Totodile",
-        "speciesId": "totodile",
-        "baseStats": {
-            "atk": 117,
-            "def": 109,
-            "hp": 137
-        },
-        "types": ["water", "none"],
-        "fastMoves": ["SCRATCH", "WATER_GUN"],
-        "chargedMoves": ["AQUA_JET", "CRUNCH", "WATER_PULSE"],
-        "defaultIVs": {
-            "cp1500": [40, 15, 15, 15],
-            "cp2500": [40, 15, 15, 15]
-        }
-    }, {
-        "dex": 454,
-        "speciesName": "Toxicroak",
-        "speciesId": "toxicroak",
-        "baseStats": {
-            "atk": 211,
-            "def": 133,
-            "hp": 195
-        },
-        "types": ["poison", "fighting"],
-        "fastMoves": ["COUNTER", "POISON_JAB"],
-        "chargedMoves": ["DYNAMIC_PUNCH", "MUD_BOMB", "SLUDGE_BOMB"],
-        "defaultIVs": {
-            "cp1500": [23, 2, 5, 15],
-            "cp2500": [40, 15, 15, 15]
-        }
-    }, {
-        "dex": 328,
-        "speciesName": "Trapinch",
-        "speciesId": "trapinch",
-        "baseStats": {
-            "atk": 162,
-            "def": 78,
-            "hp": 128
-        },
-        "types": ["ground", "none"],
-        "fastMoves": ["MUD_SHOT", "STRUGGLE_BUG"],
-        "chargedMoves": ["CRUNCH", "DIG", "SAND_TOMB"],
-        "defaultIVs": {
-            "cp1500": [40, 15, 15, 15],
-            "cp2500": [40, 15, 15, 15]
-        }
-    }, {
-        "dex": 252,
-        "speciesName": "Treecko",
-        "speciesId": "treecko",
-        "baseStats": {
-            "atk": 124,
-            "def": 94,
-            "hp": 120
-        },
-        "types": ["grass", "none"],
-        "fastMoves": ["BULLET_SEED", "POUND"],
-        "chargedMoves": ["AERIAL_ACE", "ENERGY_BALL", "GRASS_KNOT"],
-        "defaultIVs": {
-            "cp1500": [40, 15, 15, 15],
-            "cp2500": [40, 15, 15, 15]
-        }
-    }, {
-        "dex": 357,
-        "speciesName": "Tropius",
-        "speciesId": "tropius",
-        "baseStats": {
-            "atk": 136,
-            "def": 163,
-            "hp": 223
-        },
-        "types": ["grass", "flying"],
-        "fastMoves": ["AIR_SLASH", "RAZOR_LEAF"],
-        "chargedMoves": ["AERIAL_ACE", "LEAF_BLADE", "STOMP"],
-        "defaultIVs": {
-            "cp1500": [32, 1, 3, 12],
-            "cp2500": [40, 15, 15, 15]
-        },
-		"tags": ["regional"]
-    }, {
-        "dex": 387,
-        "speciesName": "Turtwig",
-        "speciesId": "turtwig",
-        "baseStats": {
-            "atk": 119,
-            "def": 110,
-            "hp": 146
-        },
-        "types": ["grass", "none"],
-        "fastMoves": ["RAZOR_LEAF", "TACKLE"],
-        "chargedMoves": ["BODY_SLAM", "ENERGY_BALL", "SEED_BOMB"],
-        "defaultIVs": {
-            "cp1500": [40, 15, 15, 15],
-            "cp2500": [40, 15, 15, 15]
-        }
-    }, {
-        "dex": 157,
-        "speciesName": "Typhlosion",
-        "speciesId": "typhlosion",
-        "baseStats": {
-            "atk": 223,
-            "def": 173,
-            "hp": 186
-        },
-        "types": ["fire", "none"],
-        "fastMoves": ["EMBER", "SHADOW_CLAW"],
-        "chargedMoves": ["BLAST_BURN", "FIRE_BLAST", "OVERHEAT", "SOLAR_BEAM"],
-        "legacyMoves": ["BLAST_BURN"],
-        "defaultIVs": {
-            "cp1500": [19, 4, 12, 14],
-            "cp2500": [35.5, 4, 11, 7]
-        }
-    }, {
-        "dex": 248,
-        "speciesName": "Tyranitar",
-        "speciesId": "tyranitar",
-        "baseStats": {
-            "atk": 251,
-            "def": 207,
-            "hp": 225
-        },
-        "types": ["rock", "dark"],
-        "fastMoves": ["BITE", "IRON_TAIL", "SMACK_DOWN"],
-        "chargedMoves": ["CRUNCH", "FIRE_BLAST", "STONE_EDGE"],
-        "legacyMoves": ["SMACK_DOWN"],
-        "defaultIVs": {
-            "cp1500": [14.5, 5, 14, 4],
-            "cp2500": [24, 4, 10, 12]
-        }
-    }, {
-        "dex": 236,
-        "speciesName": "Tyrogue",
-        "speciesId": "tyrogue",
-        "baseStats": {
-            "atk": 64,
-            "def": 64,
-            "hp": 111
-        },
-        "types": ["fighting", "none"],
-        "fastMoves": ["ROCK_SMASH", "TACKLE"],
-        "chargedMoves": ["BRICK_BREAK", "LOW_SWEEP", "ROCK_SLIDE"],
-        "defaultIVs": {
-            "cp1500": [40, 15, 15, 15],
-            "cp2500": [40, 15, 15, 15]
-        }
-    }, {
-        "dex": 197,
-        "speciesName": "Umbreon",
-        "speciesId": "umbreon",
-        "baseStats": {
-            "atk": 126,
-            "def": 240,
-            "hp": 216
-        },
-        "types": ["dark", "none"],
-        "fastMoves": ["FEINT_ATTACK", "SNARL"],
-        "chargedMoves": ["DARK_PULSE", "FOUL_PLAY", "LAST_RESORT"],
-        "legacyMoves": ["LAST_RESORT"],
-        "defaultIVs": {
-            "cp1500": [29, 0, 2, 2],
-            "cp2500": [40, 15, 15, 15]
-        }
-    }, {
-        "dex": 201,
-        "speciesName": "Unown",
-        "speciesId": "unown",
-        "baseStats": {
-            "atk": 136,
-            "def": 91,
-            "hp": 134
-        },
-        "types": ["psychic", "none"],
-        "fastMoves": ["HIDDEN_POWER_BUG", "HIDDEN_POWER_DARK", "HIDDEN_POWER_DRAGON", "HIDDEN_POWER_ELECTRIC", "HIDDEN_POWER_FIGHTING", "HIDDEN_POWER_FIRE", "HIDDEN_POWER_FLYING", "HIDDEN_POWER_GHOST", "HIDDEN_POWER_GRASS", "HIDDEN_POWER_GROUND", "HIDDEN_POWER_ICE", "HIDDEN_POWER_POISON", "HIDDEN_POWER_PSYCHIC", "HIDDEN_POWER_ROCK", "HIDDEN_POWER_STEEL", "HIDDEN_POWER_WATER"],
-        "chargedMoves": ["STRUGGLE"],
-        "defaultIVs": {
-            "cp1500": [40, 15, 15, 15],
-            "cp2500": [40, 15, 15, 15]
-        }
-    }, {
-        "dex": 217,
-        "speciesName": "Ursaring",
-        "speciesId": "ursaring",
-        "baseStats": {
-            "atk": 236,
-            "def": 144,
-            "hp": 207
-        },
-        "types": ["normal", "none"],
-        "fastMoves": ["COUNTER", "METAL_CLAW", "SHADOW_CLAW"],
-        "chargedMoves": ["CLOSE_COMBAT", "HYPER_BEAM", "PLAY_ROUGH"],
-        "defaultIVs": {
-            "cp1500": [19.5, 5, 9, 2],
-            "cp2500": [33.5, 5, 11, 9]
-        }
-    }, {
-        "dex": 480,
-        "speciesName": "Uxie",
-        "speciesId": "uxie",
-        "baseStats": {
-            "atk": 156,
-            "def": 270,
-            "hp": 181
-        },
-        "types": ["psychic", "none"],
-        "fastMoves": ["CONFUSION", "EXTRASENSORY"],
-        "chargedMoves": ["FUTURE_SIGHT", "SWIFT", "THUNDER"],
-        "defaultIVs": {
-            "cp1500": [22, 6, 11, 15],
-            "cp2500": [40, 10, 14, 9]
-        },
-		"tags": ["legendary", "regional"]
-    }, {
-        "dex": 134,
-        "speciesName": "Vaporeon",
-        "speciesId": "vaporeon",
-        "baseStats": {
-            "atk": 205,
-            "def": 161,
-            "hp": 277
-        },
-        "types": ["water", "none"],
-        "fastMoves": ["WATER_GUN"],
-        "chargedMoves": ["AQUA_TAIL", "HYDRO_PUMP", "LAST_RESORT", "WATER_PULSE"],
-        "legacyMoves": ["LAST_RESORT"],
-        "defaultIVs": {
-            "cp1500": [18.5, 0, 10, 4],
-            "cp2500": [33.5, 0, 1, 9]
-        }
-    }, {
-        "dex": 49,
-        "speciesName": "Venomoth",
-        "speciesId": "venomoth",
-        "baseStats": {
-            "atk": 179,
-            "def": 143,
-            "hp": 172
-        },
-        "types": ["bug", "poison"],
-        "fastMoves": ["BUG_BITE", "CONFUSION", "INFESTATION"],
-        "chargedMoves": ["BUG_BUZZ", "POISON_FANG", "PSYCHIC", "SILVER_WIND"],
-        "legacyMoves": ["BUG_BITE", "POISON_FANG"],
-        "defaultIVs": {
-            "cp1500": [27.5, 3, 11, 9],
-            "cp2500": [40, 15, 15, 15]
-        }
-    }, {
-        "dex": 48,
-        "speciesName": "Venonat",
-        "speciesId": "venonat",
-        "baseStats": {
-            "atk": 100,
-            "def": 100,
-            "hp": 155
-        },
-        "types": ["bug", "poison"],
-        "fastMoves": ["BUG_BITE", "CONFUSION"],
-        "chargedMoves": ["POISON_FANG", "PSYBEAM", "SIGNAL_BEAM"],
-        "defaultIVs": {
-            "cp1500": [40, 15, 15, 15],
-            "cp2500": [40, 15, 15, 15]
-        }
-    }, {
-        "dex": 3,
-        "speciesName": "Venusaur",
-        "speciesId": "venusaur",
-        "baseStats": {
-            "atk": 198,
-            "def": 189,
-            "hp": 190
-        },
-        "types": ["grass", "poison"],
-        "fastMoves": ["RAZOR_LEAF", "VINE_WHIP"],
-        "chargedMoves": ["FRENZY_PLANT", "PETAL_BLIZZARD", "SLUDGE_BOMB", "SOLAR_BEAM"],
-        "legacyMoves": ["FRENZY_PLANT"],
-        "defaultIVs": {
-            "cp1500": [20.5, 7, 6, 15],
-            "cp2500": [39.5, 4, 4, 15]
-        }
-    }, {
-        "dex": 416,
-        "speciesName": "Vespiquen",
-        "speciesId": "vespiquen",
-        "baseStats": {
-            "atk": 149,
-            "def": 190,
-            "hp": 172
-        },
-        "types": ["bug", "flying"],
-        "fastMoves": ["BUG_BITE", "POISON_STING"],
-        "chargedMoves": ["BUG_BUZZ", "POWER_GEM", "X_SCISSOR"],
-        "defaultIVs": {
-            "cp1500": [29, 0, 8, 14],
-            "cp2500": [40, 15, 15, 15]
-        }
-    }, {
-        "dex": 329,
-        "speciesName": "Vibrava",
-        "speciesId": "vibrava",
-        "baseStats": {
-            "atk": 134,
-            "def": 99,
-            "hp": 137
-        },
-        "types": ["ground", "dragon"],
-        "fastMoves": ["DRAGON_BREATH", "MUD_SHOT"],
-        "chargedMoves": ["BUG_BUZZ", "BULLDOZE", "SAND_TOMB"],
-        "defaultIVs": {
-            "cp1500": [40, 15, 15, 15],
-            "cp2500": [40, 15, 15, 15]
-        }
-    }, {
-        "dex": 71,
-        "speciesName": "Victreebel",
-        "speciesId": "victreebel",
-        "baseStats": {
-            "atk": 207,
-            "def": 135,
-            "hp": 190
-        },
-        "types": ["grass", "poison"],
-        "fastMoves": ["ACID", "RAZOR_LEAF"],
-        "chargedMoves": ["LEAF_BLADE", "SLUDGE_BOMB", "SOLAR_BEAM", "ACID_SPRAY", "LEAF_TORNADO"],
-        "defaultIVs": {
-            "cp1500": [23.5, 3, 14, 3],
-            "cp2500": [40, 15, 15, 15]
-        }
-    }, {
-        "dex": 288,
-        "speciesName": "Vigoroth",
-        "speciesId": "vigoroth",
-        "baseStats": {
-            "atk": 159,
-            "def": 145,
-            "hp": 190
-        },
-        "types": ["normal", "none"],
-        "fastMoves": ["COUNTER", "SCRATCH"],
-        "chargedMoves": ["BODY_SLAM", "BRICK_BREAK", "BULLDOZE"],
-        "defaultIVs": {
-            "cp1500": [30.5, 0, 4, 12],
-            "cp2500": [40, 15, 15, 15]
-        }
-    }, {
-        "dex": 45,
-        "speciesName": "Vileplume",
-        "speciesId": "vileplume",
-        "baseStats": {
-            "atk": 202,
-            "def": 167,
-            "hp": 181
-        },
-        "types": ["grass", "poison"],
-        "fastMoves": ["ACID", "RAZOR_LEAF"],
-        "chargedMoves": ["MOONBLAST", "PETAL_BLIZZARD", "SOLAR_BEAM","SLUDGE_BOMB"],
-        "defaultIVs": {
-            "cp1500": [22, 8, 15, 1],
-            "cp2500": [40, 11, 8, 13]
-        }
-    }, {
-        "dex": 313,
-        "speciesName": "Volbeat",
-        "speciesId": "volbeat",
-        "baseStats": {
-            "atk": 143,
-            "def": 166,
-            "hp": 163
-        },
-        "types": ["bug", "none"],
-        "fastMoves": ["STRUGGLE_BUG", "TACKLE"],
-        "chargedMoves": ["BUG_BUZZ", "SIGNAL_BEAM", "THUNDERBOLT"],
-        "defaultIVs": {
-            "cp1500": [36.5, 1, 8, 12],
-            "cp2500": [40, 15, 15, 15]
-        },
-		"tags": ["regional"]
-    }, {
-        "dex": 100,
-        "speciesName": "Voltorb",
-        "speciesId": "voltorb",
-        "baseStats": {
-            "atk": 109,
-            "def": 111,
-            "hp": 120
-        },
-        "types": ["electric", "none"],
-        "fastMoves": ["SPARK", "TACKLE"],
-        "chargedMoves": ["DISCHARGE", "GYRO_BALL", "SIGNAL_BEAM", "THUNDERBOLT"],
-        "legacyMoves": ["SIGNAL_BEAM"],
-        "defaultIVs": {
-            "cp1500": [40, 15, 15, 15],
-            "cp2500": [40, 15, 15, 15]
-        }
-    }, {
-        "dex": 37,
-        "speciesName": "Vulpix",
-        "speciesId": "vulpix",
-        "baseStats": {
-            "atk": 96,
-            "def": 109,
-            "hp": 116
-        },
-        "types": ["fire", "none"],
-        "fastMoves": ["EMBER", "QUICK_ATTACK"],
-        "chargedMoves": ["BODY_SLAM", "FLAME_CHARGE", "FLAMETHROWER"],
-        "defaultIVs": {
-            "cp1500": [40, 15, 15, 15],
-            "cp2500": [40, 15, 15, 15]
-        }
-    }, {
-        "dex": 37,
-        "speciesName": "Vulpix (Alolan)",
-        "speciesId": "vulpix_alolan",
-        "baseStats": {
-            "atk": 96,
-            "def": 109,
-            "hp": 116
-        },
-        "types": ["ice", "none"],
-        "fastMoves": ["POWDER_SNOW", "ZEN_HEADBUTT"],
-        "chargedMoves": ["BLIZZARD", "DARK_PULSE", "ICE_BEAM"],
-        "defaultIVs": {
-            "cp1500": [40, 15, 15, 15],
-            "cp2500": [40, 15, 15, 15]
-        },
-		"tags": ["alolan"]
-    }, {
-        "dex": 320,
-        "speciesName": "Wailmer",
-        "speciesId": "wailmer",
-        "baseStats": {
-            "atk": 136,
-            "def": 68,
-            "hp": 277
-        },
-        "types": ["water", "none"],
-        "fastMoves": ["SPLASH", "WATER_GUN"],
-        "chargedMoves": ["BODY_SLAM", "HEAVY_SLAM", "WATER_PULSE"],
-        "defaultIVs": {
-            "cp1500": [40, 15, 15, 15],
-            "cp2500": [40, 15, 15, 15]
-        }
-    }, {
-        "dex": 321,
-        "speciesName": "Wailord",
-        "speciesId": "wailord",
-        "baseStats": {
-            "atk": 175,
-            "def": 87,
-            "hp": 347
-        },
-        "types": ["water", "none"],
-        "fastMoves": ["WATER_GUN", "ZEN_HEADBUTT"],
-        "chargedMoves": ["BLIZZARD", "HYPER_BEAM", "SURF"],
-        "defaultIVs": {
-            "cp1500": [24.5, 6, 14, 5],
-            "cp2500": [40, 15, 15, 15]
-        }
-    }, {
-        "dex": 365,
-        "speciesName": "Walrein",
-        "speciesId": "walrein",
-        "baseStats": {
-            "atk": 182,
-            "def": 176,
-            "hp": 242
-        },
-        "types": ["ice", "water"],
-        "fastMoves": ["FROST_BREATH", "WATERFALL"],
-        "chargedMoves": ["BLIZZARD", "EARTHQUAKE", "WATER_PULSE"],
-        "defaultIVs": {
-            "cp1500": [21, 4, 5, 12],
-            "cp2500": [38, 8, 10, 11]
-        }
-    }, {
-        "dex": 8,
-        "speciesName": "Wartortle",
-        "speciesId": "wartortle",
-        "baseStats": {
-            "atk": 126,
-            "def": 155,
-            "hp": 153
-        },
-        "types": ["water", "none"],
-        "fastMoves": ["BITE", "WATER_GUN"],
-        "chargedMoves": ["AQUA_JET", "HYDRO_PUMP", "ICE_BEAM"],
-        "defaultIVs": {
-            "cp1500": [40, 15, 15, 15],
-            "cp2500": [40, 15, 15, 15]
-        }
-    }, {
-        "dex": 461,
-        "speciesName": "Weavile",
-        "speciesId": "weavile",
-        "baseStats": {
-            "atk": 243,
-            "def": 171,
-            "hp": 172
-        },
-        "types": ["dark", "ice"],
-        "fastMoves": ["FEINT_ATTACK", "ICE_SHARD"],
-        "chargedMoves": ["AVALANCHE", "FOCUS_BLAST", "FOUL_PLAY"],
-        "defaultIVs": {
-            "cp1500": [19, 4, 12, 3],
-            "cp2500": [33.5, 1, 8, 10]
-        }
-    }, {
-        "dex": 13,
-        "speciesName": "Weedle",
-        "speciesId": "weedle",
-        "baseStats": {
-            "atk": 63,
-            "def": 50,
-            "hp": 120
-        },
-        "types": ["bug", "poison"],
-        "fastMoves": ["BUG_BITE", "POISON_STING"],
-        "chargedMoves": ["STRUGGLE"],
-        "defaultIVs": {
-            "cp1500": [40, 15, 15, 15],
-            "cp2500": [40, 15, 15, 15]
-        }
-    }, {
-        "dex": 70,
-        "speciesName": "Weepinbell",
-        "speciesId": "weepinbell",
-        "baseStats": {
-            "atk": 172,
-            "def": 92,
-            "hp": 163
-        },
-        "types": ["grass", "poison"],
-        "fastMoves": ["ACID", "BULLET_SEED", "RAZOR_LEAF"],
-        "chargedMoves": ["POWER_WHIP", "SEED_BOMB", "SLUDGE_BOMB"],
-        "legacyMoves": ["RAZOR_LEAF"],
-        "defaultIVs": {
-            "cp1500": [40, 8, 8, 13],
-            "cp2500": [40, 15, 15, 15]
-        }
-    }, {
-        "dex": 110,
-        "speciesName": "Weezing",
-        "speciesId": "weezing",
-        "baseStats": {
-            "atk": 174,
-            "def": 197,
-            "hp": 163
-        },
-        "types": ["poison", "none"],
-        "fastMoves": ["ACID", "INFESTATION", "TACKLE"],
-        "chargedMoves": ["DARK_PULSE", "SHADOW_BALL", "SLUDGE_BOMB", "THUNDERBOLT"],
-        "legacyMoves": ["ACID"],
-        "defaultIVs": {
-            "cp1500": [24.5, 7, 14, 7],
-            "cp2500": [40, 15, 15, 15]
-        }
-    }, {
-        "dex": 340,
-        "speciesName": "Whiscash",
-        "speciesId": "whiscash",
-        "baseStats": {
-            "atk": 151,
-            "def": 141,
-            "hp": 242
-        },
-        "types": ["water", "ground"],
-        "fastMoves": ["MUD_SHOT", "WATER_GUN"],
-        "chargedMoves": ["BLIZZARD", "MUD_BOMB", "WATER_PULSE"],
-        "defaultIVs": {
-            "cp1500": [27, 6, 14, 10],
-            "cp2500": [40, 15, 15, 15]
-        }
-    }, {
-        "dex": 293,
-        "speciesName": "Whismur",
-        "speciesId": "whismur",
-        "baseStats": {
-            "atk": 92,
-            "def": 42,
-            "hp": 162
-        },
-        "types": ["normal", "none"],
-        "fastMoves": ["ASTONISH", "POUND"],
-        "chargedMoves": ["DISARMING_VOICE", "FLAMETHROWER", "STOMP"],
-        "defaultIVs": {
-            "cp1500": [40, 15, 15, 15],
-            "cp2500": [40, 15, 15, 15]
-        }
-    }, {
-        "dex": 40,
-        "speciesName": "Wigglytuff",
-        "speciesId": "wigglytuff",
-        "baseStats": {
-            "atk": 156,
-            "def": 90,
-            "hp": 295
-        },
-        "types": ["normal", "fairy"],
-        "fastMoves": ["FEINT_ATTACK", "POUND","CHARM"],
-        "chargedMoves": ["DAZZLING_GLEAM", "HYPER_BEAM", "ICE_BEAM", "PLAY_ROUGH"],
-        "defaultIVs": {
-            "cp1500": [30, 5, 8, 14],
-            "cp2500": [40, 15, 15, 15]
-        }
-    }, {
-        "dex": 278,
-        "speciesName": "Wingull",
-        "speciesId": "wingull",
-        "baseStats": {
-            "atk": 106,
-            "def": 61,
-            "hp": 120
-        },
-        "types": ["water", "flying"],
-        "fastMoves": ["QUICK_ATTACK", "WATER_GUN"],
-        "chargedMoves": ["AIR_CUTTER", "ICE_BEAM", "WATER_PULSE"],
-        "defaultIVs": {
-            "cp1500": [40, 15, 15, 15],
-            "cp2500": [40, 15, 15, 15]
-        }
-    }, {
-        "dex": 202,
-        "speciesName": "Wobbuffet",
-        "speciesId": "wobbuffet",
-        "baseStats": {
-            "atk": 60,
-            "def": 106,
-            "hp": 382
-        },
-        "types": ["psychic", "none"],
-        "fastMoves": ["COUNTER", "SPLASH","CHARM"],
-        "chargedMoves": ["MIRROR_COAT"],
-        "defaultIVs": {
-            "cp1500": [40, 15, 15, 15],
-            "cp2500": [40, 15, 15, 15]
-        }
-    }, {
-        "dex": 194,
-        "speciesName": "Wooper",
-        "speciesId": "wooper",
-        "baseStats": {
-            "atk": 75,
-            "def": 66,
-            "hp": 146
-        },
-        "types": ["water", "ground"],
-        "fastMoves": ["MUD_SHOT", "WATER_GUN"],
-        "chargedMoves": ["BODY_SLAM", "DIG", "MUD_BOMB"],
-        "defaultIVs": {
-            "cp1500": [40, 15, 15, 15],
-            "cp2500": [40, 15, 15, 15]
-        }
-    }, {
-        "dex": 413,
-        "speciesName": "Wormadam (Plant)",
-        "speciesId": "wormadam_plant",
-        "baseStats": {
-            "atk": 141,
-            "def": 180,
-            "hp": 155
-        },
-        "types": ["bug", "grass"],
-        "fastMoves": ["BUG_BITE", "CONFUSION"],
-        "chargedMoves": ["BUG_BUZZ", "ENERGY_BALL", "PSYBEAM"],
-        "defaultIVs": {
-            "cp1500": [37, 2, 9, 7],
-            "cp2500": [40, 15, 15, 15]
-        }
-    }, {
-        "dex": 413,
-        "speciesName": "Wormadam (Sandy)",
-        "speciesId": "wormadam_sandy",
-        "baseStats": {
-            "atk": 141,
-            "def": 180,
-            "hp": 155
-        },
-        "types": ["bug", "ground"],
-        "fastMoves": ["BUG_BITE", "CONFUSION"],
-        "chargedMoves": ["BUG_BUZZ", "BULLDOZE", "PSYBEAM"],
-        "defaultIVs": {
-            "cp1500": [37, 2, 9, 7],
-            "cp2500": [40, 15, 15, 15]
-        }
-    }, {
-        "dex": 413,
-        "speciesName": "Wormadam (Trash)",
-        "speciesId": "wormadam_trash",
-        "baseStats": {
-            "atk": 127,
-            "def": 175,
-            "hp": 155
-        },
-        "types": ["bug", "steel"],
-        "fastMoves": ["BUG_BITE", "CONFUSION"],
-        "chargedMoves": ["BUG_BUZZ", "IRON_HEAD", "PSYBEAM"],
-        "defaultIVs": {
-            "cp1500": [40, 10, 3, 15],
-            "cp2500": [40, 15, 15, 15]
-        }
-    }, {
-        "dex": 265,
-        "speciesName": "Wurmple",
-        "speciesId": "wurmple",
-        "baseStats": {
-            "atk": 75,
-            "def": 59,
-            "hp": 128
-        },
-        "types": ["bug", "none"],
-        "fastMoves": ["BUG_BITE", "TACKLE"],
-        "chargedMoves": ["STRUGGLE"],
-        "defaultIVs": {
-            "cp1500": [40, 15, 15, 15],
-            "cp2500": [40, 15, 15, 15]
-        }
-    }, {
-        "dex": 360,
-        "speciesName": "Wynaut",
-        "speciesId": "wynaut",
-        "baseStats": {
-            "atk": 41,
-            "def": 86,
-            "hp": 216
-        },
-        "types": ["psychic", "none"],
-        "fastMoves": ["COUNTER", "SPLASH"],
-        "chargedMoves": ["MIRROR_COAT"],
-        "defaultIVs": {
-            "cp1500": [40, 15, 15, 15],
-            "cp2500": [40, 15, 15, 15]
-        }
-    }, {
-        "dex": 178,
-        "speciesName": "Xatu",
-        "speciesId": "xatu",
-        "baseStats": {
-            "atk": 192,
-            "def": 146,
-            "hp": 163
-        },
-        "types": ["psychic", "flying"],
-        "fastMoves": ["AIR_SLASH", "FEINT_ATTACK"],
-        "chargedMoves": ["AERIAL_ACE", "FUTURE_SIGHT", "OMINOUS_WIND"],
-        "defaultIVs": {
-            "cp1500": [27, 2, 2, 11],
-            "cp2500": [40, 15, 15, 15]
-        }
-    }, {
-        "dex": 193,
-        "speciesName": "Yanma",
-        "speciesId": "yanma",
-        "baseStats": {
-            "atk": 154,
-            "def": 94,
-            "hp": 163
-        },
-        "types": ["bug", "flying"],
-        "fastMoves": ["QUICK_ATTACK", "WING_ATTACK"],
-        "chargedMoves": ["AERIAL_ACE", "ANCIENT_POWER", "SILVER_WIND"],
-        "defaultIVs": {
-            "cp1500": [40, 15, 15, 15],
-            "cp2500": [40, 15, 15, 15]
-        }
-    }, {
-        "dex": 469,
-        "speciesName": "Yanmega",
-        "speciesId": "yanmega",
-        "baseStats": {
-            "atk": 231,
-            "def": 156,
-            "hp": 200
-        },
-        "types": ["bug", "flying"],
-        "fastMoves": ["BUG_BITE", "WING_ATTACK"],
-        "chargedMoves": ["AERIAL_ACE", "ANCIENT_POWER", "BUG_BUZZ"],
-        "defaultIVs": {
-            "cp1500": [19, 2, 14, 7],
-            "cp2500": [35, 2, 3, 15]
-        }
-    }, {
-        "dex": 335,
-        "speciesName": "Zangoose",
-        "speciesId": "zangoose",
-        "baseStats": {
-            "atk": 222,
-            "def": 124,
-            "hp": 177
-        },
-        "types": ["normal", "none"],
-        "fastMoves": ["FURY_CUTTER", "SHADOW_CLAW"],
-        "chargedMoves": ["CLOSE_COMBAT", "DIG", "NIGHT_SLASH"],
-        "defaultIVs": {
-            "cp1500": [23.5, 6, 6, 12],
-            "cp2500": [40, 15, 15, 15]
-        },
-		"tags": ["regional"]
-    }, {
-        "dex": 145,
-        "speciesName": "Zapdos",
-        "speciesId": "zapdos",
-        "baseStats": {
-            "atk": 253,
-            "def": 185,
-            "hp": 207
-        },
-        "types": ["electric", "flying"],
-        "fastMoves": ["CHARGE_BEAM", "THUNDER_SHOCK"],
-        "chargedMoves": ["THUNDER", "THUNDERBOLT", "ZAP_CANNON","ANCIENT_POWER","DRILL_PECK"],
-        "legacyMoves": ["THUNDER_SHOCK"],
-        "defaultIVs": {
-            "cp1500": [16, 2, 13, 4],
-            "cp2500": [26.5, 6, 9, 7]
-        },
-		"tags": ["legendary"]
-    }, {
-        "dex": 263,
-        "speciesName": "Zigzagoon",
-        "speciesId": "zigzagoon",
-        "baseStats": {
-            "atk": 58,
-            "def": 80,
-            "hp": 116
-        },
-        "types": ["normal", "none"],
-        "fastMoves": ["ROCK_SMASH", "TACKLE"],
-        "chargedMoves": ["DIG", "GRASS_KNOT", "THUNDERBOLT"],
-        "defaultIVs": {
-            "cp1500": [40, 15, 15, 15],
-            "cp2500": [40, 15, 15, 15]
-        }
-    }, {
-        "dex": 41,
-        "speciesName": "Zubat",
-        "speciesId": "zubat",
-        "baseStats": {
-            "atk": 83,
-            "def": 73,
-            "hp": 120
-        },
-        "types": ["poison", "flying"],
-        "fastMoves": ["BITE", "QUICK_ATTACK"],
-        "chargedMoves": ["AIR_CUTTER", "POISON_FANG", "SLUDGE_BOMB", "SWIFT"],
-        "legacyMoves": ["SLUDGE_BOMB"],
-        "defaultIVs": {
-            "cp1500": [40, 15, 15, 15],
-            "cp2500": [40, 15, 15, 15]
-        }
-    }],
-    "moves": [{
-        "moveId": "ACID",
-        "name": "Acid",
-        "type": "poison",
-        "power": 6,
-        "energy": 0,
-        "energyGain": 5,
-        "cooldown": 1000
-    }, {
-        "moveId": "ACID_SPRAY",
-        "name": "Acid Spray",
-        "type": "poison",
-        "power": 20,
-        "energy": 50,
-        "energyGain": 0,
-        "cooldown": 500,
-        "buffs": [0, -2],
-        "buffTarget": "opponent",
-        "buffApplyChance": "1"
-    }, {
-        "moveId": "AERIAL_ACE",
-        "name": "Aerial Ace",
-        "type": "flying",
-        "power": 55,
-        "energy": 45,
-        "energyGain": 0,
-        "cooldown": 500
-    }, {
-        "moveId": "AIR_CUTTER",
-        "name": "Air Cutter",
-        "type": "flying",
-        "power": 60,
-        "energy": 55,
-        "energyGain": 0,
-        "cooldown": 500
-    }, {
-        "moveId": "AIR_SLASH",
-        "name": "Air Slash",
-        "type": "flying",
-        "power": 9,
-        "energy": 0,
-        "energyGain": 9,
-        "cooldown": 1500
-    }, {
-        "moveId": "ANCIENT_POWER",
-        "name": "Ancient Power",
-        "type": "rock",
-        "power": 70,
-        "energy": 45,
-        "energyGain": 0,
-        "cooldown": 500,
-        "buffs": [2, 2],
-        "buffTarget": "self",
-        "buffApplyChance": ".1"
-    }, {
-        "moveId": "AQUA_JET",
-        "name": "Aqua Jet",
-        "type": "water",
-        "power": 45,
-        "energy": 45,
-        "energyGain": 0,
-        "cooldown": 500
-    }, {
-        "moveId": "AQUA_TAIL",
-        "name": "Aqua Tail",
-        "type": "water",
-        "power": 50,
-        "energy": 35,
-        "energyGain": 0,
-        "cooldown": 500
-    }, {
-        "moveId": "ASTONISH",
-        "name": "Astonish",
-        "type": "ghost",
-        "power": 5,
-        "energy": 0,
-        "energyGain": 9,
-        "cooldown": 1500
-    }, {
-        "moveId": "AURORA_BEAM",
-        "name": "Aurora Beam",
-        "type": "ice",
-        "power": 80,
-        "energy": 60,
-        "energyGain": 0,
-        "cooldown": 500
-    }, {
-        "moveId": "AVALANCHE",
-        "name": "Avalanche",
-        "type": "ice",
-        "power": 90,
-        "energy": 45,
-        "energyGain": 0,
-        "cooldown": 500
-    }, {
-        "moveId": "BITE",
-        "name": "Bite",
-        "type": "dark",
-        "power": 4,
-        "energy": 0,
-        "energyGain": 2,
-        "cooldown": 500
-    }, {
-        "moveId": "BLAST_BURN",
-        "name": "Blast Burn",
-        "type": "fire",
-        "power": 110,
-        "energy": 50,
-        "energyGain": 0,
-        "cooldown": 500
-    }, {
-        "moveId": "BLIZZARD",
-        "name": "Blizzard",
-        "type": "ice",
-        "power": 130,
-        "energy": 75,
-        "energyGain": 0,
-        "cooldown": 500
-    }, {
-        "moveId": "BODY_SLAM",
-        "name": "Body Slam",
-        "type": "normal",
-        "power": 60,
-        "energy": 35,
-        "energyGain": 0,
-        "cooldown": 500
-    }, {
-        "moveId": "BONE_CLUB",
-        "name": "Bone Club",
-        "type": "ground",
-        "power": 40,
-        "energy": 35,
-        "energyGain": 0,
-        "cooldown": 500
-    }, {
-        "moveId": "BRAVE_BIRD",
-        "name": "Brave Bird",
-        "type": "flying",
-        "power": 90,
-        "energy": 55,
-        "energyGain": 0,
-        "cooldown": 500
-    }, {
-        "moveId": "BRICK_BREAK",
-        "name": "Brick Break",
-        "type": "fighting",
-        "power": 40,
-        "energy": 35,
-        "energyGain": 0,
-        "cooldown": 500
-    }, {
-        "moveId": "BRINE",
-        "name": "Brine",
-        "type": "water",
-        "power": 60,
-        "energy": 50,
-        "energyGain": 0,
-        "cooldown": 500
-    }, {
-        "moveId": "BUBBLE",
-        "name": "Bubble",
-        "type": "water",
-        "power": 8,
-        "energy": 0,
-        "energyGain": 11,
-        "cooldown": 1500
-    }, {
-        "moveId": "BUBBLE_BEAM",
-        "name": "Bubble Beam",
-        "type": "water",
-        "power": 45,
-        "energy": 40,
-        "energyGain": 0,
-        "cooldown": 500
-    }, {
-        "moveId": "BUG_BITE",
-        "name": "Bug Bite",
-        "type": "bug",
-        "power": 3,
-        "energy": 0,
-        "energyGain": 3,
-        "cooldown": 500
-    }, {
-        "moveId": "BUG_BUZZ",
-        "name": "Bug Buzz",
-        "type": "bug",
-        "power": 90,
-        "energy": 60,
-        "energyGain": 0,
-        "cooldown": 500
-    }, {
-        "moveId": "BULLDOZE",
-        "name": "Bulldoze",
-        "type": "ground",
-        "power": 80,
-        "energy": 60,
-        "energyGain": 0,
-        "cooldown": 500
-    }, {
-        "moveId": "BULLET_PUNCH",
-        "name": "Bullet Punch",
-        "type": "steel",
-        "power": 6,
-        "energy": 0,
-        "energyGain": 7,
-        "cooldown": 1000
-    }, {
-        "moveId": "BULLET_SEED",
-        "name": "Bullet Seed",
-        "type": "grass",
-        "power": 5,
-        "energy": 0,
-        "energyGain": 11,
-        "cooldown": 1500
-    }, {
-        "moveId": "CHARGE_BEAM",
-        "name": "Charge Beam",
-        "type": "electric",
-        "power": 5,
-        "energy": 0,
-        "energyGain": 11,
-        "cooldown": 1500
-    }, {
-        "moveId": "CHARM",
-        "name": "Charm",
-        "type": "fairy",
-        "power": 16,
-        "energy": 0,
-        "energyGain": 6,
-        "cooldown": 1500
-    }, {
-        "moveId": "CLOSE_COMBAT",
-        "name": "Close Combat",
-        "type": "fighting",
-        "power": 100,
-        "energy": 60,
-        "energyGain": 0,
-        "cooldown": 500
-    }, {
-        "moveId": "CONFUSION",
-        "name": "Confusion",
-        "type": "psychic",
-        "power": 16,
-        "energy": 0,
-        "energyGain": 12,
-        "cooldown": 2000
-    }, {
-        "moveId": "COUNTER",
-        "name": "Counter",
-        "type": "fighting",
-        "power": 8,
-        "energy": 0,
-        "energyGain": 7,
-        "cooldown": 1000
-    }, {
-        "moveId": "CROSS_CHOP",
-        "name": "Cross Chop",
-        "type": "fighting",
-        "power": 50,
-        "energy": 35,
-        "energyGain": 0,
-        "cooldown": 500
-    }, {
-        "moveId": "CROSS_POISON",
-        "name": "Cross Poison",
-        "type": "poison",
-        "power": 40,
-        "energy": 35,
-        "energyGain": 0,
-        "cooldown": 500
-    }, {
-        "moveId": "CRUNCH",
-        "name": "Crunch",
-        "type": "dark",
-        "power": 70,
-        "energy": 45,
-        "energyGain": 0,
-        "cooldown": 500
-    }, {
-        "moveId": "CUT",
-        "name": "Cut",
-        "type": "normal",
-        "power": 3,
-        "energy": 0,
-        "energyGain": 2,
-        "cooldown": 500
-    }, {
-        "moveId": "DARK_PULSE",
-        "name": "Dark Pulse",
-        "type": "dark",
-        "power": 80,
-        "energy": 50,
-        "energyGain": 0,
-        "cooldown": 500
-    }, {
-        "moveId": "DAZZLING_GLEAM",
-        "name": "Dazzling Gleam",
-        "type": "fairy",
-        "power": 110,
-        "energy": 70,
-        "energyGain": 0,
-        "cooldown": 500
-    }, {
-        "moveId": "DIG",
-        "name": "Dig",
-        "type": "ground",
-        "power": 100,
-        "energy": 80,
-        "energyGain": 0,
-        "cooldown": 500
-    }, {
-        "moveId": "DISARMING_VOICE",
-        "name": "Disarming Voice",
-        "type": "fairy",
-        "power": 70,
-        "energy": 45,
-        "energyGain": 0,
-        "cooldown": 500
-    }, {
-        "moveId": "DISCHARGE",
-        "name": "Discharge",
-        "type": "electric",
-        "power": 65,
-        "energy": 45,
-        "energyGain": 0,
-        "cooldown": 500
-    }, {
-        "moveId": "DOOM_DESIRE",
-        "name": "Doom Desire",
-        "type": "steel",
-        "power": 70,
-        "energy": 40,
-        "energyGain": 0,
-        "cooldown": 500
-    }, {
-        "moveId": "DRACO_METEOR",
-        "name": "Draco Meteor",
-        "type": "dragon",
-        "power": 150,
-        "energy": 75,
-        "energyGain": 0,
-        "cooldown": 500
-    }, {
-        "moveId": "DRAGON_BREATH",
-        "name": "Dragon Breath",
-        "type": "dragon",
-        "power": 4,
-        "energy": 0,
-        "energyGain": 3,
-        "cooldown": 500
-    }, {
-        "moveId": "DRAGON_CLAW",
-        "name": "Dragon Claw",
-        "type": "dragon",
-        "power": 50,
-        "energy": 35,
-        "energyGain": 0,
-        "cooldown": 500
-    }, {
-        "moveId": "DRAGON_PULSE",
-        "name": "Dragon Pulse",
-        "type": "dragon",
-        "power": 90,
-        "energy": 60,
-        "energyGain": 0,
-        "cooldown": 500
-    }, {
-        "moveId": "DRAGON_TAIL",
-        "name": "Dragon Tail",
-        "type": "dragon",
-        "power": 9,
-        "energy": 0,
-        "energyGain": 10,
-        "cooldown": 1500
-    }, {
-        "moveId": "DRAINING_KISS",
-        "name": "Draining Kiss",
-        "type": "fairy",
-        "power": 60,
-        "energy": 55,
-        "energyGain": 0,
-        "cooldown": 500
-    }, {
-        "moveId": "DRILL_PECK",
-        "name": "Drill Peck",
-        "type": "flying",
-        "power": 60,
-        "energy": 40,
-        "energyGain": 0,
-        "cooldown": 500
-    }, {
-        "moveId": "DRILL_RUN",
-        "name": "Drill Run",
-        "type": "ground",
-        "power": 80,
-        "energy": 55,
-        "energyGain": 0,
-        "cooldown": 500
-    }, {
-        "moveId": "DYNAMIC_PUNCH",
-        "name": "Dynamic Punch",
-        "type": "fighting",
-        "power": 90,
-        "energy": 50,
-        "energyGain": 0,
-        "cooldown": 500
-    }, {
-        "moveId": "EARTHQUAKE",
-        "name": "Earthquake",
-        "type": "ground",
-        "power": 120,
-        "energy": 65,
-        "energyGain": 0,
-        "cooldown": 500
-    }, {
-        "moveId": "EARTH_POWER",
-        "name": "Earth Power",
-        "type": "ground",
-        "power": 90,
-        "energy": 55,
-        "energyGain": 0,
-        "cooldown": 500,
-        "buffs": [0, -1],
-        "buffTarget": "opponent",
-        "buffApplyChance": ".1"
-    }, {
-        "moveId": "EMBER",
-        "name": "Ember",
-        "type": "fire",
-        "power": 6,
-        "energy": 0,
-        "energyGain": 6,
-        "cooldown": 1000
-    }, {
-        "moveId": "ENERGY_BALL",
-        "name": "Energy Ball",
-        "type": "grass",
-        "power": 90,
-        "energy": 60,
-        "energyGain": 0,
-        "cooldown": 500
-    }, {
-        "moveId": "EXTRASENSORY",
-        "name": "Extrasensory",
-        "type": "psychic",
-        "power": 8,
-        "energy": 0,
-        "energyGain": 10,
-        "cooldown": 1500
-    }, {
-        "moveId": "FEINT_ATTACK",
-        "name": "Feint Attack",
-        "type": "dark",
-        "power": 6,
-        "energy": 0,
-        "energyGain": 6,
-        "cooldown": 1000
-    }, {
-        "moveId": "FIRE_BLAST",
-        "name": "Fire Blast",
-        "type": "fire",
-        "power": 140,
-        "energy": 80,
-        "energyGain": 0,
-        "cooldown": 500
-    }, {
-        "moveId": "FIRE_FANG",
-        "name": "Fire Fang",
-        "type": "fire",
-        "power": 7,
-        "energy": 0,
-        "energyGain": 5,
-        "cooldown": 1000
-    }, {
-        "moveId": "FIRE_PUNCH",
-        "name": "Fire Punch",
-        "type": "fire",
-        "power": 55,
-        "energy": 40,
-        "energyGain": 0,
-        "cooldown": 500
-    }, {
-        "moveId": "BLAZE_KICK",
-        "name": "Blaze Kick",
-        "type": "fire",
-        "power": 55,
-        "energy": 40,
-        "energyGain": 0,
-        "cooldown": 500
-    }, {
-        "moveId": "FIRE_SPIN",
-        "name": "Fire Spin",
-        "type": "fire",
-        "power": 9,
-        "energy": 0,
-        "energyGain": 10,
-        "cooldown": 1500
-    }, {
-        "moveId": "FLAME_BURST",
-        "name": "Flame Burst",
-        "type": "fire",
-        "power": 70,
-        "energy": 55,
-        "energyGain": 0,
-        "cooldown": 500
-    }, {
-        "moveId": "FLAME_CHARGE",
-        "name": "Flame Charge",
-        "type": "fire",
-        "power": 70,
-        "energy": 50,
-        "energyGain": 0,
-        "cooldown": 500
-    }, {
-        "moveId": "FLAME_WHEEL",
-        "name": "Flame Wheel",
-        "type": "fire",
-        "power": 60,
-        "energy": 55,
-        "energyGain": 0,
-        "cooldown": 500
-    }, {
-        "moveId": "FLAMETHROWER",
-        "name": "Flamethrower",
-        "type": "fire",
-        "power": 90,
-        "energy": 55,
-        "energyGain": 0,
-        "cooldown": 500
-    }, {
-        "moveId": "FLASH_CANNON",
-        "name": "Flash Cannon",
-        "type": "steel",
-        "power": 110,
-        "energy": 65,
-        "energyGain": 0,
-        "cooldown": 500
-    }, {
-        "moveId": "FOCUS_BLAST",
-        "name": "Focus Blast",
-        "type": "fighting",
-        "power": 150,
-        "energy": 75,
-        "energyGain": 0,
-        "cooldown": 500
-    }, {
-        "moveId": "FOUL_PLAY",
-        "name": "Foul Play",
-        "type": "dark",
-        "power": 70,
-        "energy": 45,
-        "energyGain": 0,
-        "cooldown": 500
-    }, {
-        "moveId": "FRENZY_PLANT",
-        "name": "Frenzy Plant",
-        "type": "grass",
-        "power": 100,
-        "energy": 45,
-        "energyGain": 0,
-        "cooldown": 500
-    }, {
-        "moveId": "FROST_BREATH",
-        "name": "Frost Breath",
-        "type": "ice",
-        "power": 7,
-        "energy": 0,
-        "energyGain": 5,
-        "cooldown": 1000
-    }, {
-        "moveId": "FURY_CUTTER",
-        "name": "Fury Cutter",
-        "type": "bug",
-        "power": 2,
-        "energy": 0,
-        "energyGain": 4,
-        "cooldown": 500
-    }, {
-        "moveId": "FUTURE_SIGHT",
-        "name": "Future Sight",
-        "type": "psychic",
-        "power": 120,
-        "energy": 65,
-        "energyGain": 0,
-        "cooldown": 500
-    }, {
-        "moveId": "GIGA_DRAIN",
-        "name": "Giga Drain",
-        "type": "grass",
-        "power": 50,
-        "energy": 80,
-        "energyGain": 0,
-        "cooldown": 500
-    }, {
-        "moveId": "GRASS_KNOT",
-        "name": "Grass Knot",
-        "type": "grass",
-        "power": 90,
-        "energy": 50,
-        "energyGain": 0,
-        "cooldown": 500
-    }, {
-        "moveId": "GUNK_SHOT",
-        "name": "Gunk Shot",
-        "type": "poison",
-        "power": 130,
-        "energy": 75,
-        "energyGain": 0,
-        "cooldown": 500
-    }, {
-        "moveId": "GYRO_BALL",
-        "name": "Gyro Ball",
-        "type": "steel",
-        "power": 80,
-        "energy": 60,
-        "energyGain": 0,
-        "cooldown": 500
-    }, {
-        "moveId": "HEART_STAMP",
-        "name": "Heart Stamp",
-        "type": "psychic",
-        "power": 40,
-        "energy": 40,
-        "energyGain": 0,
-        "cooldown": 500
-    }, {
-        "moveId": "HEAT_WAVE",
-        "name": "Heat Wave",
-        "type": "fire",
-        "power": 95,
-        "energy": 75,
-        "energyGain": 0,
-        "cooldown": 500
-    }, {
-        "moveId": "HEAVY_SLAM",
-        "name": "Heavy Slam",
-        "type": "steel",
-        "power": 70,
-        "energy": 50,
-        "energyGain": 0,
-        "cooldown": 500
-    }, {
-        "moveId": "HEX",
-        "name": "Hex",
-        "type": "ghost",
-        "power": 6,
-        "energy": 0,
-        "energyGain": 11,
-        "cooldown": 1500
-    }, {
-        "moveId": "HIDDEN_POWER_BUG",
-        "name": "Hidden Power (Bug)",
-        "type": "bug",
-        "power": 9,
-        "energy": 0,
-        "energyGain": 8,
-        "cooldown": 1500
-    }, {
-        "moveId": "HIDDEN_POWER_DARK",
-        "name": "Hidden Power (Dark)",
-        "type": "dark",
-        "power": 9,
-        "energy": 0,
-        "energyGain": 8,
-        "cooldown": 1500
-    }, {
-        "moveId": "HIDDEN_POWER_DRAGON",
-        "name": "Hidden Power (Dragon)",
-        "type": "dragon",
-        "power": 9,
-        "energy": 0,
-        "energyGain": 8,
-        "cooldown": 1500
-    }, {
-        "moveId": "HIDDEN_POWER_ELECTRIC",
-        "name": "Hidden Power (Electric)",
-        "type": "electric",
-        "power": 9,
-        "energy": 0,
-        "energyGain": 8,
-        "cooldown": 1500
-    }, {
-        "moveId": "HIDDEN_POWER_FIGHTING",
-        "name": "Hidden Power (Fighting)",
-        "type": "fighting",
-        "power": 9,
-        "energy": 0,
-        "energyGain": 8,
-        "cooldown": 1500
-    }, {
-        "moveId": "HIDDEN_POWER_FIRE",
-        "name": "Hidden Power (Fire)",
-        "type": "fire",
-        "power": 9,
-        "energy": 0,
-        "energyGain": 8,
-        "cooldown": 1500
-    }, {
-        "moveId": "HIDDEN_POWER_FLYING",
-        "name": "Hidden Power (Flying)",
-        "type": "flying",
-        "power": 9,
-        "energy": 0,
-        "energyGain": 8,
-        "cooldown": 1500
-    }, {
-        "moveId": "HIDDEN_POWER_GHOST",
-        "name": "Hidden Power (Ghost)",
-        "type": "ghost",
-        "power": 9,
-        "energy": 0,
-        "energyGain": 8,
-        "cooldown": 1500
-    }, {
-        "moveId": "HIDDEN_POWER_GRASS",
-        "name": "Hidden Power (Grass)",
-        "type": "grass",
-        "power": 9,
-        "energy": 0,
-        "energyGain": 8,
-        "cooldown": 1500
-    }, {
-        "moveId": "HIDDEN_POWER_GROUND",
-        "name": "Hidden Power (Ground)",
-        "type": "ground",
-        "power": 9,
-        "energy": 0,
-        "energyGain": 8,
-        "cooldown": 1500
-    }, {
-        "moveId": "HIDDEN_POWER_ICE",
-        "name": "Hidden Power (Ice)",
-        "type": "ice",
-        "power": 9,
-        "energy": 0,
-        "energyGain": 8,
-        "cooldown": 1500
-    }, {
-        "moveId": "HIDDEN_POWER_POISON",
-        "name": "Hidden Power (Poison)",
-        "type": "poison",
-        "power": 9,
-        "energy": 0,
-        "energyGain": 8,
-        "cooldown": 1500
-    }, {
-        "moveId": "HIDDEN_POWER_PSYCHIC",
-        "name": "Hidden Power (Psychic)",
-        "type": "psychic",
-        "power": 9,
-        "energy": 0,
-        "energyGain": 8,
-        "cooldown": 1500
-    }, {
-        "moveId": "HIDDEN_POWER_ROCK",
-        "name": "Hidden Power (Rock)",
-        "type": "rock",
-        "power": 9,
-        "energy": 0,
-        "energyGain": 8,
-        "cooldown": 1500
-    }, {
-        "moveId": "HIDDEN_POWER_STEEL",
-        "name": "Hidden Power (Steel)",
-        "type": "steel",
-        "power": 9,
-        "energy": 0,
-        "energyGain": 8,
-        "cooldown": 1500
-    }, {
-        "moveId": "HIDDEN_POWER_WATER",
-        "name": "Hidden Power (Water)",
-        "type": "water",
-        "power": 9,
-        "energy": 0,
-        "energyGain": 8,
-        "cooldown": 1500
-    }, {
-        "moveId": "HORN_ATTACK",
-        "name": "Horn Attack",
-        "type": "normal",
-        "power": 40,
-        "energy": 35,
-        "energyGain": 0,
-        "cooldown": 500
-    }, {
-        "moveId": "HURRICANE",
-        "name": "Hurricane",
-        "type": "flying",
-        "power": 110,
-        "energy": 65,
-        "energyGain": 0,
-        "cooldown": 500
-    }, {
-        "moveId": "HYDRO_CANNON",
-        "name": "Hydro Cannon",
-        "type": "water",
-        "power": 90,
-        "energy": 40,
-        "energyGain": 0,
-        "cooldown": 500
-    }, {
-        "moveId": "HYDRO_PUMP",
-        "name": "Hydro Pump",
-        "type": "water",
-        "power": 130,
-        "energy": 75,
-        "energyGain": 0,
-        "cooldown": 500
-    }, {
-        "moveId": "HYDRO_PUMP_BLASTOISE",
-        "name": "Hydro Pump Blastoise",
-        "type": "water",
-        "power": 90,
-        "energy": 80,
-        "energyGain": 0,
-        "cooldown": 500
-    }, {
-        "moveId": "HYPER_BEAM",
-        "name": "Hyper Beam",
-        "type": "normal",
-        "power": 150,
-        "energy": 80,
-        "energyGain": 0,
-        "cooldown": 500
-    }, {
-        "moveId": "HYPER_FANG",
-        "name": "Hyper Fang",
-        "type": "normal",
-        "power": 80,
-        "energy": 50,
-        "energyGain": 0,
-        "cooldown": 500
-    }, {
-        "moveId": "ICE_BEAM",
-        "name": "Ice Beam",
-        "type": "ice",
-        "power": 90,
-        "energy": 55,
-        "energyGain": 0,
-        "cooldown": 500
-    }, {
-        "moveId": "ICE_PUNCH",
-        "name": "Ice Punch",
-        "type": "ice",
-        "power": 55,
-        "energy": 40,
-        "energyGain": 0,
-        "cooldown": 500
-    }, {
-        "moveId": "ICE_SHARD",
-        "name": "Ice Shard",
-        "type": "ice",
-        "power": 9,
-        "energy": 0,
-        "energyGain": 10,
-        "cooldown": 1500
-    }, {
-        "moveId": "ICY_WIND",
-        "name": "Icy Wind",
-        "type": "ice",
-        "power": 60,
-        "energy": 45,
-        "energyGain": 0,
-        "cooldown": 500
-    }, {
-        "moveId": "INFESTATION",
-        "name": "Infestation",
-        "type": "bug",
-        "power": 6,
-        "energy": 0,
-        "energyGain": 11,
-        "cooldown": 1500
-    }, {
-        "moveId": "IRON_HEAD",
-        "name": "Iron Head",
-        "type": "steel",
-        "power": 70,
-        "energy": 50,
-        "energyGain": 0,
-        "cooldown": 500
-    }, {
-        "moveId": "IRON_TAIL",
-        "name": "Iron Tail",
-        "type": "steel",
-        "power": 9,
-        "energy": 0,
-        "energyGain": 6,
-        "cooldown": 1500
-    }, {
-        "moveId": "KARATE_CHOP",
-        "name": "Karate Chop",
-        "type": "fighting",
-        "power": 5,
-        "energy": 0,
-        "energyGain": 7,
-        "cooldown": 1000
-    }, {
-        "moveId": "LAST_RESORT",
-        "name": "Last Resort",
-        "type": "normal",
-        "power": 90,
-        "energy": 55,
-        "energyGain": 0,
-        "cooldown": 500
-    }, {
-        "moveId": "LEAF_BLADE",
-        "name": "Leaf Blade",
-        "type": "grass",
-        "power": 70,
-        "energy": 35,
-        "energyGain": 0,
-        "cooldown": 500
-    }, {
-        "moveId": "LEAF_TORNADO",
-        "name": "Leaf Tornado",
-        "type": "grass",
-        "power": 45,
-        "energy": 40,
-        "energyGain": 0,
-        "cooldown": 500,
-        "buffs": [-1, 0],
-        "buffTarget": "opponent",
-        "buffApplyChance": ".5"
-    }, {
-        "moveId": "LICK",
-        "name": "Lick",
-        "type": "ghost",
-        "power": 3,
-        "energy": 0,
-        "energyGain": 3,
-        "cooldown": 500
-    }, {
-        "moveId": "LOW_KICK",
-        "name": "Low Kick",
-        "type": "fighting",
-        "power": 4,
-        "energy": 0,
-        "energyGain": 5,
-        "cooldown": 1000
-    }, {
-        "moveId": "LOW_SWEEP",
-        "name": "Low Sweep",
-        "type": "fighting",
-        "power": 40,
-        "energy": 40,
-        "energyGain": 0,
-        "cooldown": 500
-    }, {
-        "moveId": "MAGNET_BOMB",
-        "name": "Magnet Bomb",
-        "type": "steel",
-        "power": 70,
-        "energy": 45,
-        "energyGain": 0,
-        "cooldown": 500
-    }, {
-        "moveId": "MEGA_DRAIN",
-        "name": "Mega Drain",
-        "type": "grass",
-        "power": 25,
-        "energy": 55,
-        "energyGain": 0,
-        "cooldown": 500
-    }, {
-        "moveId": "MEGAHORN",
-        "name": "Megahorn",
-        "type": "bug",
-        "power": 90,
-        "energy": 55,
-        "energyGain": 0,
-        "cooldown": 500
-    }, {
-        "moveId": "METAL_CLAW",
-        "name": "Metal Claw",
-        "type": "steel",
-        "power": 5,
-        "energy": 0,
-        "energyGain": 6,
-        "cooldown": 1000
-    }, {
-        "moveId": "METEOR_MASH",
-        "name": "Meteor Mash",
-        "type": "steel",
-        "power": 100,
-        "energy": 50,
-        "energyGain": 0,
-        "cooldown": 500
-    }, {
-        "moveId": "MIRROR_COAT",
-        "name": "Mirror Coat",
-        "type": "psychic",
-        "power": 60,
-        "energy": 55,
-        "energyGain": 0,
-        "cooldown": 500
-    }, {
-        "moveId": "MOONBLAST",
-        "name": "Moonblast",
-        "type": "fairy",
-        "power": 130,
-        "energy": 70,
-        "energyGain": 0,
-        "cooldown": 500
-    }, {
-        "moveId": "MUD_BOMB",
-        "name": "Mud Bomb",
-        "type": "ground",
-        "power": 55,
-        "energy": 40,
-        "energyGain": 0,
-        "cooldown": 500
-    }, {
-        "moveId": "MUD_SHOT",
-        "name": "Mud Shot",
-        "type": "ground",
-        "power": 3,
-        "energy": 0,
-        "energyGain": 9,
-        "cooldown": 1000
-    }, {
-        "moveId": "MUD_SLAP",
-        "name": "Mud Slap",
-        "type": "ground",
-        "power": 9,
-        "energy": 0,
-        "energyGain": 8,
-        "cooldown": 1500
-    }, {
-        "moveId": "NIGHT_SHADE",
-        "name": "Night Shade",
-        "type": "ghost",
-        "power": 60,
-        "energy": 55,
-        "energyGain": 0,
-        "cooldown": 500
-    }, {
-        "moveId": "NIGHT_SLASH",
-        "name": "Night Slash",
-        "type": "dark",
-        "power": 50,
-        "energy": 40,
-        "energyGain": 0,
-        "cooldown": 500
-    }, {
-        "moveId": "OMINOUS_WIND",
-        "name": "Ominous Wind",
-        "type": "ghost",
-        "power": 50,
-        "energy": 40,
-        "energyGain": 0,
-        "cooldown": 500,
-        "buffs": [2, 2],
-        "buffTarget": "self",
-        "buffApplyChance": ".1"
-    }, {
-        "moveId": "ORIGIN_PULSE",
-        "name": "Origin Pulse",
-        "type": "water",
-        "power": 130,
-        "energy": 60,
-        "energyGain": 0,
-        "cooldown": 500
-    }, {
-        "moveId": "OUTRAGE",
-        "name": "Outrage",
-        "type": "dragon",
-        "power": 110,
-        "energy": 60,
-        "energyGain": 0,
-        "cooldown": 500
-    }, {
-        "moveId": "OVERHEAT",
-        "name": "Overheat",
-        "type": "fire",
-        "power": 150,
-        "energy": 80,
-        "energyGain": 0,
-        "cooldown": 500
-    }, {
-        "moveId": "PARABOLIC_CHARGE",
-        "name": "Parabolic Charge",
-        "type": "electric",
-        "power": 25,
-        "energy": 55,
-        "energyGain": 0,
-        "cooldown": 500
-    }, {
-        "moveId": "PECK",
-        "name": "Peck",
-        "type": "flying",
-        "power": 6,
-        "energy": 0,
-        "energyGain": 5,
-        "cooldown": 1000
-    }, {
-        "moveId": "PETAL_BLIZZARD",
-        "name": "Petal Blizzard",
-        "type": "grass",
-        "power": 110,
-        "energy": 65,
-        "energyGain": 0,
-        "cooldown": 500
-    }, {
-        "moveId": "PLAY_ROUGH",
-        "name": "Play Rough",
-        "type": "fairy",
-        "power": 90,
-        "energy": 60,
-        "energyGain": 0,
-        "cooldown": 500
-    }, {
-        "moveId": "POISON_FANG",
-        "name": "Poison Fang",
-        "type": "poison",
-        "power": 40,
-        "energy": 35,
-        "energyGain": 0,
-        "cooldown": 500
-    }, {
-        "moveId": "POISON_JAB",
-        "name": "Poison Jab",
-        "type": "poison",
-        "power": 6,
-        "energy": 0,
-        "energyGain": 7,
-        "cooldown": 1000
-    }, {
-        "moveId": "POISON_STING",
-        "name": "Poison Sting",
-        "type": "poison",
-        "power": 3,
-        "energy": 0,
-        "energyGain": 6,
-        "cooldown": 1000
-    }, {
-        "moveId": "POUND",
-        "name": "Pound",
-        "type": "normal",
-        "power": 5,
-        "energy": 0,
-        "energyGain": 4,
-        "cooldown": 1000
-    }, {
-        "moveId": "POWDER_SNOW",
-        "name": "Powder Snow",
-        "type": "ice",
-        "power": 4,
-        "energy": 0,
-        "energyGain": 8,
-        "cooldown": 1000
-    }, {
-        "moveId": "POWER_GEM",
-        "name": "Power Gem",
-        "type": "rock",
-        "power": 80,
-        "energy": 60,
-        "energyGain": 0,
-        "cooldown": 500
-    }, {
-        "moveId": "POWER_UP_PUNCH",
-        "name": "Power-Up Punch",
-        "type": "fighting",
-        "power": 40,
-        "energy": 35,
-        "energyGain": 0,
-        "cooldown": 500,
-        "buffs": [1, 0],
-        "buffTarget": "self",
-        "buffApplyChance": "1"
-    }, {
-        "moveId": "POWER_WHIP",
-        "name": "Power Whip",
-        "type": "grass",
-        "power": 90,
-        "energy": 50,
-        "energyGain": 0,
-        "cooldown": 500
-    }, {
-        "moveId": "PRECIPICE_BLADES",
-        "name": "Precipice Blades",
-        "type": "ground",
-        "power": 130,
-        "energy": 60,
-        "energyGain": 0,
-        "cooldown": 500
-    }, {
-        "moveId": "PRESENT",
-        "name": "Present",
-        "type": "normal",
-        "power": 3,
-        "energy": 0,
-        "energyGain": 12,
-        "cooldown": 1500
-    }, {
-        "moveId": "PSYBEAM",
-        "name": "Psybeam",
-        "type": "psychic",
-        "power": 70,
-        "energy": 60,
-        "energyGain": 0,
-        "cooldown": 500
-    }, {
-        "moveId": "PSYCHIC",
-        "name": "Psychic",
-        "type": "psychic",
-        "power": 100,
-        "energy": 70,
-        "energyGain": 0,
-        "cooldown": 500
-    }, {
-        "moveId": "PSYCHO_BOOST",
-        "name": "Psycho Boost",
-        "type": "psychic",
-        "power": 70,
-        "energy": 40,
-        "energyGain": 0,
-        "cooldown": 500
-    }, {
-        "moveId": "PSYCHO_CUT",
-        "name": "Psycho Cut",
-        "type": "psychic",
-        "power": 3,
-        "energy": 0,
-        "energyGain": 9,
-        "cooldown": 1000
-    }, {
-        "moveId": "PSYSHOCK",
-        "name": "Psyshock",
-        "type": "psychic",
-        "power": 70,
-        "energy": 45,
-        "energyGain": 0,
-        "cooldown": 500
-    }, {
-        "moveId": "PSYSTRIKE",
-        "name": "Psystrike",
-        "type": "psychic",
-        "power": 100,
-        "energy": 55,
-        "energyGain": 0,
-        "cooldown": 500
-    }, {
-        "moveId": "QUICK_ATTACK",
-        "name": "Quick Attack",
-        "type": "normal",
-        "power": 5,
-        "energy": 0,
-        "energyGain": 7,
-        "cooldown": 1000
-    }, {
-        "moveId": "RAZOR_LEAF",
-        "name": "Razor Leaf",
-        "type": "grass",
-        "power": 11,
-        "energy": 0,
-        "energyGain": 4,
-        "cooldown": 1000
-    }, {
-        "moveId": "REST",
-        "name": "Rest",
-        "type": "normal",
-        "power": 50,
-        "energy": 35,
-        "energyGain": 0,
-        "cooldown": 500
-    }, {
-        "moveId": "ROCK_BLAST",
-        "name": "Rock Blast",
-        "type": "rock",
-        "power": 50,
-        "energy": 40,
-        "energyGain": 0,
-        "cooldown": 500
-    }, {
-        "moveId": "ROCK_SLIDE",
-        "name": "Rock Slide",
-        "type": "rock",
-        "power": 80,
-        "energy": 45,
-        "energyGain": 0,
-        "cooldown": 500
-    }, {
-        "moveId": "ROCK_SMASH",
-        "name": "Rock Smash",
-        "type": "fighting",
-        "power": 9,
-        "energy": 0,
-        "energyGain": 7,
-        "cooldown": 1500
-    }, {
-        "moveId": "ROCK_THROW",
-        "name": "Rock Throw",
-        "type": "rock",
-        "power": 8,
-        "energy": 0,
-        "energyGain": 5,
-        "cooldown": 1000
-    }, {
-        "moveId": "ROCK_TOMB",
-        "name": "Rock Tomb",
-        "type": "rock",
-        "power": 70,
-        "energy": 60,
-        "energyGain": 0,
-        "cooldown": 500
-    }, {
-        "moveId": "SAND_TOMB",
-        "name": "Sand Tomb",
-        "type": "ground",
-        "power": 80,
-        "energy": 60,
-        "energyGain": 0,
-        "cooldown": 500
-    }, {
-        "moveId": "SCALD",
-        "name": "Scald",
-        "type": "water",
-        "power": 80,
-        "energy": 60,
-        "energyGain": 0,
-        "cooldown": 500
-    }, {
-        "moveId": "SCALD_BLASTOISE",
-        "name": "Scald Blastoise",
-        "type": "water",
-        "power": 50,
-        "energy": 80,
-        "energyGain": 0,
-        "cooldown": 500
-    }, {
-        "moveId": "SCRATCH",
-        "name": "Scratch",
-        "type": "normal",
-        "power": 4,
-        "energy": 0,
-        "energyGain": 2,
-        "cooldown": 500
-    }, {
-        "moveId": "SEED_BOMB",
-        "name": "Seed Bomb",
-        "type": "grass",
-        "power": 55,
-        "energy": 40,
-        "energyGain": 0,
-        "cooldown": 500
-    }, {
-        "moveId": "SHADOW_BALL",
-        "name": "Shadow Ball",
-        "type": "ghost",
-        "power": 100,
-        "energy": 55,
-        "energyGain": 0,
-        "cooldown": 500
-    }, {
-        "moveId": "SHADOW_CLAW",
-        "name": "Shadow Claw",
-        "type": "ghost",
-        "power": 6,
-        "energy": 0,
-        "energyGain": 8,
-        "cooldown": 1000
-    }, {
-        "moveId": "SHADOW_PUNCH",
-        "name": "Shadow Punch",
-        "type": "ghost",
-        "power": 40,
-        "energy": 35,
-        "energyGain": 0,
-        "cooldown": 500
-    }, {
-        "moveId": "SHADOW_SNEAK",
-        "name": "Shadow Sneak",
-        "type": "ghost",
-        "power": 50,
-        "energy": 45,
-        "energyGain": 0,
-        "cooldown": 500
-    }, {
-        "moveId": "SIGNAL_BEAM",
-        "name": "Signal Beam",
-        "type": "bug",
-        "power": 75,
-        "energy": 55,
-        "energyGain": 0,
-        "cooldown": 500
-    }, {
-        "moveId": "SILVER_WIND",
-        "name": "Silver Wind",
-        "type": "bug",
-        "power": 70,
-        "energy": 45,
-        "energyGain": 0,
-        "cooldown": 500,
-        "buffs": [2, 2],
-        "buffTarget": "self",
-        "buffApplyChance": ".1"
-    }, {
-        "moveId": "SKULL_BASH",
-        "name": "Skull Bash",
-        "type": "normal",
-        "power": 130,
-        "energy": 75,
-        "energyGain": 0,
-        "cooldown": 500,
-        "buffs": [0, 1],
-        "buffTarget": "self",
-        "buffApplyChance": "1"
-    },{
-        "moveId": "SKY_ATTACK",
-        "name": "Sky Attack",
-        "type": "flying",
-        "power": 80,
-        "energy": 45,
-        "energyGain": 0,
-        "cooldown": 500
-    }, {
-        "moveId": "SLUDGE",
-        "name": "Sludge",
-        "type": "poison",
-        "power": 50,
-        "energy": 40,
-        "energyGain": 0,
-        "cooldown": 500
-    }, {
-        "moveId": "SLUDGE_BOMB",
-        "name": "Sludge Bomb",
-        "type": "poison",
-        "power": 80,
-        "energy": 50,
-        "energyGain": 0,
-        "cooldown": 500
-    }, {
-        "moveId": "SLUDGE_WAVE",
-        "name": "Sludge Wave",
-        "type": "poison",
-        "power": 110,
-        "energy": 65,
-        "energyGain": 0,
-        "cooldown": 500
-    }, {
-        "moveId": "SMACK_DOWN",
-        "name": "Smack Down",
-        "type": "rock",
-        "power": 12,
-        "energy": 0,
-        "energyGain": 8,
-        "cooldown": 1500
-    }, {
-        "moveId": "SNARL",
-        "name": "Snarl",
-        "type": "dark",
-        "power": 8,
-        "energy": 0,
-        "energyGain": 10,
-        "cooldown": 1500
-    }, {
-        "moveId": "SOLAR_BEAM",
-        "name": "Solar Beam",
-        "type": "grass",
-        "power": 150,
-        "energy": 80,
-        "energyGain": 0,
-        "cooldown": 500
-    }, {
-        "moveId": "SPARK",
-        "name": "Spark",
-        "type": "electric",
-        "power": 4,
-        "energy": 0,
-        "energyGain": 8,
-        "cooldown": 1000
-    }, {
-        "moveId": "SPLASH",
-        "name": "Splash",
-        "type": "water",
-        "power": 0,
-        "energy": 0,
-        "energyGain": 12,
-        "cooldown": 2000
-    }, {
-        "moveId": "STEEL_WING",
-        "name": "Steel Wing",
-        "type": "steel",
-        "power": 7,
-        "energy": 0,
-        "energyGain": 5,
-        "cooldown": 1000
-    }, {
-        "moveId": "STOMP",
-        "name": "Stomp",
-        "type": "normal",
-        "power": 55,
-        "energy": 40,
-        "energyGain": 0,
-        "cooldown": 500
-    }, {
-        "moveId": "STONE_EDGE",
-        "name": "Stone Edge",
-        "type": "rock",
-        "power": 100,
-        "energy": 55,
-        "energyGain": 0,
-        "cooldown": 500
-    }, {
-        "moveId": "STRUGGLE",
-        "name": "Struggle",
-        "type": "normal",
-        "power": 35,
-        "energy": 100,
-        "energyGain": 0,
-        "cooldown": 500
-    }, {
-        "moveId": "STRUGGLE_BUG",
-        "name": "Struggle Bug",
-        "type": "bug",
-        "power": 9,
-        "energy": 0,
-        "energyGain": 8,
-        "cooldown": 1500
-    }, {
-        "moveId": "SUBMISSION",
-        "name": "Submission",
-        "type": "fighting",
-        "power": 60,
-        "energy": 50,
-        "energyGain": 0,
-        "cooldown": 500
-    }, {
-        "moveId": "SUCKER_PUNCH",
-        "name": "Sucker Punch",
-        "type": "dark",
-        "power": 5,
-        "energy": 0,
-        "energyGain": 7,
-        "cooldown": 1000
-    }, {
-        "moveId": "SURF",
-        "name": "Surf",
-        "type": "water",
-        "power": 65,
-        "energy": 40,
-        "energyGain": 0,
-        "cooldown": 500
-    }, {
-        "moveId": "SWIFT",
-        "name": "Swift",
-        "type": "normal",
-        "power": 60,
-        "energy": 55,
-        "energyGain": 0,
-        "cooldown": 500
-    }, {
-        "moveId": "TACKLE",
-        "name": "Tackle",
-        "type": "normal",
-        "power": 3,
-        "energy": 0,
-        "energyGain": 2,
-        "cooldown": 500
-    }, {
-        "moveId": "TAKE_DOWN",
-        "name": "Take Down",
-        "type": "normal",
-        "power": 5,
-        "energy": 0,
-        "energyGain": 8,
-        "cooldown": 1500
-    }, {
-        "moveId": "THUNDER",
-        "name": "Thunder",
-        "type": "electric",
-        "power": 100,
-        "energy": 60,
-        "energyGain": 0,
-        "cooldown": 500
-    }, {
-        "moveId": "THUNDER_PUNCH",
-        "name": "Thunder Punch",
-        "type": "electric",
-        "power": 55,
-        "energy": 40,
-        "energyGain": 0,
-        "cooldown": 500
-    }, {
-        "moveId": "THUNDER_SHOCK",
-        "name": "Thunder Shock",
-        "type": "electric",
-        "power": 3,
-        "energy": 0,
-        "energyGain": 9,
-        "cooldown": 1000
-    }, {
-        "moveId": "THUNDERBOLT",
-        "name": "Thunderbolt",
-        "type": "electric",
-        "power": 90,
-        "energy": 55,
-        "energyGain": 0,
-        "cooldown": 500
-    }, {
-        "moveId": "TRANSFORM",
-        "name": "Transform",
-        "type": "normal",
-        "power": 0,
-        "energy": 0,
-        "energyGain": 0,
-        "cooldown": 1500
-    }, {
-        "moveId": "TWISTER",
-        "name": "Twister",
-        "type": "dragon",
-        "power": 45,
-        "energy": 45,
-        "energyGain": 0,
-        "cooldown": 500
-    }, {
-        "moveId": "VICE_GRIP",
-        "name": "Vice Grip",
-        "type": "normal",
-        "power": 40,
-        "energy": 40,
-        "energyGain": 0,
-        "cooldown": 500
-    }, {
-        "moveId": "VINE_WHIP",
-        "name": "Vine Whip",
-        "type": "grass",
-        "power": 5,
-        "energy": 0,
-        "energyGain": 8,
-        "cooldown": 1000
-    }, {
-        "moveId": "VOLT_SWITCH",
-        "name": "Volt Switch",
-        "type": "electric",
-        "power": 12,
-        "energy": 0,
-        "energyGain": 10,
-        "cooldown": 2500
-    }, {
-        "moveId": "WATER_GUN",
-        "name": "Water Gun",
-        "type": "water",
-        "power": 3,
-        "energy": 0,
-        "energyGain": 3,
-        "cooldown": 500
-    }, {
-        "moveId": "WATER_GUN_FAST_BLASTOISE",
-        "name": "Water Gun Fast Blastoise",
-        "type": "water",
-        "power": 6,
-        "energy": 0,
-        "energyGain": 4,
-        "cooldown": 1000
-    }, {
-        "moveId": "WATER_PULSE",
-        "name": "Water Pulse",
-        "type": "water",
-        "power": 70,
-        "energy": 60,
-        "energyGain": 0,
-        "cooldown": 500
-    }, {
-        "moveId": "WATERFALL",
-        "name": "Waterfall",
-        "type": "water",
-        "power": 12,
-        "energy": 0,
-        "energyGain": 8,
-        "cooldown": 1500
-    }, {
-        "moveId": "WEATHER_BALL_FIRE",
-        "name": "Weather Ball (Fire)",
-        "type": "fire",
-        "power": 60,
-        "energy": 35,
-        "energyGain": 0,
-        "cooldown": 500
-    }, {
-        "moveId": "WEATHER_BALL_ICE",
-        "name": "Weather Ball (Ice)",
-        "type": "ice",
-        "power": 60,
-        "energy": 35,
-        "energyGain": 0,
-        "cooldown": 500
-    }, {
-        "moveId": "WEATHER_BALL_ROCK",
-        "name": "Weather Ball (Normal)",
-        "type": "normal",
-        "power": 60,
-        "energy": 35,
-        "energyGain": 0,
-        "cooldown": 500
-    }, {
-        "moveId": "WEATHER_BALL_WATER",
-        "name": "Weather Ball (Water)",
-        "type": "water",
-        "power": 60,
-        "energy": 35,
-        "energyGain": 0,
-        "cooldown": 500
-    }, {
-        "moveId": "WILD_CHARGE",
-        "name": "Wild Charge",
-        "type": "electric",
-        "power": 90,
-        "energy": 50,
-        "energyGain": 0,
-        "cooldown": 500
-    }, {
-        "moveId": "WING_ATTACK",
-        "name": "Wing Attack",
-        "type": "flying",
-        "power": 5,
-        "energy": 0,
-        "energyGain": 7,
-        "cooldown": 1000
-    }, {
-        "moveId": "WRAP",
-        "name": "Wrap",
-        "type": "normal",
-        "power": 60,
-        "energy": 45,
-        "energyGain": 0,
-        "cooldown": 500
-    }, {
-        "moveId": "WRAP_GREEN",
-        "name": "Wrap Green",
-        "type": "normal",
-        "power": 25,
-        "energy": 45,
-        "energyGain": 0,
-        "cooldown": 500
-    }, {
-        "moveId": "WRAP_PINK",
-        "name": "Wrap Pink",
-        "type": "normal",
-        "power": 25,
-        "energy": 45,
-        "energyGain": 0,
-        "cooldown": 500
-    }, {
-        "moveId": "X_SCISSOR",
-        "name": "X-Scissor",
-        "type": "bug",
-        "power": 45,
-        "energy": 35,
-        "energyGain": 0,
-        "cooldown": 500
-    }, {
-        "moveId": "YAWN",
-        "name": "Yawn",
-        "type": "normal",
-        "power": 0,
-        "energy": 0,
-        "energyGain": 12,
-        "cooldown": 2000
-    }, {
-        "moveId": "ZAP_CANNON",
-        "name": "Zap Cannon",
-        "type": "electric",
-        "power": 150,
-        "energy": 80,
-        "energyGain": 0,
-        "cooldown": 500
-    }, {
-        "moveId": "ZEN_HEADBUTT",
-        "name": "Zen Headbutt",
-        "type": "psychic",
-        "power": 8,
-        "energy": 0,
-        "energyGain": 6,
-        "cooldown": 1500
-    }]
-=======
 		"defaultIVs": {
 			"cp1500": [27.5, 4, 11, 13],
 			"cp2500": [40, 15, 15, 15]
@@ -21734,5 +10930,4 @@
 		"energyGain": 6,
 		"cooldown": 1500
 	}]
->>>>>>> 0adc4097
 }